{
<<<<<<< HEAD
  "$schema": "../schemas/connectors-manifest.schema.json",
  "id": "01J0XKQ4R6V7Z9P3S5T7W9YBCD",
  "schema_version": "1.1.0",
  "generated_at": "2025-01-01T00:00:00Z",
=======
  "id": "core-connectors",
  "brand": "brAInwav",
  "ttlSeconds": 300,
  "metadata": {
    "generatedAt": "2025-01-01T00:00:00Z"
  },
>>>>>>> 2bc78a68
  "connectors": [
    {
      "id": "perplexity-search",
      "name": "Perplexity Search",
      "version": "1.2.0",
<<<<<<< HEAD
      "status": "enabled",
      "description": "Search aggregation connector that proxies Perplexity Answers without exposing API secrets.",
      "endpoint": "https://connectors.brainwav.ai/perplexity/search",
      "authentication": {
        "headers": [
          {
            "name": "Authorization",
            "value": "Bearer ${PERPLEXITY_API_KEY}"
          }
        ]
      },
      "headers": {
        "X-Cortex-Connector": "perplexity-search"
      },
      "scopes": ["search:query", "search:insights"],
      "quotas": {
        "per_minute": 30,
        "per_hour": 300,
        "per_day": 3000,
        "concurrent": 8
=======
      "scopes": [
        "search:query",
        "search:insights"
      ],
      "quotas": {
        "perMinute": 30,
        "perHour": 300,
        "perDay": 3000
>>>>>>> 2bc78a68
      },
      "status": "enabled",
      "ttlSeconds": 3600,
      "metadata": {
        "owner": "integrations",
        "category": "search"
      },
<<<<<<< HEAD
      "tags": ["search", "knowledge"]
=======
      "auth": {
        "type": "bearer",
        "headerName": "Authorization"
      }
>>>>>>> 2bc78a68
    },
    {
      "id": "github-actions",
      "name": "GitHub Actions Dispatcher",
      "version": "0.4.1",
<<<<<<< HEAD
      "status": "disabled",
      "description": "Prototype connector that dispatches GitHub workflow runs once security review completes.",
      "endpoint": "https://connectors.brainwav.ai/github/actions",
      "authentication": {
        "headers": [
          {
            "name": "X-GitHub-Token",
            "value": "${GITHUB_TOKEN:provided-at-runtime}"
          }
        ]
      },
      "scopes": ["repos:read", "actions:trigger"],
=======
      "scopes": [
        "repos:read",
        "actions:trigger"
      ],
>>>>>>> 2bc78a68
      "quotas": {
        "perMinute": 5,
        "perHour": 50,
        "perDay": 400
      },
      "status": "disabled",
      "ttlSeconds": 900,
      "metadata": {
<<<<<<< HEAD
        "notes": "Disabled until SOC2 control review completes",
        "category": "automation"
      },
      "tags": ["automation", "ci"]
=======
        "notes": "Disabled until SOC2 control review completes"
      },
      "auth": {
        "type": "apiKey",
        "headerName": "X-GitHub-Token"
      }
    },
    {
      "id": "wikidata",
      "name": "Wikidata Vector Search",
      "version": "2024.09.18",
      "scopes": [
        "facts:query",
        "facts:claims"
      ],
      "status": "enabled",
      "ttlSeconds": 300,
      "metadata": {
        "brand": "brAInwav",
        "provider": "Wikidata",
        "snapshot": "2024-09-18"
      },
      "endpoint": "https://wd-mcp.wmcloud.org/mcp/",
      "auth": {
        "type": "none"
      }
>>>>>>> 2bc78a68
    }
  ]
}<|MERGE_RESOLUTION|>--- conflicted
+++ resolved
@@ -1,23 +1,19 @@
 {
-<<<<<<< HEAD
   "$schema": "../schemas/connectors-manifest.schema.json",
   "id": "01J0XKQ4R6V7Z9P3S5T7W9YBCD",
   "schema_version": "1.1.0",
   "generated_at": "2025-01-01T00:00:00Z",
-=======
   "id": "core-connectors",
   "brand": "brAInwav",
   "ttlSeconds": 300,
   "metadata": {
     "generatedAt": "2025-01-01T00:00:00Z"
   },
->>>>>>> 2bc78a68
   "connectors": [
     {
       "id": "perplexity-search",
       "name": "Perplexity Search",
       "version": "1.2.0",
-<<<<<<< HEAD
       "status": "enabled",
       "description": "Search aggregation connector that proxies Perplexity Answers without exposing API secrets.",
       "endpoint": "https://connectors.brainwav.ai/perplexity/search",
@@ -38,7 +34,6 @@
         "per_hour": 300,
         "per_day": 3000,
         "concurrent": 8
-=======
       "scopes": [
         "search:query",
         "search:insights"
@@ -47,7 +42,6 @@
         "perMinute": 30,
         "perHour": 300,
         "perDay": 3000
->>>>>>> 2bc78a68
       },
       "status": "enabled",
       "ttlSeconds": 3600,
@@ -55,20 +49,16 @@
         "owner": "integrations",
         "category": "search"
       },
-<<<<<<< HEAD
       "tags": ["search", "knowledge"]
-=======
       "auth": {
         "type": "bearer",
         "headerName": "Authorization"
       }
->>>>>>> 2bc78a68
     },
     {
       "id": "github-actions",
       "name": "GitHub Actions Dispatcher",
       "version": "0.4.1",
-<<<<<<< HEAD
       "status": "disabled",
       "description": "Prototype connector that dispatches GitHub workflow runs once security review completes.",
       "endpoint": "https://connectors.brainwav.ai/github/actions",
@@ -81,12 +71,10 @@
         ]
       },
       "scopes": ["repos:read", "actions:trigger"],
-=======
       "scopes": [
         "repos:read",
         "actions:trigger"
       ],
->>>>>>> 2bc78a68
       "quotas": {
         "perMinute": 5,
         "perHour": 50,
@@ -95,12 +83,10 @@
       "status": "disabled",
       "ttlSeconds": 900,
       "metadata": {
-<<<<<<< HEAD
         "notes": "Disabled until SOC2 control review completes",
         "category": "automation"
       },
       "tags": ["automation", "ci"]
-=======
         "notes": "Disabled until SOC2 control review completes"
       },
       "auth": {
@@ -127,7 +113,6 @@
       "auth": {
         "type": "none"
       }
->>>>>>> 2bc78a68
     }
   ]
 }