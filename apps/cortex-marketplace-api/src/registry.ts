--- conflicted
+++ resolved
@@ -2,20 +2,12 @@
  * @file MCP Marketplace Registry
  * @description Registry management for MCP marketplace servers
  */
-<<<<<<< HEAD
-/* eslint-disable @typescript-eslint/no-unsafe-assignment, @typescript-eslint/no-unsafe-call, @typescript-eslint/no-unsafe-member-access, @typescript-eslint/no-explicit-any, @typescript-eslint/require-await, @typescript-eslint/no-unnecessary-type-assertion, @typescript-eslint/no-unsafe-argument, no-console */
-
-=======
 import { existsSync } from "node:fs";
 import { mkdir, readFile, writeFile } from "node:fs/promises";
 import * as path from "node:path";
->>>>>>> 041e5b72
 import { sha256 } from "@noble/hashes/sha256";
 import { bytesToHex } from "@noble/hashes/utils";
 import Fuse from "fuse.js";
-import { existsSync } from "node:fs";
-import { mkdir, readFile, writeFile } from "node:fs/promises";
-import * as path from "node:path";
 import type {
 	ApiResponse,
 	RegistryIndex,
@@ -104,23 +96,12 @@
 				);
 			}
 
-<<<<<<< HEAD
-			// semgrep-disable-next-line: semgrep.owasp-top-10-2021-a10-server-side-request-forgery
-			// SSRF protection: URL validated above against allowlist
 			const response = await fetch(this.registryUrl);
 			if (!response.ok) {
 				throw new Error(
 					`Failed to fetch registry: ${response.status} ${response.statusText}`,
 				);
 			}
-=======
-                        const response = await fetch(this.registryUrl);
-                        if (!response.ok) {
-                                throw new Error(
-                                        `Failed to fetch registry: ${response.status} ${response.statusText}`,
-                                );
-                        }
->>>>>>> 041e5b72
 
                         const data: unknown = await response.json();
                         const result = RegistryIndexSchema.safeParse(data);
