--- conflicted
+++ resolved
@@ -22,11 +22,9 @@
     .string()
     .transform((str) => str.split(',') as Array<'tools' | 'resources' | 'prompts'>)
     .optional(),
-<<<<<<< HEAD
+
   limit: z.coerce.number().min(1).max(MAX_LIMIT).default(DEFAULT_LIMIT),
-=======
-  limit: z.coerce.number().min(1).max(100).default(20),
->>>>>>> d7d9606d
+
   offset: z.coerce.number().min(0).default(0),
   sortBy: z.enum(['relevance', 'downloads', 'rating', 'updated']).default('relevance'),
   sortOrder: z.enum(['asc', 'desc']).default('desc'),
@@ -63,11 +61,9 @@
               type: 'string',
               description: 'Comma-separated capabilities (tools,resources,prompts)',
             },
-<<<<<<< HEAD
+
             limit: { type: 'integer', minimum: 1, maximum: MAX_LIMIT, default: DEFAULT_LIMIT },
-=======
-            limit: { type: 'integer', minimum: 1, maximum: 100, default: 20 },
->>>>>>> d7d9606d
+
             offset: { type: 'integer', minimum: 0, default: 0 },
             sortBy: {
               type: 'string',
