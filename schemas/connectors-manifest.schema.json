{
  "$schema": "https://json-schema.org/draft/2020-12/schema",
  "$id": "https://schemas.cortex.brainwav.ai/connectors-manifest.schema.json",
  "title": "ConnectorsManifest",
  "type": "object",
  "additionalProperties": false,
<<<<<<< HEAD
  "required": ["id", "manifestVersion", "connectors"],
=======
  "required": ["id", "connectors"],
>>>>>>> 2bc78a68
  "properties": {
    "$schema": {
      "type": "string",
      "description": "Optional schema reference pointer for tooling",
      "format": "uri-reference"
    },
    "id": {
      "type": "string",
      "minLength": 1,
<<<<<<< HEAD
      "description": "Stable identifier for this manifest instance"
    },
    "manifestVersion": {
      "type": "string",
      "description": "Semantic version of the manifest payload",
      "pattern": "^\\d+\\.\\d+\\.\\d+$"
    },
    "generatedAt": {
      "type": "string",
      "format": "date-time",
      "description": "ISO-8601 timestamp describing when the manifest snapshot was produced"
=======
      "description": "Stable identifier for the manifest"
    },
    "brand": {
      "type": "string",
      "enum": ["brAInwav"],
      "description": "Brand marker propagated to signed payloads"
>>>>>>> 2bc78a68
    },
    "ttlSeconds": {
      "type": "integer",
      "minimum": 1,
<<<<<<< HEAD
      "description": "Default time-to-live applied to connectors when an explicit ttlSeconds is not provided"
    },
    "metadata": {
      "type": "object",
      "description": "Additional metadata about the manifest",
      "additionalProperties": {
        "type": ["string", "number", "boolean", "array", "object", "null"]
      }
=======
      "description": "Number of seconds a signed service map remains valid"
    },
    "metadata": {
      "type": "object",
      "description": "Additional non-sensitive metadata about the manifest",
      "additionalProperties": true
>>>>>>> 2bc78a68
    },
    "connectors": {
      "type": "array",
      "minItems": 1,
      "items": {
        "$ref": "#/definitions/ConnectorEntry"
      }
    }
  },
  "definitions": {
    "ConnectorAuth": {
      "type": "object",
      "additionalProperties": false,
      "required": ["type"],
      "properties": {
        "type": {
          "type": "string",
          "enum": ["apiKey", "bearer", "none"],
          "description": "Authentication strategy required by the connector"
        },
        "headerName": {
          "type": "string",
          "minLength": 1,
          "description": "Optional HTTP header name used for API key/bearer auth"
        }
      }
    },
    "ConnectorEntry": {
      "type": "object",
      "additionalProperties": false,
<<<<<<< HEAD
      "required": [
        "id",
        "name",
        "version",
        "displayName",
        "enabled",
        "scopes",
        "ttlSeconds",
        "endpoint",
        "auth"
      ],
=======
      "required": ["id", "name", "version", "scopes", "ttlSeconds"],
>>>>>>> 2bc78a68
      "properties": {
        "id": {
          "type": "string",
          "description": "Stable identifier used by Cortex-OS for the connector",
          "pattern": "^[a-z0-9][a-z0-9-]{1,62}$"
        },
        "name": {
          "type": "string",
<<<<<<< HEAD
          "minLength": 1,
          "description": "Internal connector name used for logging and telemetry"
        },
        "displayName": {
          "type": "string",
          "minLength": 1,
          "description": "Human friendly name surfaced to operators and UI clients"
        },
        "version": {
          "type": "string",
          "minLength": 1,
          "description": "Semantic version or snapshot identifier of the connector definition"
        },
        "description": {
          "type": "string",
          "description": "Optional description of the connector"
        },
        "enabled": {
          "type": "boolean",
          "description": "Flag indicating whether the connector is enabled for use"
        },
        "status": {
          "type": "string",
          "enum": ["enabled", "disabled", "preview"],
          "description": "Legacy status field supported for backwards compatibility"
        },
=======
          "description": "Human-readable connector name",
          "minLength": 1
        },
        "version": {
          "type": "string",
          "description": "Semantic version of the connector definition",
          "minLength": 1
        },
>>>>>>> 2bc78a68
        "scopes": {
          "type": "array",
          "description": "Scopes required to access this connector",
          "items": {
            "type": "string",
            "minLength": 1
          },
<<<<<<< HEAD
          "uniqueItems": true,
          "minItems": 1
        },
=======
          "minItems": 1,
          "uniqueItems": true
        },
        "quotas": {
          "type": "object",
          "description": "Optional quota limits for the connector",
          "default": {},
          "additionalProperties": {
            "type": "integer",
            "minimum": 0
          }
        },
        "timeouts": {
          "type": "object",
          "description": "Optional timeout configuration for the connector",
          "default": {},
          "additionalProperties": {
            "type": "integer",
            "minimum": 0
          }
        },
        "status": {
          "type": "string",
          "description": "Operational status of the connector",
          "enum": ["enabled", "disabled"],
          "default": "enabled"
        },
>>>>>>> 2bc78a68
        "ttlSeconds": {
          "type": "integer",
          "minimum": 1,
          "description": "Number of seconds the connector remains active before requiring refresh"
        },
        "endpoint": {
          "type": "string",
          "format": "uri",
          "description": "Endpoint URL used by clients to reach the connector surface"
        },
        "auth": {
          "$ref": "#/definitions/ConnectorAuth"
        },
        "quotas": {
          "type": "object",
          "description": "Optional quota configuration for the connector",
          "additionalProperties": {
            "type": "integer",
            "minimum": 0
          }
        },
        "timeouts": {
          "type": "object",
          "description": "Optional timeout configuration for the connector",
          "additionalProperties": {
            "type": "integer",
            "minimum": 0
          }
        },
        "metadata": {
          "type": "object",
          "description": "Additional non-sensitive metadata about the connector",
<<<<<<< HEAD
          "additionalProperties": {
            "type": ["string", "number", "boolean", "array", "object", "null"]
          }
        },
        "tags": {
          "type": "array",
          "items": {
            "type": "string",
            "minLength": 1
          }
        }
      }
    },
    "ConnectorAuth": {
      "type": "object",
      "additionalProperties": false,
      "required": ["type"],
      "properties": {
        "type": {
          "type": "string",
          "enum": ["apiKey", "bearer", "none"],
          "description": "Authentication mechanism required by the connector"
        },
        "headerName": {
          "type": "string",
          "minLength": 1,
          "description": "HTTP header name used when type is apiKey or bearer"
=======
          "additionalProperties": true
        },
        "endpoint": {
          "type": "string",
          "format": "uri",
          "description": "Optional base endpoint for the connector"
        },
        "auth": {
          "$ref": "#/definitions/ConnectorAuth"
>>>>>>> 2bc78a68
        }
      }
    }
  }
}<|MERGE_RESOLUTION|>--- conflicted
+++ resolved
@@ -4,11 +4,8 @@
   "title": "ConnectorsManifest",
   "type": "object",
   "additionalProperties": false,
-<<<<<<< HEAD
   "required": ["id", "manifestVersion", "connectors"],
-=======
   "required": ["id", "connectors"],
->>>>>>> 2bc78a68
   "properties": {
     "$schema": {
       "type": "string",
@@ -18,7 +15,6 @@
     "id": {
       "type": "string",
       "minLength": 1,
-<<<<<<< HEAD
       "description": "Stable identifier for this manifest instance"
     },
     "manifestVersion": {
@@ -30,19 +26,16 @@
       "type": "string",
       "format": "date-time",
       "description": "ISO-8601 timestamp describing when the manifest snapshot was produced"
-=======
       "description": "Stable identifier for the manifest"
     },
     "brand": {
       "type": "string",
       "enum": ["brAInwav"],
       "description": "Brand marker propagated to signed payloads"
->>>>>>> 2bc78a68
     },
     "ttlSeconds": {
       "type": "integer",
       "minimum": 1,
-<<<<<<< HEAD
       "description": "Default time-to-live applied to connectors when an explicit ttlSeconds is not provided"
     },
     "metadata": {
@@ -51,14 +44,12 @@
       "additionalProperties": {
         "type": ["string", "number", "boolean", "array", "object", "null"]
       }
-=======
       "description": "Number of seconds a signed service map remains valid"
     },
     "metadata": {
       "type": "object",
       "description": "Additional non-sensitive metadata about the manifest",
       "additionalProperties": true
->>>>>>> 2bc78a68
     },
     "connectors": {
       "type": "array",
@@ -89,7 +80,6 @@
     "ConnectorEntry": {
       "type": "object",
       "additionalProperties": false,
-<<<<<<< HEAD
       "required": [
         "id",
         "name",
@@ -101,9 +91,7 @@
         "endpoint",
         "auth"
       ],
-=======
       "required": ["id", "name", "version", "scopes", "ttlSeconds"],
->>>>>>> 2bc78a68
       "properties": {
         "id": {
           "type": "string",
@@ -112,7 +100,6 @@
         },
         "name": {
           "type": "string",
-<<<<<<< HEAD
           "minLength": 1,
           "description": "Internal connector name used for logging and telemetry"
         },
@@ -139,7 +126,6 @@
           "enum": ["enabled", "disabled", "preview"],
           "description": "Legacy status field supported for backwards compatibility"
         },
-=======
           "description": "Human-readable connector name",
           "minLength": 1
         },
@@ -148,7 +134,6 @@
           "description": "Semantic version of the connector definition",
           "minLength": 1
         },
->>>>>>> 2bc78a68
         "scopes": {
           "type": "array",
           "description": "Scopes required to access this connector",
@@ -156,11 +141,9 @@
             "type": "string",
             "minLength": 1
           },
-<<<<<<< HEAD
           "uniqueItems": true,
           "minItems": 1
         },
-=======
           "minItems": 1,
           "uniqueItems": true
         },
@@ -188,7 +171,6 @@
           "enum": ["enabled", "disabled"],
           "default": "enabled"
         },
->>>>>>> 2bc78a68
         "ttlSeconds": {
           "type": "integer",
           "minimum": 1,
@@ -221,7 +203,6 @@
         "metadata": {
           "type": "object",
           "description": "Additional non-sensitive metadata about the connector",
-<<<<<<< HEAD
           "additionalProperties": {
             "type": ["string", "number", "boolean", "array", "object", "null"]
           }
@@ -249,7 +230,6 @@
           "type": "string",
           "minLength": 1,
           "description": "HTTP header name used when type is apiKey or bearer"
-=======
           "additionalProperties": true
         },
         "endpoint": {
@@ -259,7 +239,6 @@
         },
         "auth": {
           "$ref": "#/definitions/ConnectorAuth"
->>>>>>> 2bc78a68
         }
       }
     }
