{
  "$schema": "https://json-schema.org/draft/2020-12/schema",
  "$id": "https://schemas.cortex.brainwav.ai/connectors-manifest.schema.json",
  "title": "ConnectorsManifest",
  "type": "object",
  "additionalProperties": false,
<<<<<<< HEAD
  "required": ["id", "manifestVersion", "connectors"],
=======
  "required": ["id", "schema_version", "connectors"],
>>>>>>> c3cdff43
  "required": ["id", "connectors"],
  "properties": {
    "$schema": {
      "type": "string",
      "description": "Optional schema reference pointer for tooling",
      "format": "uri-reference"
    },
    "id": {
      "type": "string",
      "description": "ULID used as the stable identifier for the generated service map",
      "pattern": "^[0-9A-HJKMNP-TV-Z]{26}$"
    },
    "schema_version": {
      "type": "string",
      "minLength": 1,
      "description": "Stable identifier for this manifest instance"
    },
    "manifestVersion": {
      "type": "string",
      "description": "Semantic version of the manifest payload",
      "pattern": "^\\d+\\.\\d+\\.\\d+$"
    },
    "generatedAt": {
      "type": "string",
      "format": "date-time",
      "description": "ISO-8601 timestamp describing when the manifest snapshot was produced"
      "description": "Stable identifier for the manifest"
    },
    "brand": {
      "type": "string",
      "enum": ["brAInwav"],
      "description": "Brand marker propagated to signed payloads"
    },
    "ttlSeconds": {
      "type": "integer",
      "minimum": 1,
      "description": "Default time-to-live applied to connectors when an explicit ttlSeconds is not provided"
    },
    "metadata": {
      "type": "object",
      "description": "Additional metadata about the manifest",
      "additionalProperties": {
        "type": ["string", "number", "boolean", "array", "object", "null"]
      }
      "description": "Number of seconds a signed service map remains valid"
    },
    "metadata": {
      "type": "object",
      "description": "Additional non-sensitive metadata about the manifest",
      "additionalProperties": true
    },
    "connectors": {
      "type": "array",
      "minItems": 1,
      "items": {
        "$ref": "#/definitions/ConnectorEntry"
      }
    }
  },
  "definitions": {
    "ConnectorAuth": {
      "type": "object",
      "additionalProperties": false,
      "required": ["type"],
      "properties": {
        "type": {
          "type": "string",
          "enum": ["apiKey", "bearer", "none"],
          "description": "Authentication strategy required by the connector"
        },
        "headerName": {
          "type": "string",
          "minLength": 1,
          "description": "Optional HTTP header name used for API key/bearer auth"
        }
      }
    },
    "ConnectorEntry": {
      "type": "object",
      "additionalProperties": false,
      "required": [
        "id",
        "name",
        "version",
<<<<<<< HEAD
        "displayName",
        "enabled",
        "scopes",
        "ttlSeconds",
        "endpoint",
        "auth"
=======
        "status",
        "endpoint",
        "authentication",
        "scopes",
        "quotas",
        "ttl_seconds"
>>>>>>> c3cdff43
      ],
      "required": ["id", "name", "version", "scopes", "ttlSeconds"],
      "properties": {
        "id": {
          "type": "string",
          "description": "Stable identifier used by Cortex-OS for the connector",
          "pattern": "^[a-z0-9][a-z0-9-]{1,62}$"
        },
        "name": {
          "type": "string",
<<<<<<< HEAD
          "minLength": 1,
          "description": "Internal connector name used for logging and telemetry"
        },
        "displayName": {
          "type": "string",
          "minLength": 1,
          "description": "Human friendly name surfaced to operators and UI clients"
        },
        "version": {
          "type": "string",
          "minLength": 1,
          "description": "Semantic version or snapshot identifier of the connector definition"
        },
        "description": {
          "type": "string",
          "description": "Optional description of the connector"
        },
        "enabled": {
          "type": "boolean",
          "description": "Flag indicating whether the connector is enabled for use"
        },
        "status": {
          "type": "string",
          "enum": ["enabled", "disabled", "preview"],
          "description": "Legacy status field supported for backwards compatibility"
        },
=======
          "description": "Human readable display name for the connector",
          "minLength": 1
        },
        "version": {
          "type": "string",
>>>>>>> c3cdff43
          "description": "Human-readable connector name",
          "minLength": 1
        },
        "version": {
          "type": "string",
          "description": "Semantic version of the connector definition",
          "minLength": 1
        },
        "endpoint": {
          "type": "string",
          "format": "uri",
          "description": "HTTPS endpoint that exposes the connector's MCP surface"
        },
        "authentication": {
          "$ref": "#/definitions/Authentication"
        },
        "headers": {
          "type": "object",
          "description": "Additional static headers that must accompany outbound requests",
          "additionalProperties": {
            "type": "string"
          }
        },
        "scopes": {
          "type": "array",
          "description": "Scopes required to access this connector",
          "items": {
            "type": "string",
            "minLength": 1
          },
          "uniqueItems": true,
          "minItems": 1
        },
          "minItems": 1,
          "uniqueItems": true
        },
        "quotas": {
          "type": "object",
          "description": "Optional quota limits for the connector",
          "default": {},
          "additionalProperties": {
            "type": "integer",
            "minimum": 0
          }
        },
        "timeouts": {
          "type": "object",
          "description": "Optional timeout configuration for the connector",
          "default": {},
          "additionalProperties": {
            "type": "integer",
            "minimum": 0
          }
        },
        "status": {
          "type": "string",
          "description": "Operational status of the connector",
          "enum": ["enabled", "disabled"],
          "default": "enabled"
        },
        "ttlSeconds": {
          "type": "integer",
          "minimum": 1,
          "description": "Number of seconds the connector remains active before requiring refresh"
        },
        "endpoint": {
          "type": "string",
          "format": "uri",
          "description": "Endpoint URL used by clients to reach the connector surface"
        },
        "auth": {
          "$ref": "#/definitions/ConnectorAuth"
        },
        "quotas": {
          "type": "object",
          "description": "Optional quota configuration for the connector",
          "additionalProperties": {
            "type": "integer",
            "minimum": 0
          }
        },
        "timeouts": {
          "type": "object",
          "description": "Optional timeout configuration for the connector",
          "additionalProperties": {
            "type": "integer",
            "minimum": 0
          }
        },
        "metadata": {
          "type": "object",
          "description": "Additional non-sensitive metadata about the connector",
          "additionalProperties": {
            "type": ["string", "number", "boolean", "array", "object", "null"]
          }
        },
        "tags": {
          "type": "array",
<<<<<<< HEAD
=======
          "description": "Optional classification tags for filtering and UI presentation",
>>>>>>> c3cdff43
          "items": {
            "type": "string",
            "minLength": 1
          }
        }
      }
    },
<<<<<<< HEAD
    "ConnectorAuth": {
      "type": "object",
      "additionalProperties": false,
      "required": ["type"],
      "properties": {
        "type": {
          "type": "string",
          "enum": ["apiKey", "bearer", "none"],
          "description": "Authentication mechanism required by the connector"
        },
        "headerName": {
          "type": "string",
          "minLength": 1,
          "description": "HTTP header name used when type is apiKey or bearer"
=======
    "Authentication": {
      "type": "object",
      "additionalProperties": false,
      "required": ["headers"],
      "properties": {
        "headers": {
          "type": "array",
          "minItems": 1,
          "items": {
            "$ref": "#/definitions/AuthHeader"
          }
        }
      }
    },
    "AuthHeader": {
      "type": "object",
      "additionalProperties": false,
      "required": ["name", "value"],
      "properties": {
        "name": {
          "type": "string",
          "minLength": 1,
          "description": "HTTP header name used for authentication"
>>>>>>> c3cdff43
          "additionalProperties": true
        },
        "endpoint": {
          "type": "string",
          "minLength": 1,
          "description": "Value placeholder or environment reference for the header"
        }
      }
    },
    "QuotaBudget": {
      "type": "object",
      "additionalProperties": false,
      "properties": {
        "per_minute": {
          "type": "integer",
          "minimum": 0,
          "description": "Maximum number of invocations allowed per minute"
        },
        "per_hour": {
          "type": "integer",
          "minimum": 0,
          "description": "Maximum number of invocations allowed per hour"
        },
        "per_day": {
          "type": "integer",
          "minimum": 0,
          "description": "Maximum number of invocations allowed per day"
        },
        "concurrent": {
          "type": "integer",
          "minimum": 0,
          "description": "Maximum number of concurrent executions permitted"
          "format": "uri",
          "description": "Optional base endpoint for the connector"
        },
        "auth": {
          "$ref": "#/definitions/ConnectorAuth"
        }
      }
    }
  }
}<|MERGE_RESOLUTION|>--- conflicted
+++ resolved
@@ -4,11 +4,8 @@
   "title": "ConnectorsManifest",
   "type": "object",
   "additionalProperties": false,
-<<<<<<< HEAD
   "required": ["id", "manifestVersion", "connectors"],
-=======
   "required": ["id", "schema_version", "connectors"],
->>>>>>> c3cdff43
   "required": ["id", "connectors"],
   "properties": {
     "$schema": {
@@ -93,21 +90,18 @@
         "id",
         "name",
         "version",
-<<<<<<< HEAD
         "displayName",
         "enabled",
         "scopes",
         "ttlSeconds",
         "endpoint",
         "auth"
-=======
         "status",
         "endpoint",
         "authentication",
         "scopes",
         "quotas",
         "ttl_seconds"
->>>>>>> c3cdff43
       ],
       "required": ["id", "name", "version", "scopes", "ttlSeconds"],
       "properties": {
@@ -118,7 +112,6 @@
         },
         "name": {
           "type": "string",
-<<<<<<< HEAD
           "minLength": 1,
           "description": "Internal connector name used for logging and telemetry"
         },
@@ -145,13 +138,11 @@
           "enum": ["enabled", "disabled", "preview"],
           "description": "Legacy status field supported for backwards compatibility"
         },
-=======
           "description": "Human readable display name for the connector",
           "minLength": 1
         },
         "version": {
           "type": "string",
->>>>>>> c3cdff43
           "description": "Human-readable connector name",
           "minLength": 1
         },
@@ -250,10 +241,7 @@
         },
         "tags": {
           "type": "array",
-<<<<<<< HEAD
-=======
           "description": "Optional classification tags for filtering and UI presentation",
->>>>>>> c3cdff43
           "items": {
             "type": "string",
             "minLength": 1
@@ -261,7 +249,6 @@
         }
       }
     },
-<<<<<<< HEAD
     "ConnectorAuth": {
       "type": "object",
       "additionalProperties": false,
@@ -276,7 +263,6 @@
           "type": "string",
           "minLength": 1,
           "description": "HTTP header name used when type is apiKey or bearer"
-=======
     "Authentication": {
       "type": "object",
       "additionalProperties": false,
@@ -300,7 +286,6 @@
           "type": "string",
           "minLength": 1,
           "description": "HTTP header name used for authentication"
->>>>>>> c3cdff43
           "additionalProperties": true
         },
         "endpoint": {
