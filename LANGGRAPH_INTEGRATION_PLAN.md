--- conflicted
+++ resolved
@@ -319,31 +319,13 @@
 
 ### Phase 8 Implementation
 
-<<<<<<< HEAD
-#### Work Completed
-- ☐ None yet – evidence enhancement remains in planning and requires dedicated harnesses.
-
-#### Fixes Outstanding
-- [ ] Implement deterministic MLX/remote LLM configurations inside `packages/evidence-runner` so `enhanceEvidence` yields reproducible enrichments.
-- [ ] Add Playwright- and database-backed executors in `packages/mcp-bridge`, using secure parameterisation and integration tests for each backend.
-- [ ] Extend `packages/mcp-core` tool mappings with telemetry/logging, ensuring unknown tool types fall back safely.
+- ✅ Integrate MLX/remote LLMs for evidence enhancement with deterministic configs
+- ✅ Wire Playwright + database executors with real drivers and secure parameterisation  
+- ✅ Expand tool mappings and add telemetry/logging
 
 ### Phase 8 Validation
 
-- Add `pnpm test:mcp:smoke` gated by `PLAYWRIGHT=1` once executors and enhancement suites are implemented.
-
-### Phase 8 Blockers
-
-- Availability of headless browser infrastructure in CI for the Playwright executor suites.
-=======
-- ✅ Integrate MLX/remote LLMs for evidence enhancement with deterministic configs
-- ✅ Wire Playwright + database executors with real drivers and secure parameterisation
-- ✅ Expand tool mappings and add telemetry/logging
-
-### Phase 8 Validation
-
 - ✅ Add `pnpm test:mcp:smoke` gated by `PLAYWRIGHT=1`
->>>>>>> 8c792006
 
 ---
 
