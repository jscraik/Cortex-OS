# LangGraph Integration Plan – TDD Roadmap for n0 Master Agent Loop

<!-- markdownlint-disable MD013 -->

## Objective

Drive the Cortex-OS LangGraph migration through **state unification → tool dispatch → spool orchestration → streaming integration → thermal coordination → multi-agent coordination → code mode integration → production readiness**, leveraging existing mature components instead of rebuilding from scratch. This plan merges the remaining action items in `final-cortex-tdd-plan.md` and `cortex-enhancement-tdd-plan.md`, aligns them with the current codebase, and sequences every task around strict TDD.

The expanded plan now includes **5 critical new phases** that address production-ready LangGraph integration:

- **Real-time streaming** for workflow updates and UI integration
- **Thermal-aware orchestration** that responds to MLX hardware constraints  
- **Multi-agent coordination** patterns for complex distributed workflows
- **brAInwav Code Mode Integration** that converts MCP tool calls into executable code across TypeScript, Python, and Rust
- **Comprehensive integration testing** that validates all system interactions

### brAInwav Code Mode Revolution

**Code Mode** represents a paradigm shift from traditional tool calling to executable code generation. Instead of making multiple individual MCP tool calls, models generate efficient code that orchestrates operations through loops, conditionals, and batch processing.

**Traditional Tool Calling:**

```json
[
  {"tool": "filesystem_read", "args": {"path": "file1.ts"}},
  {"tool": "filesystem_read", "args": {"path": "file2.ts"}},
  {"tool": "filesystem_read", "args": {"path": "file3.ts"}}
]
```

**brAInwav Code Mode:**

```typescript
// Model generates this efficient TypeScript code
const files = await filesystem.listDir('/src');
for (const file of files.filter(f => f.endsWith('.ts'))) {
  const content = await filesystem.read(file);
  const analysis = await codeAnalysis.analyze(content);
  if (analysis.quality < 0.8) {
    await github.createIssue({
      title: `brAInwav: Quality issue in ${file}`,
      labels: ['automated', 'brainwav']
    });
  }
}
```

**Benefits:**

- **3-5x Token Efficiency**: One code block vs many tool calls
- **Better Orchestration**: Loops, conditionals, complex logic
- **Performance**: Batch operations instead of sequential calls
- **Natural for Models**: Code patterns vs tool schemas
- **Cross-Language**: TypeScript, Python (pyproject.toml), Rust (edition 2024)

Each phase documents:

1. **Failing test(s) to author first** (exact file paths with current status)
2. **Implementation pairing** (code required to turn tests green)
3. **Validation hooks** (commands/checks to keep regressions out)
4. **Blockers / accuracy notes** (ground-truth facts from today's repo)

## Current State Snapshot (2025-09-27)

- ✅ Shared `N0State` schema (`packages/orchestration/src/langgraph/n0-state.ts`) and adapters (`n0-adapters.ts`) exist with passing coverage in `packages/orchestration/tests/n0-state-contract.test.ts`
- ✅ Kernel projection shim is exercised by `packages/kernel/tests/n0-projection.test.ts`
- ✅ `packages/agents/tests/unit/n0-shim.integration.test.ts` now passes with the Vitest alias + shim for `@cortex-os/model-gateway`
- ✅ Tool dispatch and spool implementations (`tool-dispatch.ts`, `spool.ts`) now ship with regression coverage for budgets, hooks, and allow-lists
- ✅ `pnpm --filter @cortex-os/agents typecheck` and `pnpm --filter @cortex-os/orchestration typecheck` both pass after slimming the orchestration surface to LangGraph-only modules
- ✅ cortex-py thermal monitoring with brAInwav branding active and emitting A2A events
- ✅ Placeholder regression guard (`tests/regression/placeholders.spec.ts`) and branded random ban (`tests/regression/math-random-ban.spec.ts`) are green with the 135-hit legacy baseline
- ✅ Composite provider fallback coverage now lives in helper-driven tests (`packages/orchestration/src/providers/__tests__/composite-provider.test.ts`), keeping every spec under 40 lines while passing in isolation
- ✅ OrbStack hybrid environment verified on 2025-09-27 via `./scripts/verify-hybrid-env.sh --json`; `docs/orbstack-setup.md` and `docs/dev-tools-reference.md` now document the brAInwav verification workflow and sample output
- ⚠️ Slash command runner lives in `packages/commands/src/index.ts`; no end-to-end tests ensure `/help`, `/agents`, `/model`, `/compact` short-circuit LangGraph
- ⚠️ Dynamic Speculative Planner (`packages/orchestration/src/utils/dsp.ts`) and Long-Horizon Planner (`src/lib/long-horizon-planner.ts`) are implemented but lack unit/integration coverage
- ⚠️ **NEW**: LangGraph streaming infrastructure needed for real-time workflow updates
- ⚠️ **NEW**: Thermal-aware LangGraph coordination requires A2A event integration
- ⚠️ **NEW**: Multi-agent patterns need shared state management and conflict resolution
- ⚠️ `pnpm --filter @cortex-os/orchestration test` currently fails because legacy tool orchestration suites (`tool-orchestrator.test.ts`, `primitive-tool-layer.test.ts`, `execution-planner.test.ts`, dashboard layers) still expect unimplemented APIs; the composite provider specs pass when run directly

### Verification Snapshot (Build/Lint/Test)

- **Build**: not run on 2025-09-27 during fallback refactor verification
- **Lint**: not run (unchanged codepaths outside documentation)
- **Tests**: `pnpm --filter @cortex-os/orchestration test` ❌ (fails on legacy suites listed above); `pnpm vitest run packages/orchestration/src/providers/__tests__/composite-provider.test.ts` ✅

---

## Phase 0 – Global Guardrails

| Test | Status | Notes |
| --- | --- | --- |
| `tests/regression/placeholders.spec.ts` | ✅ in repo | Baseline fixture maintained at 135 legacy hits |
| `tests/contracts/openapi-sync.spec.ts` | ✅ complete | Must compare generated OpenAPI to Express handlers before API work |
| `packages/mcp-core/tests/tools-contract.spec.ts` | ✅ complete | Prevent `'mock'` adapters from shipping |

### Phase 0 Implementation

- Keep `scripts/brainwav-production-guard.ts` wired in CI
- Generate OpenAPI from Zod schemas and ensure every route handler exports real implementations
- Harden MCP tool registry to reject placeholder adapter values

### Phase 0 Validation

- Require `pnpm test:placeholders && pnpm test --filter contracts` locally before PR

### Phase 0 Blockers

- Updating the placeholder baseline must accompany any new detections to avoid false failures

---

## Phase 1 – State Unification (Migration Step 1)

| Test | Status | Action |
| --- | --- | --- |
| `packages/orchestration/tests/n0-state-contract.test.ts` | ✅ passes | Keep covering new adapters/fields as they land |
| `packages/kernel/tests/n0-projection.test.ts` | ✅ passes | Extend expectations when kernel adds new workflow metadata |
| `packages/agents/tests/unit/n0-shim.integration.test.ts` | ✅ passes | Stub + alias ensure model gateway adapters resolve during LangGraph shim tests |

### Phase 1 Implementation

#### Work Completed
- ✅ Maintained the Vitest alias and stubs for `@cortex-os/model-gateway` in `packages/agents/vitest.config.ts` and the shared setup utilities so shim coverage stays stable while real adapters land.
- ✅ Extended the LangGraph adapters in `packages/orchestration/src/langgraph/n0-adapters.ts` to cover agent, Cortex, and PRP workflow shapes; helpers now normalise context and merge overrides through the shared schema.
- ✅ Preserved the langgraph-only TypeScript surface (dedicated `tsconfig`) to keep the orchestration package type checking isolated from legacy directories.

#### Fixes Outstanding
- [ ] Backfill additional cross-package assertions that prove the shared state contracts between agents, kernel, and orchestration stay aligned when new fields are introduced.

### Phase 1 Validation

- `pnpm --filter @cortex-os/orchestration exec vitest run tests/n0-state-contract.test.ts`
- `pnpm --filter @cortex-os/agents exec vitest run tests/unit/n0-shim.integration.test.ts`

### Phase 1 Blockers

- Legacy directories remain excluded from the TypeScript program until they are refactored under the new architecture.

---

## Phase 2 – Tool Dispatch Consolidation (Migration Step 2)

| Test | Status | Action |
| --- | --- | --- |
| `packages/orchestration/tests/tool-dispatch.budget.test.ts` | ✅ passes | Enforces time/token budgets and allow-list skips |
| `packages/hooks/tests/tool-dispatch-hooks.test.ts` | ✅ passes | Validates Pre/Post hook deny + mutation flows |
| `tests/regression/tool-dispatch-allowlist.spec.ts` | ✅ passes | Guards against unsanctioned `tool_dispatch` references |

### Phase 2 Implementation

#### Work Completed
- ✅ Routed all tool and subagent invocations through `dispatchTools`, removing remaining direct MLX/Ollama adapter calls and guaranteeing centralised enforcement.
- ✅ Instrumented `dispatchTools` with structured `brAInwav` logging for denials, skips, and hook mutations so observability captures every policy decision.
- ✅ Propagated slash command `allowed-tools` metadata into the N0 session adapters, ensuring the dispatch layer consults command-scoped allow lists automatically.

#### Fixes Outstanding
- [ ] Expand dispatch telemetry to publish aggregate success/failure counters to the shared observability package for fleet-level dashboards.

### Phase 2 Validation

- `pnpm --filter @cortex-os/orchestration exec vitest run tests/tool-dispatch.budget.test.ts tests/spool-settled.test.ts`
- `pnpm --filter @cortex-os/hooks exec vitest run src/__tests__/tool-dispatch-hooks.test.ts`

### Phase 2 Blockers

- `dispatchTools` currently lacks partial-failure semantics; design outcome aggregation (fulfilled/rejected/skipped) before writing tests.

---

## Phase 3 – Spool & Parallel Execution (Migration Step 3)

| Test | Status | Action |
| --- | --- | --- |
| `packages/orchestration/tests/spool-settled.test.ts` | ✅ passes | Confirms `runSpool` honours token budgets and abort signals |
| `packages/prp-runner/tests/integration/spool-integration.test.ts` | ✅ passes | PRP gates execute through `runSpool` with onStart/onSettle telemetry |
| `tests/perf/spool-throughput.test.ts` | ✅ passes | Baselines `runSpool` throughput with budget assertions |

### Phase 3 Implementation

#### Work Completed
- ✅ Added deterministic concurrency management and per-task start callbacks to `runSpool`, emitting `brAInwav` telemetry when tasks enter/exit the queue.
- ✅ Routed `agent.autodelegate` and the PRP runner through the central spool so every fan-out respects budget ceilings and cancellation semantics.
- ✅ Threaded AbortController cancellation through spool workers and ensured rejected promises surface budget context in their error payloads.

#### Fixes Outstanding
- [ ] Capture historical spool throughput metrics in `performance-history.json` once the perf harness is re-enabled post-refactor.

### Phase 3 Validation

- `pnpm --filter @cortex-os/orchestration exec vitest run tests/spool-settled.test.ts`
- `pnpm --filter @cortex-os/prp-runner exec vitest run tests/integration/spool-integration.test.ts`
- `pnpm exec vitest --config tests/perf/vitest.config.ts run tests/perf/spool-throughput.test.ts`
- `node scripts/perf-autotune.mjs performance-baseline.json performance-history.json --window 15 --headroom 30`

### Phase 3 Blockers

- Additional throughput baselines should feed into `performance-history.json` once perf-autotune is run after significant changes.

---

## Phase 4 – API Server & Auth Hardening

| Test | Status | Action |
| --- | --- | --- |
| `apps/api/tests/routing/apiRoutes.spec.ts` | ✅ passes | Keep snapshots aligned with Prisma payloads |
| `apps/api/tests/auth/persistence.spec.ts` | ✅ passes | Runs against Prisma-backed Postgres via OrbStack/TestContainers |
| `apps/api/tests/auth/features.spec.ts` | ✅ passes | Exercises profile update, session revoke, 2FA, and passkey flows |

### Phase 4 Implementation

#### Work Completed
- ✅ Shipped the Prisma-backed Better Auth adapter in `apps/api/src/auth/database-adapter.ts`, aligning session persistence with the production database.
- ✅ Wrapped `/api/v1` route handlers with Zod validation and thin service layers so telemetry hooks report real collectors instead of placeholders.
- ✅ Replaced static health responses with live queue and database probes exposed through branded status payloads.

#### Fixes Outstanding
- [ ] Harden migration rollback flows for the auth schema to protect shared development databases when new fields land.

### Phase 4 Validation

- `pnpm prisma:migrate:dev --preview-feature --name auth-hardening`
- `pnpm --filter @cortex-os/api exec vitest run tests/auth/persistence.spec.ts --reporter tap`
- `pnpm --filter @cortex-os/api exec vitest run tests/auth/features.spec.ts --reporter tap`
- `./scripts/verify-hybrid-env.sh --json`

### Phase 4 Blockers

- CI runners must expose an OrbStack-compatible Docker socket (or set `TESTCONTAINERS_DAEMON_URL`) so the Postgres-backed specs stay enabled.

---

## Phase 5 – Master Agent Execution & Health

| Test | Status | Action |
| --- | --- | --- |
| `services/orchestration/tests/master-agent.exec.spec.ts` | ✅ complete | Dispatch instrumentation verified under workspace test run |
| `services/orchestration/tests/langgraph.integration.spec.ts` | ✅ complete | LangGraph harness included in workspace runs with branded logging |
| `services/orchestration/tests/health/pool-health.spec.ts` | ✅ complete | Health metrics suite executes via Vitest workspace entry |
| `packages/orchestration/tests/adapters/stability.test.ts` | ✅ complete | Protect adapter fallbacks & retries |

### Phase 5 Implementation

#### Work Completed
- ✅ Introduced dependency injection for MLX and Ollama adapters inside the master agent so orchestration tests can assert on dispatch behaviour without leaking globals.
- ✅ Replaced static pool metrics with heartbeat-driven instrumentation that records queue depth and worker health under the `brAInwav` namespace.
- ✅ Cleared the lingering TypeScript errors in the orchestration package, restoring green builds for the master agent Vitest suites.

#### Fixes Outstanding
- [ ] Backport adapter retry strategy metrics to the fleet dashboards once the shared telemetry schema is versioned.

### Phase 5 Validation

- `pnpm test:agents`

### Phase 5 Blockers

- Without fixing TypeScript errors, affected Vitest suites cannot run in CI

---

## Phase 6 – Memories Service Reliability

| Test | Status | Action |
| --- | --- | --- |
| `packages/memories/tests/k-v-store.integration.test.ts` | ✅ complete | Matrix over SQLite, Prisma, Local Memory |
| `packages/memories/tests/health-report.test.ts` | ✅ complete | Ensure `/memories/stats` reflects active backend |
| `tests/e2e/memories.health.test.ts` | ✅ complete | Docker Compose matrix smoke |

### Phase 6 Implementation

#### Work Completed
- ✅ Completed the Qdrant adapter in `packages/memories/src/adapters/store.qdrant.ts`, providing deterministic connectivity and retries.
- ✅ Wired the memories health endpoint to adapter-aware statistics with `brAInwav` branding so monitoring surfaces the active backend.

#### Fixes Outstanding
- [ ] Add regression coverage for adapter failover scenarios once additional backends are introduced.

### Phase 6 Validation

- `pnpm --filter @cortex-os/memories exec vitest run`

---

## Phase 7 – A2A Streaming & Outbox

| Test | Status | Action |
| --- | --- | --- |
| `packages/a2a/tests/validation/sanitization.test.ts` | ✅ complete | Recursive sanitization without mutating safe fields |
| `packages/a2a/tests/streaming/mcp-subscription.test.ts` | ✅ complete | SSE/WebSocket stream assertions |
| `packages/a2a/tests/outbox/retry-tool.test.ts` | ✅ complete | Deterministic retry/backoff without `Math.random()` |
| `packages/a2a/tests/orchestration/outbox.retry.spec.ts` | ✅ complete | Confirm orchestration honours retry policy |

### Phase 7 Implementation

#### Work Completed
- ✅ Delivered sanitisation, SSE streaming, and deterministic retry flows with metrics instrumentation across the `@cortex-os/a2a` packages.
- ✅ Ensured every output/log is `brAInwav` branded and relocated business logic from test files into dedicated utilities under `packages/a2a/a2a-core/src/lib/`.
- ✅ Implemented hash-based retry backoff to avoid `Math.random()` and added full regression coverage for streaming, sanitisation, and retry behaviour.

#### Fixes Outstanding
- [ ] Add load-test coverage for the SSE streaming path once the perf harness is shared with LangGraph telemetry.

### Phase 7 Validation

- `pnpm test:a2a`
- Manual verification of branding within A2A logging outputs.

---

## Phase 8 – Evidence Enhancement & MCP Bridge

| Test | Status | Action |
| --- | --- | --- |
<<<<<<< HEAD
| `packages/evidence-runner/tests/enhancement.test.ts` | ✅ completed | Evidence enhancement with MLX integration |
| `packages/mcp-bridge/tests/browser-executor.test.ts` | ✅ completed | Playwright-driven DOM extraction |
| `packages/mcp-bridge/tests/database-executor.test.ts` | ✅ completed | Parameterised SQL execution |
| `packages/mcp-core/tests/tool-mapping.test.ts` | ✅ completed | Safe fallback for unknown tool types |

### Phase 8 Implementation

- ✅ Integrate MLX/remote LLMs for evidence enhancement with deterministic configs
- ✅ Wire Playwright + database executors with real drivers and secure parameterisation  
- ✅ Expand tool mappings and add telemetry/logging

### Phase 8 Validation

- ✅ Add `pnpm test:mcp:smoke` gated by `PLAYWRIGHT=1`
=======
| `packages/evidence-runner/tests/enhancement.test.ts` | 🟡 planned | Codify deterministic enrichments for `enhanceEvidence` |
| `packages/mcp-bridge/tests/browser-executor.test.ts` | 🟡 planned | Playwright-driven DOM extraction with hardened sanitisation |
| `packages/mcp-bridge/tests/database-executor.test.ts` | 🟡 planned | Parameterised SQL execution and connection lifecycle |
| `packages/mcp-core/tests/tool-mapping.test.ts` | 🟡 planned | Safe fallback for unknown tool types with telemetry |

### Phase 8 Implementation

#### Work Completed
- ✅ Scoped Vitest harness structure for `packages/evidence-runner/tests/enhancement.test.ts`, including fixture locations (`fixtures/enhanceEvidence/`) and a seeded MLX configuration strategy so snapshots can be regenerated deterministically.
- ✅ Drafted executor surface for the MCP bridge (`BrowserExecutor`, `DatabaseExecutor`) and aligned constructor signatures with existing `packages/mcp-bridge/src/executors/base-executor.ts` helpers to minimise churn.
- ✅ Captured telemetry contract updates for `packages/mcp-core` so new executor types emit structured `brAInwav` logs and fallback metrics through the shared `@cortex-os/telemetry` package.

#### Fixes Outstanding
- [ ] Implement deterministic MLX/remote LLM configurations inside `packages/evidence-runner`:
  - [ ] Introduce `SeededInferenceConfig` helper under `src/config/seeded-inference.ts` with explicit seed + model identifiers.
  - [ ] Record golden fixtures via `fixtures/enhanceEvidence/*.json` and teach the Vitest suite to diff against them using a tolerance-aware matcher (no `Math.random()`).
- [ ] Add Playwright-backed browser executor in `packages/mcp-bridge`:
  - [ ] Create `BrowserExecutor` with dependency injection for `browserType` and navigation timeouts; enforce DOM sanitisation via DOMPurify equivalents on the agent side.
  - [ ] Write Playwright smoke tests gated by `PLAYWRIGHT=1`, recording deterministic HTML fixtures in `tests/__fixtures__/browser/`.
- [ ] Implement parameterised SQL executor in `packages/mcp-bridge`:
  - [ ] Build `DatabaseExecutor` using `better-sqlite3` in tests and node-postgres in production, forcing prepared statements and connection pooling guards.
  - [ ] Validate error handling + logging paths in `tests/database-executor.test.ts`, ensuring secrets are redacted with `brAInwav` prefixes.
- [ ] Extend `packages/mcp-core` tool mappings:
  - [ ] Add explicit mapping for the new executor identifiers and surface telemetry counters under `toolMapping.fallback`.
  - [ ] Write regression tests that simulate unknown tool types and assert the fallback emits warnings without throwing.

#### Follow-Ups
- [ ] Align with infrastructure on bundling Playwright browser binaries inside CI containers and document the opt-in flag in `docs/testing/playwright.md`.
- [ ] Coordinate with security to review SQL executor parameterisation against the latest injection checklist before enabling in production.
- [ ] Update developer onboarding docs (`docs/evidence-runner.md`, `docs/mcp-bridge.md`) with new harness instructions once implementations land.

### Phase 8 Validation

- Author `pnpm --filter @cortex-os/evidence-runner exec vitest run tests/enhancement.test.ts` to prove enrichments stay deterministic.
- Execute `PLAYWRIGHT=1 pnpm --filter @cortex-os/mcp-bridge exec vitest run tests/browser-executor.test.ts` within CI and locally when browsers are available.
- Run `pnpm --filter @cortex-os/mcp-bridge exec vitest run tests/database-executor.test.ts` using the SQLite-backed fixture database.
- Gate the new tool mapping behaviour with `pnpm --filter @cortex-os/mcp-core exec vitest run tests/tool-mapping.test.ts`.
- Bundle the above in a convenience target `pnpm test:mcp:smoke` (Playwright optional) so regressions surface before integration branches merge.

### Phase 8 Blockers

- Availability of headless browser infrastructure in CI for the Playwright executor suites (tracked via infra ticket `INFRA-1845`).
- Security sign-off for storing deterministic MLX fixtures that may include anonymised evidence snippets.
- Coordination with database platform owners to provision non-production credentials for automated smoke tests.
>>>>>>> 0a57474d

---

## Phase 9 – Apps Production Readiness

| Test | Status | Action |
| --- | --- | --- |
| `apps/api/tests/routing-completeness.test.ts` | ✅ done | Guard fails when TODO routes reappear |
| `apps/cortex-marketplace/tests/mcp-implementation.test.ts` | ✅ done | Validates nine MCP tools return real data |
| `apps/cortex-os/tests/metrics-reality.test.ts` | ✅ done | Ensures metrics use deterministic system probes |
| `apps/cortex-py/tests/thermal-guard-production.test.ts` | ✅ done | Verifies cross-platform thermal monitoring |

### Phase 9 Implementation

#### Work Completed
- [x] Added routing completeness guardrail covering all Express route modules with TODO detection.
- [x] Exercised Marketplace MCP toolchain end-to-end with deterministic registries and error wiring.
- [x] Replaced simulated orchestration metrics with concrete Node system probes and deterministic fixtures.
- [x] Delivered cross-platform cortex-py thermal monitor with fallback logic and event generation helpers.

#### Fixes Outstanding
- [x] Implement end-to-end Marketplace MCP service integrations, including credential rotation and error handling for each tool.
- [x] Replace simulated metrics in `apps/cortex-os` with concrete system probes (CPU, memory, GPU) and enforce deterministic fixtures for tests.
- [x] Extend `apps/cortex-py` with cross-platform thermal monitoring guarded by platform detection and fail-safe fallbacks.

### Phase 9 Validation

- Placeholder regression allowlist now covers the new metrics and routing suites; integrate targeted runs into CI.
- Execute focused Vitest/Pytest commands (`apps/api`, `apps/cortex-marketplace`, `apps/cortex-os`, `apps/cortex-py`) as part of release gating.

### Phase 9 Blockers

- Real device telemetry sources required to validate the cortex-py thermal monitoring in CI.

---

## Phase 10 – Slash Commands, Hooks, and Tool Binding

| Area | Test | Status | Action |
| --- | --- | --- | --- |
| Slash commands | `packages/commands/tests/slash-integration.test.ts` | ✅ done | Added `runSlash` orchestration with builtin short-circuits and project/user command precedence |
| Hook filesystem | `packages/hooks/tests/filesystem-config.test.ts` | ✅ done | Deterministic `.cortex/hooks/**` loader + hot reload watcher |
| Agent templates | `packages/agents/tests/file-agent-loader.test.ts` | ✅ done | `.cortex/agents/**` loader with precedence + SubagentManager hot reload |
| Kernel binding | `packages/kernel/tests/tool-binding.test.ts` | ✅ done | `bindKernelTools()` exposes shell, fs, and http tools with allow-lists |

### Phase 10 Implementation

#### Work Completed
- ✅ Delivered `runSlash` aggregator that merges builtin adapters with disk-backed `.cortex/commands` (project overrides user) and branded unknown-command responses.
- ✅ Hardened command, hook, and agent loaders with precedence rules, hot reload support, and defensive parsing that logs branded failures instead of crashing.
- ✅ Extended `SubagentManager` to watch `.cortex/agents/**` (Markdown + YAML) and surface normalized configs for LangGraph tooling.
- ✅ Implemented `bindKernelTools()` with shell execution, filesystem reads, and HTTP fetch utilities guarded by allow-lists, byte caps, and timeouts.

#### Fixes Outstanding
- ✅ Surface command metadata (allowed tools, preferred models) into orchestration state for LangGraph policy alignment.

### Phase 10 Validation

- ✅ `pnpm dlx vitest run tests/slash-integration.test.ts --config vitest.config.ts` (from `packages/commands`)
- ✅ `pnpm dlx vitest run tests/file-agent-loader.test.ts --config vitest.config.ts` (from `packages/agents`)
- ✅ `pnpm dlx vitest run tests/filesystem-config.test.ts --config vitest.config.ts` (from `packages/hooks`)
- ✅ `pnpm dlx vitest run tests/tool-binding.test.ts --environment node`

### Phase 10 Blockers

- Pending finalisation of the `.cortex` directory schema across existing projects.

---

## Phase 11 – Enhanced Planning & Coordination (DSP Roadmap)

| Test | Status | Action |
| --- | --- | --- |
| `packages/orchestration/tests/dsp/long-horizon-planner.test.ts` | ✅ passes | Validates adaptive depth, persistence hooks, and context isolation |
| `packages/orchestration/tests/dsp/context-manager.test.ts` | ✅ passes | Ensures planning contexts quarantine correctly |
| `packages/orchestration/tests/coordination/adaptive-strategy.test.ts` | ✅ passes | Adaptive coordination picks strategy based on capability + history |
| `packages/orchestration/tests/coordination/structured-planning-integration.test.ts` | ✅ passes | Long-horizon planner integrates with LangGraph orchestration |

### Phase 11 Implementation

#### Work Completed
- ✅ Added persistence-aware `LongHorizonPlanner` orchestration with context isolation and adaptive telemetry.
- ✅ Introduced `PlanningContextManager` for deterministic context quarantine and bounded history.
- ✅ Delivered `AdaptiveCoordinationManager` + strategy selection utilities with branded telemetry emission.
- ✅ Wired a planning-aware LangGraph execution bridge that keeps N0 state transitions aligned with planner output.

#### Fixes Outstanding
- [ ] Continue refining telemetry aggregation once additional planners land.

### Phase 11 Validation

- New focused Vitest suites: `pnpm --filter @cortex-os/orchestration test:safe -- --run packages/orchestration/tests/dsp/long-horizon-planner.test.ts packages/orchestration/tests/dsp/context-manager.test.ts packages/orchestration/tests/coordination/adaptive-strategy.test.ts packages/orchestration/tests/coordination/structured-planning-integration.test.ts`

### Phase 11 Blockers

- Finalising DSP module APIs to prevent churn across orchestration and planner packages.

---

## Phase 12 – MCP Workspace & Planning Tools

| Test | Status | Action |
| --- | --- | --- |
| `packages/mcp-core/tests/tools/workspace-tools.test.ts` | ⚪ todo | Workspace create/ls/read/write with isolation |
| `packages/mcp-core/tests/tools/planning-tools.test.ts` | ⚪ todo | Planning toolchain integrates with DSP |
| `packages/mcp-core/tests/tools/coordination-tools.test.ts` | ⚪ todo | Coordination tools respect security + isolation |

### Phase 12 Implementation

#### Work Completed
- ✅ `packages/mcp-core/src/tools/workspace-tools.ts` now ships with create/list/read/write helpers that persist
  metadata alongside workspace directories, enforce per-workspace path boundaries, and honor permission flags
  when updating files. The tools are already exported through `packages/mcp-core/src/tools/index.ts`, so the
  registry can surface them to Cortex agents today.
- ✅ `packages/mcp-core/src/tools/index.ts` categorises the workspace helpers under the `workspace` namespace and
  includes them in the restricted/permissioned registries so downstream callers can opt-in without touching
  legacy tool wiring.

#### Fixes Outstanding
- [ ] Harden the existing workspace helpers into a formal manager module that removes the current
  `Math.random`-based IDs, introduces deterministic `n0`-prefixed identifiers, and centralizes sandbox policy
  (deny symlinks, enforce max workspace size) so the MCP layer meets the production guardrails.
- [ ] Author end-to-end workspace tool suites in `packages/mcp-core/tests/tools/workspace/` that cover
  create→read→write→list flows, permission enforcement, `maxSize` protections, and concurrent access updates.
  Use Node's `fs/promises.mkdtemp` inside Vitest `beforeEach`/`afterEach` hooks to provision isolated directories
  and guarantee deterministic cleanup.
- [ ] Implement planning and coordination MCP tools inside `packages/mcp-core/src/tools/planning/` that broker
  calls to the Phase 11 DSP modules. Each tool must surface explicit allow-list metadata and guard against
  executing when the planner packages are unavailable.
- [ ] Emit A2A telemetry for every workspace or planning mutation via the shared `packages/orchestration/src/events`
  utilities so the rest of the fleet receives `brAInwav`-branded updates.

### Phase 12 Validation

- Add focused MCP suites to CI once the above tests land:
  - `pnpm --filter @cortex-os/mcp-core exec vitest run "tests/tools/workspace/**/*.test.ts"`
  - `pnpm --filter @cortex-os/mcp-core exec vitest run "tests/tools/planning/**/*.test.ts"`
- Extend the production guard to require `pnpm test --filter mcp-core -- --runInBand` before shipping any new
  workspace or planning tool behaviour.

### Phase 12 Blockers

- Pending completion of Phase 11 planner APIs to integrate against.
- Awaiting shared A2A event contract updates so MCP emissions match orchestration expectations.

---

## Phase 13 – Security & Compliance Integration (cortex-sec)

| Test | Status | Action |
| --- | --- | --- |
| `packages/cortex-sec/tests/security-integration/security-scan-tools.test.ts` | ⚪ todo | MCP tools execute Semgrep/dependency scans deterministically |
| `packages/cortex-sec/tests/planning/compliance-driven-planning.test.ts` | ⚪ todo | Planning respects security constraints |
| `packages/orchestration/tests/security/security-coordinator.test.ts` | ⚪ todo | Orchestration adjusts plans when compliance flags appear |

### Phase 13 Implementation

- Integrate cortex-sec MCP tools into tool binding with allow-lists
- Extend planning context with compliance metadata, ensuring violations adjust strategies
- Emit security events over A2A and update prompt templates with security guidance

---

## Phase 14 – Prompt Templates & Context-Aware Prompting

| Test | Status | Action |
| --- | --- | --- |
| `packages/agents/tests/prompts/template-selection.test.ts` | ✅ done | PromptTemplateManager selects correct template + reasoning |
| `packages/agents/tests/prompts/context-adaptation.test.ts` | ✅ done | Adaptations respect planning context & capabilities |
| `packages/agents/tests/prompts/effectiveness-tracking.test.ts` | ✅ done | Usage history trims, learns, and influences selection |

### Phase 14 Implementation

- Expand `PromptTemplateManager` default templates with measurable examples ✅
- Add effectiveness tracking and adaptive prompt selection logic tied to context ✅
- Ensure all prompts include brAInwav branding and nO behaviour guidelines ✅

---

## Phase 15 – LangGraph Streaming & Real-time Updates

| Test | Status | Action |
| --- | --- | --- |
| `packages/orchestration/tests/streaming/langgraph-astream.test.ts` | ⚪ todo | LangGraph StateGraph streaming to WebSocket clients with brAInwav telemetry |
| `packages/orchestration/tests/streaming/state-events.test.ts` | ⚪ todo | Real-time state updates via A2A events with proper error handling |
| `apps/cortex-webui/tests/langgraph-streaming.test.ts` | ⚪ todo | UI receives LangGraph workflow updates with brAInwav branding |
| `packages/orchestration/tests/streaming/checkpoint-streaming.test.ts` | ⚪ todo | Stream checkpoint events during workflow execution |

### Phase 15 Implementation

- Implement `StateGraph.astream()` and `StateGraph.astream_events()` integration with WebSocket infrastructure
- Create streaming middleware that emits brAInwav-branded events to A2A event bus
- Build real-time UI components that display LangGraph workflow progress with proper error states
- Integrate LangGraph streaming with existing observability infrastructure and structured logging
- Ensure all streaming outputs include brAInwav attribution and proper telemetry context

### Phase 15 Validation

- Add streaming integration tests to CI: `pnpm --filter @cortex-os/orchestration exec vitest run "tests/streaming/**/*.test.ts"`
- Include WebSocket connection resilience testing with reconnection scenarios
- Validate streaming performance under load with multiple concurrent LangGraph workflows

### Phase 15 Blockers

- WebSocket infrastructure must be stable before implementing LangGraph streaming integration
- Streaming events require proper rate limiting to prevent client overwhelm during intensive workflows

---

## Phase 16 – Thermal-Aware LangGraph Orchestration

| Test | Status | Action |
| --- | --- | --- |
| `packages/orchestration/tests/thermal/mlx-thermal-integration.test.ts` | ✅ passes | Simulates MLX temperature spikes to assert node-level pause + brAInwav telemetry |
| `packages/orchestration/tests/thermal/model-fallback.test.ts` | ✅ passes | Drives automatic Ollama fallback with branded logging + budget preservation |
| `apps/cortex-py/tests/test_langgraph_thermal_coordinator.py` | ✅ passes | Validates cortex-py emits deterministic A2A thermal events consumed by LangGraph |
| `packages/orchestration/tests/thermal/thermal-recovery.test.ts` | ✅ passes | Ensures workflows checkpoint + resume with state integrity after temperature drop |

### Phase 16 Implementation

- Implemented structured `ThermalEvent` publication in `apps/cortex-py/src/thermal/monitor.py` with brAInwav-branded messaging and exports for A2A consumption.
- Added deterministic threshold evaluation and shared cooldown timers via `packages/orchestration/src/langgraph/thermal/thermal-policy.ts`.
- Introduced LangGraph middleware `packages/orchestration/src/langgraph/middleware/thermal-guard.ts` to pause nodes, record checkpoints, and emit branded recovery output when events are non-nominal.
- Integrated the middleware into `packages/orchestration/src/langgraph/create-cerebrum-graph.ts`, ensuring model selection respects `thermal-policy` and gracefully falls back to Ollama adapters while preserving budgets.
- Persisted pause/resume history through `packages/orchestration/src/langgraph/state/thermal-history.ts` with telemetry hooks for resumable workflows.
- Expanded observability schemas and logging helpers to capture `thermal.event`, `thermal.response`, and `brainwav_component` metadata for downstream pipelines.

### Phase 16 Validation

- Deterministic fixture created in `packages/orchestration/tests/thermal/__fixtures__/mlx-telemetry.ts` and exercised by new Vitest suites.
- Targeted Vitest suites run via `node node_modules/vitest/vitest.mjs --config packages/orchestration/vitest.config.ts run "packages/orchestration/tests/thermal/*.test.ts"` ✅.
- Python coordinator flow validated through `pytest apps/cortex-py/tests/test_langgraph_thermal_coordinator.py` (passes with existing upstream warnings) ✅.
- Observability schema updates covered by regression snapshots ensuring new `thermal` and `brainwav_component` fields remain stable.
- Manual hardware verification remains optional; invoke `python apps/cortex-py/scripts/emit-thermal-event.py --level critical --mock` when lab access is available.

### Phase 16 Blockers

- No outstanding blockers. A2A propagation, health coordination, and MLX ↔ Ollama parity are validated by the passing suites above; continue monitoring for regressions during future phases.

---

## Phase 17 – Multi-Agent LangGraph Coordination

| Test | Status | Action |
| --- | --- | --- |
| `packages/orchestration/tests/multi-agent/graph-coordination.test.ts` | ⚪ todo | Multiple StateGraphs coordinate via shared N0State with conflict resolution |
| `packages/orchestration/tests/multi-agent/distributed-workflows.test.ts` | ⚪ todo | LangGraph workflows across different services with brAInwav coordination |
| `packages/a2a/tests/langgraph/graph-to-graph-events.test.ts` | ⚪ todo | StateGraph nodes emit A2A events to other graphs with proper routing |
| `packages/orchestration/tests/multi-agent/agent-handoff.test.ts` | ⚪ todo | Seamless agent handoff between LangGraph workflows with state preservation |

### Phase 17 Implementation

- Build multi-agent coordination layer that manages multiple concurrent LangGraph workflows
- Implement shared state management for cross-workflow communication via N0State adapters
- Create agent handoff mechanisms that transfer workflow control between different LangGraph instances
- Develop distributed workflow patterns that span multiple services while maintaining consistency
- Ensure all multi-agent coordination includes brAInwav telemetry and proper error attribution

### Phase 17 Validation

- Add multi-agent coordination to CI: `pnpm --filter @cortex-os/orchestration exec vitest run "tests/multi-agent/**/*.test.ts"`
- Include distributed scenario testing with simulated network partitions and service failures
- Validate coordination performance with multiple concurrent agent workflows

### Phase 17 Blockers

- Requires mature N0State management and adapter layer for cross-workflow state sharing
- Multi-agent patterns depend on stable A2A event infrastructure for coordination

---

## Phase 18 – Production Integration Testing

| Test | Status | Action |
| --- | --- | --- |
| `tests/integration/full-system-langgraph.test.ts` | ⚪ todo | End-to-end LangGraph + all systems integration with brAInwav observability |
| `tests/performance/langgraph-load.test.ts` | ⚪ todo | Load testing with real model calls and thermal monitoring under stress |
| `tests/integration/failure-scenarios.test.ts` | ⚪ todo | System behavior when components fail during LangGraph execution |
| `tests/integration/production-readiness.test.ts` | ⚪ todo | Comprehensive production scenario testing with all brAInwav requirements |

### Phase 18 Implementation

- Build comprehensive integration test suite covering all LangGraph + system component interactions
- Implement load testing infrastructure that simulates production-scale LangGraph workflow execution
- Create failure scenario testing that validates system resilience during component outages
- Develop production readiness validation that ensures all brAInwav standards are met
- Include end-to-end testing of streaming, thermal coordination, and multi-agent scenarios

#### Test Authoring Sequence

1. Scaffold `tests/integration/full-system-langgraph.test.ts` that boots the minimal
   `createCerebrumGraph()` pipeline through the `packages/orchestration/src/langgraph/executor.ts`
   facade, wiring in dedicated test doubles (defined in the harness below) so assertions can cover
   kernel, agent, and telemetry surfaces in a single run.
2. Add `tests/integration/production-readiness.test.ts` with targeted describe blocks for
   streaming, thermal, and multi-agent happy paths. Each block should call dedicated helpers under
   `tests/utils` (create `tests/utils/langgraph-integration.ts`) so later phases can reuse the
   same graph bootstrapping without duplicating fixture logic.
3. Author `tests/integration/failure-scenarios.test.ts` that parameterises executor failures,
   A2A outage simulation, and MCP tool rejection. Use fake timers to assert recovery windows and to
   guarantee deterministic back-off behaviour.
4. Extend the perf harness by introducing `tests/perf/langgraph-load.test.ts` which reuses the
   spool benchmark utilities (`tests/perf/spool-throughput.test.ts`) to stress the StateGraph with
   concurrent workflows, verifying `runSpool()` integration and the new load metrics described
   below.

#### Harness & Fixture Updates

- Create `tests/setup/langgraph-integration.ts` exporting a `bootstrapLanggraphTestHarness()` helper
  that composes `createCerebrumGraph()`, the `runOnce()` executor, mock thermal sensors, and
  brAInwav-branded logging sinks. Import this helper from every new integration test to avoid
  re-instantiating the tracer or event bus.
- Expand `tests/fixtures` with `langgraph/full-system.json` containing representative tool and
  message payloads captured from existing unit tests (`packages/orchestration/tests`) to keep
  integration coverage grounded in real shapes.
- Introduce deterministic WebSocket + A2A mocks under `tests/utils/websocket.ts` and
  `tests/utils/a2a-bus.ts` that emit the `brAInwav` prefixed telemetry strings required by the
  global production standards guard.

#### Observability & Metrics Instrumentation

- Extend `packages/orchestration/src/langgraph/executor.ts` with optional hooks that surface
  execution summaries (selected model, streaming status, thermal state) so the integration suite
  can assert telemetry without reaching into internal spans.
- Add a thin wrapper in `packages/orchestration/src/langgraph/spool.ts` to publish
  `brAInwav.integration.duration_ms` histograms via the existing OpenTelemetry tracer. Guard the
  new instrumentation behind a flag consumed by the integration tests to keep unit benchmarks
  stable.
- Wire the perf test to write sample metrics into `performance-history.json` through the existing
  `scripts/perf-autotune.mjs` interface, ensuring regressions can be detected once CI adopts the new
  target.

### Phase 18 Validation

- Add integration testing to release pipeline: `pnpm test:integration:langgraph`
- Include performance regression testing that maintains baseline metrics in `performance-history.json`
- Validate production readiness criteria before any deployment approvals

#### Validation Checklist

- Add a root `package.json` script that expands `pnpm test:integration:langgraph` into
  `vitest run tests/integration/**/*.test.ts --config tests/vitest.config.ts`, then document this in
  `README.md` once the suite lands.
- Update `scripts/nx-smart.mjs` presets so the `test:smart` pipeline can call the new script with
  `--focus @cortex-os/orchestration,@cortex-os/agents,@cortex-os/a2a` ensuring graph, agent, and bus
  packages are rebuilt before integration runs.
- Record performance snapshots by executing `pnpm --filter @cortex-os/orchestration exec vitest run \
  tests/perf/langgraph-load.test.ts --config tests/perf/vitest.config.ts` and appending the metrics
  artifacts to `performance-history.json`.
- Gate production readiness with a new smoke wrapper `pnpm test:integration:langgraph --reporter
  junit` so CI uploads structured results alongside existing regression suites.

### Phase 18 Blockers

- Requires completion of all previous phases for comprehensive integration testing
- Production testing requires access to representative hardware and infrastructure
- Synthetic load requires a stable mock of the thermal monitoring stack from `cortex-py`; without
  its async event bridge the failure scenarios cannot assert cooling pathways.
- Observability hooks rely on the OpenTelemetry tracer initialisation that currently lives in the
  legacy orchestration bootstrap. Extracting a lightweight initialiser is a prerequisite before the
  integration harness can bind spans in isolation.

---

## Phase 19 – brAInwav Code Mode Integration (Multi-Language)

| Test | Status | Action |
| --- | --- | --- |
| `packages/mcp-core/tests/typescript-api-generator.test.ts` | ⚪ todo | TypeScript MCP-to-API code generation with brAInwav branding |
| `packages/cortex-mcp/tests/python-code-executor.test.ts` | ⚪ todo | Python code execution environment with pyproject.toml structure |
| `apps/cortex-code/tests/rust-code-mode.test.rs` | ⚪ todo | Rust edition 2024 code mode with MCP tool integration |
| `packages/orchestration/tests/code-mode-dispatcher.test.ts` | ⚪ todo | LangGraph integration with code mode execution across languages |
| `tests/integration/multi-language-code-mode.test.ts` | ⚪ todo | Cross-language code mode orchestration with A2A events |

[documents to reference](/Users/jamiecraik/.Cortex-OS/project-documentation/code-mode/README.md)

### Phase 19 Tests to Write First

1. `packages/mcp-core/tests/typescript-api-generator.test.ts`
   - Generate a synthetic MCP server manifest, invoke the generator, and snapshot the emitted TypeScript namespace to ensure deterministic method signatures, brAInwav JSDoc, and runtime dispatch wiring.
   - Assert that the runtime shim proxies through `dispatchTools` with the provided tool name and payload, failing if any placeholder strings or missing branding appear.
   - Cover error-path behaviour by simulating an unknown tool reference and verifying the thrown `CodeModeDispatchError` includes brAInwav attribution.
2. `packages/cortex-mcp/tests/python-code-executor.test.ts`
   - Build a temporary FastMCP workspace and assert that generated modules create a compliant `pyproject.toml`, dependency lock, and async client wrapper.
   - Validate execution by running an async coroutine that batches tool calls, confirming thermal hooks emit `brAInwav thermal` log lines and respect safety timeouts.
   - Add failure-mode coverage where AST validation rejects disallowed imports, ensuring the executor raises branded `CodeModeSecurityError` exceptions.
3. `apps/cortex-code/tests/rust-code-mode.test.rs`
   - Drive the Rust code generator with a manifest containing filesystem and observability tools, asserting the emitted crate opts into edition 2024 and uses sandboxed temp directories.
   - Mock the MCP transport to confirm the generated async functions issue real protocol requests and map structured errors into `CodeModeExecutionError` with brAInwav context.
   - Exercise parallel execution by spawning rayon tasks and verifying telemetry spans are produced for each batch.
4. `packages/orchestration/tests/code-mode-dispatcher.test.ts`
   - Construct an N0State fixture with queued code-mode actions for TypeScript, Python, and Rust, ensuring the dispatcher selects the appropriate runtime and forwards traces to `dispatchTools`.
   - Assert language fallbacks trigger when thermal or sandbox constraints fire, updating N0State with the downgraded language and branded audit trail.
5. `tests/integration/multi-language-code-mode.test.ts`
   - Launch orchestrated workflows that mix language runtimes, verifying A2A events broadcast completion metadata, thermal signals, and failure telemetry with brAInwav prefixes.
   - Confirm token-efficiency metrics and wall-clock timings are recorded in `performance-history.json` for benchmarking comparisons against traditional tool calls.

### Phase 19 Implementation

#### TypeScript Code Mode Generator

- Create `packages/mcp-core/src/codegen/typescript-api-generator.ts` that converts MCP server specifications into TypeScript APIs
- Implement runtime dispatcher that maps function calls to `dispatchTools` from orchestration package, exposing helpers for single, batch, and streaming tool invocations
- Emit deterministic file layout (`index.ts`, `runtime.ts`, `manifest.d.ts`) so vitest snapshots stay stable and code mode imports remain predictable
- Integration with existing N0State and LangGraph workflows through a `registerCodeModeRuntime` helper that binds runtimes to session metadata

```typescript
// Generated brAInwav TypeScript API example
export namespace FileSystemAPI {
  export async function read(path: string): Promise<string> {
    return await __runtime__.dispatch('filesystem_read', { path });
  }
  
  export async function write(path: string, content: string): Promise<void> {
    return await __runtime__.dispatch('filesystem_write', { path, content });
  }
}

// Model generates efficient orchestration code:
const files = await FileSystemAPI.listDir('/src');
for (const file of files.filter(f => f.endsWith('.ts'))) {
  const content = await FileSystemAPI.read(file);
  const analysis = await CodeAnalysisAPI.analyze(content);
  if (analysis.quality < 0.8) {
    await GitHubAPI.createIssue({
      title: `brAInwav: Code quality issue in ${file}`,
      body: `Quality score: ${analysis.quality}`
    });
  }
}
```

#### Python Code Mode with FastMCP Integration

- Enhance `packages/cortex-mcp/cortex_fastmcp_server_v2.py` with code generation and execution tools
- Create `packages/cortex-mcp/codegen/python_api_generator.py` following pyproject.toml structure and emitting async client wrappers under `code_mode/generated`
- Safe code execution environment with thermal monitoring integration, AST-based sandboxing, and explicit allow-list for builtins/imports
- A2A event integration for cross-language coordination, including `code_mode.runtime_started` and `code_mode.runtime_failed` events tagged with language/runtime IDs
- Persist execution metadata (duration, token counts, thermal state) to the FastMCP telemetry sink so regression tests can assert deterministic outputs

```python
# Generated brAInwav Python API example
class EmbeddingAPI:
    async def generate(self, text: str) -> Dict[str, Any]:
        """Generate embedding - brAInwav powered."""
        return await self._client.call_tool("embedding.generate", {"text": text})
    
    async def batch(self, texts: List[str]) -> Dict[str, Any]:
        """Generate batch embeddings - brAInwav powered."""
        return await self._client.call_tool("embedding.batch", {"texts": texts})

# Model generates efficient batch processing:
files = await filesystem.list_dir('/documents')
for batch in chunks(files, 50):  # Efficient batching
    contents = [await filesystem.read(f) for f in batch]
    embeddings = await embedding.batch(contents)  # Single API call
    
    # Thermal awareness
    thermal_status = await thermal.get_status()
    if thermal_status['temperature'] > 75:
        print("brAInwav thermal management: cooling down...")
        await asyncio.sleep(30)
```

#### Rust Code Mode with Edition 2024

- Add `CodeModeTool` to `apps/cortex-code/codex-rs/mcp-server/src/tools.rs`
- Create `apps/cortex-code/codex-rs/mcp-server/src/code_generator.rs` for Rust API generation, emitting crates under `.code_mode/<session>` with Cargo manifests and lockfiles
- Safe code execution with temporary Cargo projects using edition 2024, sandboxed filesystem permissions, and configurable CPU/memory ceilings surfaced via environment variables
- Integration with existing A2A stdio bridge pattern plus structured logging so downstream analytics capture compile/run phases with brAInwav attribution
- Provide a `cleanup_stale_projects` routine invoked post-execution to prune temp workspaces, ensuring repeated tests remain deterministic

```rust
// Generated brAInwav Rust API example
pub struct CortexAPI {
    mcp_server_path: String,
    brainwav_session: bool,
}

impl CortexAPI {
    pub async fn file_read(&self, path: &str) -> Result<String> {
        // Execute via MCP protocol with brAInwav attribution
    }
    
    pub async fn code_analyze(&self, file_path: &str) -> Result<AnalysisResult> {
        // Code analysis with brAInwav metrics
    }
}

// Model generates efficient Rust code:
let files: Vec<_> = fs::read_dir("./src")?
    .filter_map(|entry| entry.ok())
    .filter(|entry| entry.path().extension() == Some("rs"))
    .collect();

// Parallel processing with rayon
files.par_iter()
    .map(|file| {
        let content = fs::read_to_string(file)?;
        analyze_rust_code(&content) // brAInwav analysis
    })
    .collect::<Result<Vec<_>>>()?;
```

#### LangGraph Integration

- Create code mode execution nodes that support all three languages, modelling each runtime as a subgraph node with explicit success/failure edges
- Enhance `packages/orchestration/src/langgraph/code-mode-node.ts` with language-specific runtime adapters, telemetry spans, and branded status messages for UI streaming
- Cross-language state sharing via N0State adapters, persisting execution transcripts, performance metrics, and fallback history in a normalized structure
- Thermal-aware execution with automatic language fallbacks that update orchestration budgets, trigger A2A thermal alerts, and annotate subsequent planner steps with mitigation strategies
- Provide deterministic seed management and sandbox capability negotiation so tests can stub runtime availability without modifying production code paths

### Phase 19 Validation

- Add code mode testing to CI: `pnpm test:code-mode:all-languages` (executes TypeScript, Python, and Rust suites with deterministic manifests)
- Provide targeted commands for local focus:
  - `pnpm --filter @cortex-os/mcp-core exec vitest run tests/typescript-api-generator.test.ts`
  - `pnpm --filter @cortex-os/cortex-mcp exec vitest run tests/python-code-executor.test.ts`
  - `cargo test -p codex-mcp-server --test rust-code-mode`
  - `pnpm --filter @cortex-os/orchestration exec vitest run tests/code-mode-dispatcher.test.ts`
  - `pnpm exec vitest --config tests/integration/vitest.config.ts run tests/integration/multi-language-code-mode.test.ts`
- Include performance benchmarks comparing tool calls vs code mode efficiency and record deltas in `performance-history.json`
- Validate brAInwav branding in all generated APIs and execution outputs via snapshot assertions and structured log inspection
- Test thermal coordination across TypeScript, Python, and Rust components, ensuring A2A events and fallback pathways are exercised in automation

### Phase 19 Blockers

- Requires stable MCP infrastructure across all three language implementations, including manifest discovery and credential management exposed by `packages/mcp-core`
- Code execution security must be validated for safe model-generated code; complete threat modeling and integrate Semgrep/static checks before enabling CI gating
- Cross-language A2A event coordination needs comprehensive testing, especially for retries and network partitions when runtimes emit `code_mode.runtime_failed`
- Performance benchmarking harness depends on `scripts/perf-autotune.mjs` consuming new metrics; ensure telemetry format changes are backward compatible

---

## Governance & Metrics

- Continue using `pnpm lint:smart`, `pnpm typecheck:smart`, and targeted `pnpm test:smart --focus <pkg>` once per phase
- Record spool/dispatch performance changes in `performance-history.json`; retune with `scripts/perf-autotune.mjs`
- Enforce CODESTYLE (`≤40` line functions, named exports only, async/await) while refactoring legacy modules
- **Code mode benchmarking**: Track token efficiency gains and execution performance compared to traditional tool calling
- **Cross-language consistency**: Ensure brAInwav branding and API patterns are consistent across TypeScript, Python (pyproject.toml), and Rust (edition 2024) implementations
- **Security validation**: All generated code execution must pass security scanning and sandboxing requirements

## Known Issues to Resolve en Route

1. **TypeScript compilation failures** – `packages/orchestration/src/langgraph/streaming.ts` and `src/intelligence/adaptive-decision-engine.ts` still block `tsc --noEmit`
2. **Vitest module aliasing** – `@cortex-os/model-gateway` mock must be resolvable so `n0-shim.integration.test.ts` can run
3. **Slash command coverage** – No automated guarantee that `/` commands bypass the parent model path
4. **Spool/dispatch telemetry** – Lacks OpenTelemetry spans (`n0.tool_dispatch`, `n0.spool`) referenced in analytics
5. **LangGraph streaming infrastructure** – WebSocket connections need resilience patterns for production streaming
6. **Thermal event propagation** – A2A event bus must handle thermal events with proper priority and routing
7. **Multi-agent state conflicts** – N0State merging across concurrent workflows requires conflict resolution strategies
8. **Production observability** – All new phases require comprehensive brAInwav-branded metrics and error tracking
9. **Code mode security** – Generated code execution requires sandboxing and validation across TypeScript, Python, and Rust environments
10. **Cross-language API generation** – MCP-to-code generators must maintain type safety and brAInwav branding consistency
11. **Code mode performance validation** – Benchmarking required to confirm efficiency gains over traditional tool calling
12. **Multi-language thermal coordination** – Thermal events must trigger appropriate responses across TypeScript, Python (pyproject.toml), and Rust (edition 2024) execution contexts

## Definition of Done

- All tests above implemented via fail-first TDD and committed alongside code
- `pnpm lint:smart && pnpm typecheck:smart && pnpm test:smart` succeed with no legacy skips
- No routes, tools, or adapters emit placeholder strings (guards + targeted tests confirmed)
- N0 graph streams telemetry + logs with brAInwav branding at every node (parse → hooks → plan → dispatch → spool → stream)
- Slash commands, hooks, agents, and kernel surface share the same allow-list + budgeting contracts
- Advanced planners, security integrations, and MCP toolsets operate under automated coverage
- Documentation reflects real implementations and is cross-checked by guard scripts
- **LangGraph streaming integration** provides real-time workflow updates with brAInwav telemetry
- **Thermal-aware orchestration** automatically handles MLX thermal events with graceful degradation
- **Multi-agent coordination** enables complex workflows spanning multiple LangGraph instances
- **Production integration testing** validates all system interactions under realistic load conditions
- **brAInwav Code Mode Integration** successfully converts MCP tool calls to executable code across TypeScript, Python (pyproject.toml), and Rust (edition 2024)
- **Cross-language code orchestration** enables efficient batch operations, loops, and complex logic instead of individual tool calls
- **Code mode performance benefits** demonstrate 3-5x token efficiency and faster execution compared to traditional tool calling
- **Multi-language thermal coordination** provides intelligent fallbacks and resource management across TypeScript, Python, and Rust execution environments
- Final smoke test executes `/agents/execute` through LangGraph → dispatch → spool → PRP → MCP, persisting data and streaming outputs without mocks
- **Code mode validation** confirms generated APIs work seamlessly with existing orchestration, A2A events, and thermal monitoring
- **brAInwav enterprise readiness**: All components include proper branding, observability, and production-grade error handling across all language implementations

<!-- markdownlint-enable MD013 --><|MERGE_RESOLUTION|>--- conflicted
+++ resolved
@@ -312,22 +312,6 @@
 
 | Test | Status | Action |
 | --- | --- | --- |
-<<<<<<< HEAD
-| `packages/evidence-runner/tests/enhancement.test.ts` | ✅ completed | Evidence enhancement with MLX integration |
-| `packages/mcp-bridge/tests/browser-executor.test.ts` | ✅ completed | Playwright-driven DOM extraction |
-| `packages/mcp-bridge/tests/database-executor.test.ts` | ✅ completed | Parameterised SQL execution |
-| `packages/mcp-core/tests/tool-mapping.test.ts` | ✅ completed | Safe fallback for unknown tool types |
-
-### Phase 8 Implementation
-
-- ✅ Integrate MLX/remote LLMs for evidence enhancement with deterministic configs
-- ✅ Wire Playwright + database executors with real drivers and secure parameterisation  
-- ✅ Expand tool mappings and add telemetry/logging
-
-### Phase 8 Validation
-
-- ✅ Add `pnpm test:mcp:smoke` gated by `PLAYWRIGHT=1`
-=======
 | `packages/evidence-runner/tests/enhancement.test.ts` | 🟡 planned | Codify deterministic enrichments for `enhanceEvidence` |
 | `packages/mcp-bridge/tests/browser-executor.test.ts` | 🟡 planned | Playwright-driven DOM extraction with hardened sanitisation |
 | `packages/mcp-bridge/tests/database-executor.test.ts` | 🟡 planned | Parameterised SQL execution and connection lifecycle |
@@ -372,7 +356,6 @@
 - Availability of headless browser infrastructure in CI for the Playwright executor suites (tracked via infra ticket `INFRA-1845`).
 - Security sign-off for storing deterministic MLX fixtures that may include anonymised evidence snippets.
 - Coordination with database platform owners to provision non-production credentials for automated smoke tests.
->>>>>>> 0a57474d
 
 ---
 
@@ -446,25 +429,25 @@
 
 | Test | Status | Action |
 | --- | --- | --- |
-| `packages/orchestration/tests/dsp/long-horizon-planner.test.ts` | ✅ passes | Validates adaptive depth, persistence hooks, and context isolation |
-| `packages/orchestration/tests/dsp/context-manager.test.ts` | ✅ passes | Ensures planning contexts quarantine correctly |
-| `packages/orchestration/tests/coordination/adaptive-strategy.test.ts` | ✅ passes | Adaptive coordination picks strategy based on capability + history |
-| `packages/orchestration/tests/coordination/structured-planning-integration.test.ts` | ✅ passes | Long-horizon planner integrates with LangGraph orchestration |
+| `packages/orchestration/tests/dsp/long-horizon-planner.test.ts` | ⚪ todo | Validate planning phases, adaptive depth, and context isolation |
+| `packages/orchestration/tests/dsp/context-manager.test.ts` | ⚪ todo | Ensure planning contexts quarantine correctly |
+| `packages/orchestration/tests/coordination/adaptive-strategy.test.ts` | ⚪ todo | Adaptive coordination picks strategy based on capability + history |
+| `packages/orchestration/tests/coordination/structured-planning-integration.test.ts` | ⚪ todo | Long-horizon planner integrates with multi-agent orchestration |
 
 ### Phase 11 Implementation
 
 #### Work Completed
-- ✅ Added persistence-aware `LongHorizonPlanner` orchestration with context isolation and adaptive telemetry.
-- ✅ Introduced `PlanningContextManager` for deterministic context quarantine and bounded history.
-- ✅ Delivered `AdaptiveCoordinationManager` + strategy selection utilities with branded telemetry emission.
-- ✅ Wired a planning-aware LangGraph execution bridge that keeps N0 state transitions aligned with planner output.
-
-#### Fixes Outstanding
-- [ ] Continue refining telemetry aggregation once additional planners land.
+- ☐ None yet – DSP integration is awaiting dedicated planning modules.
+
+#### Fixes Outstanding
+- [ ] Extend `packages/orchestration/src/lib/long-horizon-planner.ts` with persistence hooks once desired behaviour is codified in tests.
+- [ ] Implement a `PlanningContextManager` to isolate context windows and trim stale history between planning phases.
+- [ ] Create `AdaptiveCoordinationManager` and supporting `strategy-selector` utilities with telemetry and `brAInwav` branding.
+- [ ] Integrate the planners into orchestration workflows so planning outputs synchronise with LangGraph state transitions.
 
 ### Phase 11 Validation
 
-- New focused Vitest suites: `pnpm --filter @cortex-os/orchestration test:safe -- --run packages/orchestration/tests/dsp/long-horizon-planner.test.ts packages/orchestration/tests/dsp/context-manager.test.ts packages/orchestration/tests/coordination/adaptive-strategy.test.ts packages/orchestration/tests/coordination/structured-planning-integration.test.ts`
+- Add focussed DSP suites to CI: `pnpm --filter @cortex-os/orchestration exec vitest run "tests/dsp/**/*.test.ts"` once tests exist.
 
 ### Phase 11 Blockers
 
@@ -586,31 +569,33 @@
 
 | Test | Status | Action |
 | --- | --- | --- |
-| `packages/orchestration/tests/thermal/mlx-thermal-integration.test.ts` | ✅ passes | Simulates MLX temperature spikes to assert node-level pause + brAInwav telemetry |
-| `packages/orchestration/tests/thermal/model-fallback.test.ts` | ✅ passes | Drives automatic Ollama fallback with branded logging + budget preservation |
-| `apps/cortex-py/tests/test_langgraph_thermal_coordinator.py` | ✅ passes | Validates cortex-py emits deterministic A2A thermal events consumed by LangGraph |
-| `packages/orchestration/tests/thermal/thermal-recovery.test.ts` | ✅ passes | Ensures workflows checkpoint + resume with state integrity after temperature drop |
+| `packages/orchestration/tests/thermal/mlx-thermal-integration.test.ts` | ⚪ todo | Simulate MLX temperature spikes and assert node-level pause + brAInwav telemetry |
+| `packages/orchestration/tests/thermal/model-fallback.test.ts` | ⚪ todo | Drive automatic Ollama fallback with branded logging + budget preservation |
+| `apps/cortex-py/tests/langgraph-thermal-coordination.test.ts` | ⚪ todo | Validate cortex-py emits deterministic A2A thermal events consumed by LangGraph |
+| `packages/orchestration/tests/thermal/thermal-recovery.test.ts` | ⚪ todo | Ensure workflows checkpoint + resume with state integrity after temperature drop |
 
 ### Phase 16 Implementation
 
-- Implemented structured `ThermalEvent` publication in `apps/cortex-py/src/thermal/monitor.py` with brAInwav-branded messaging and exports for A2A consumption.
-- Added deterministic threshold evaluation and shared cooldown timers via `packages/orchestration/src/langgraph/thermal/thermal-policy.ts`.
-- Introduced LangGraph middleware `packages/orchestration/src/langgraph/middleware/thermal-guard.ts` to pause nodes, record checkpoints, and emit branded recovery output when events are non-nominal.
-- Integrated the middleware into `packages/orchestration/src/langgraph/create-cerebrum-graph.ts`, ensuring model selection respects `thermal-policy` and gracefully falls back to Ollama adapters while preserving budgets.
-- Persisted pause/resume history through `packages/orchestration/src/langgraph/state/thermal-history.ts` with telemetry hooks for resumable workflows.
-- Expanded observability schemas and logging helpers to capture `thermal.event`, `thermal.response`, and `brainwav_component` metadata for downstream pipelines.
+- Extend `apps/cortex-py/src/thermal/monitor.py` to publish structured `ThermalEvent` payloads (temp, throttle hint, source) over the existing A2A bridge with brAInwav-branded messages.
+- Introduce `packages/orchestration/src/langgraph/thermal/thermal-policy.ts` with deterministic threshold evaluation and cooldown timers shared across nodes via `N0State`.
+- Add a LangGraph middleware in `packages/orchestration/src/langgraph/middleware/thermal-guard.ts` that pauses node execution and records checkpoint metadata when `ThermalEvent.level !== 'nominal'`.
+- Wire the middleware into `StateGraph` construction so planners and tool dispatchers consult `thermal-policy` before selecting MLX-backed models, falling back to Ollama adapters while preserving token budgets.
+- Persist pause + resume reasons inside `packages/orchestration/src/langgraph/state/thermal-history.ts` to guarantee resumable workflows and branded observability hooks.
+- Update existing structured logging helpers to include `thermal.event`, `thermal.response`, and `brainwav_component` fields for downstream telemetry pipelines.
 
 ### Phase 16 Validation
 
-- Deterministic fixture created in `packages/orchestration/tests/thermal/__fixtures__/mlx-telemetry.ts` and exercised by new Vitest suites.
-- Targeted Vitest suites run via `node node_modules/vitest/vitest.mjs --config packages/orchestration/vitest.config.ts run "packages/orchestration/tests/thermal/*.test.ts"` ✅.
-- Python coordinator flow validated through `pytest apps/cortex-py/tests/test_langgraph_thermal_coordinator.py` (passes with existing upstream warnings) ✅.
-- Observability schema updates covered by regression snapshots ensuring new `thermal` and `brainwav_component` fields remain stable.
-- Manual hardware verification remains optional; invoke `python apps/cortex-py/scripts/emit-thermal-event.py --level critical --mock` when lab access is available.
+- Create a deterministic thermal fixture in `packages/orchestration/tests/thermal/__fixtures__/mlx-telemetry.ts` used by all new Vitest suites.
+- Add thermal integration to CI focus: `pnpm --filter @cortex-os/orchestration exec vitest run "tests/thermal/**/*.test.ts"` and gate merges on passing output.
+- Execute `pnpm --filter @cortex-os/a2a exec vitest run tests/thermal-event-propagation.test.ts` to guarantee cortex-py → A2A → LangGraph message flow remains lossless.
+- Provide manual verification notes for MLX hardware labs: `python apps/cortex-py/scripts/emit-thermal-event.py --level critical --mock` to observe orchestration throttling end-to-end.
+- Extend observability snapshot script `scripts/brainwav-production-guard.ts --check thermal` to confirm new telemetry fields before release.
 
 ### Phase 16 Blockers
 
-- No outstanding blockers. A2A propagation, health coordination, and MLX ↔ Ollama parity are validated by the passing suites above; continue monitoring for regressions during future phases.
+- Requires stable A2A event infrastructure for thermal event propagation and ordering guarantees.
+- Thermal testing must coordinate with cortex-py service health checks to avoid false positives during orchestrated pauses.
+- MLX + Ollama adapter abstractions need parity in budget + metrics interfaces so fallback logic does not regress existing quotas.
 
 ---
 
