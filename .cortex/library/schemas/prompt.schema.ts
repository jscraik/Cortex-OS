<<<<<<< HEAD
import * as fs from 'fs';
import * as path from 'path';
import { z } from 'zod';
=======

import { existsSync, readFileSync } from "node:fs";
import { resolve } from "node:path";
import { z } from "zod";

>>>>>>> 150d535c

export const BlockKeys = [
  'task_context',
  'tone_context',
  'background',
  'rules',
  'examples',
  'conversation_history',
  'immediate_request',
  'deliberation',
  'output_format',
  'prefill',
] as const;

const BlockKeyEnum = z.enum(BlockKeys);

const validateSchemaPath = (p: string): boolean => {
  const full = resolve(process.cwd(), p);
  if (!existsSync(full)) return false;
  if (p.endsWith(".schema.json")) {
    try {
      JSON.parse(readFileSync(full, "utf-8"));
    } catch {
      return false;
    }
  }
  return true;
};

export const BlocksSchema = z.array(
  z
    .object({
      // enforce order by name + index in validator
      [BlockKeyEnum.enum.task_context]: z.string().optional(),
      [BlockKeyEnum.enum.tone_context]: z.string().optional(),
      [BlockKeyEnum.enum.background]: z.string().optional(),
      [BlockKeyEnum.enum.rules]: z.string().optional(),
      [BlockKeyEnum.enum.examples]: z.string().optional(),
      [BlockKeyEnum.enum.conversation_history]: z.string().optional(),
      [BlockKeyEnum.enum.immediate_request]: z.string().optional(),
      [BlockKeyEnum.enum.deliberation]: z.string().optional(),
      [BlockKeyEnum.enum.output_format]: z.string().optional(),
      [BlockKeyEnum.enum.prefill]: z.string().optional(),
    })
    .refine(
      (o) => Object.keys(o).length === 1,
      'Each blocks[] entry must have exactly one known key',
    ),
);

const schemaPath = z
  .string()
  .min(1)
  .refine(
    (p) => {
<<<<<<< HEAD
      // Prevent path traversal attacks by ensuring the path stays within the project
      const projectRoot = process.cwd();
      const fullPath = path.resolve(projectRoot, p);

      // Validate that the resolved path is within the project directory
      if (!fullPath.startsWith(projectRoot)) {
        return false;
      }

      if (!fs.existsSync(fullPath)) {
        return false;
      }
=======
      const fullPath = path.resolve(p);
      if (!fs.existsSync(fullPath)) {
        return false;
      }
>>>>>>> 150d535c
      if (p.endsWith('.schema.json')) {
        try {
          JSON.parse(fs.readFileSync(fullPath, 'utf8'));
        } catch {
          return false;
        }
        return true;
      }
      return p.endsWith('.ts');
    },
    {
      message:
<<<<<<< HEAD
        'schema paths must reference existing .ts or .schema.json files with valid JSON for .schema.json, and must be within the project directory',
=======
        'schema paths must reference existing .ts or .schema.json files with valid JSON for .schema.json',
>>>>>>> 150d535c
    },
  );

export const PromptMetaSchema = z.object({
  id: z.string().min(1),
  persona: z.string().min(1),
  role: z.string().min(1),
  version: z.string().min(1),
  model_targets: z.array(z.string()).optional(),
  stack_tags: z.array(z.string()).optional(),
  risk_flags: z.array(z.string()).optional(),
  a11y_flags: z.array(z.string()).optional(),

  inputs_schema: z
    .string()
    .min(1)
    .regex(/\.(schema\.json|ts)$/, {
      message: "inputs_schema must reference a .schema.json or .ts file"
    })
    .refine((p) => validateSchemaPath(p), {
      message: "inputs_schema file must exist and be valid"
    }),
  outputs_schema: z
    .string()
    .min(1)
    .regex(/\.(schema\.json|ts)$/, {
      message: "outputs_schema must reference a .schema.json or .ts file"
    })
    .refine((p) => validateSchemaPath(p), {
      message: "outputs_schema file must exist and be valid"
    }),

});

export const PromptPackSchema = z.object({
  meta: PromptMetaSchema,
  blocks: BlocksSchema,
});

export type PromptPack = z.infer<typeof PromptPackSchema>;

export const REQUIRED_ORDER = [...BlockKeys];<|MERGE_RESOLUTION|>--- conflicted
+++ resolved
@@ -1,14 +1,7 @@
-<<<<<<< HEAD
+
 import * as fs from 'fs';
 import * as path from 'path';
 import { z } from 'zod';
-=======
-
-import { existsSync, readFileSync } from "node:fs";
-import { resolve } from "node:path";
-import { z } from "zod";
-
->>>>>>> 150d535c
 
 export const BlockKeys = [
   'task_context',
@@ -64,7 +57,7 @@
   .min(1)
   .refine(
     (p) => {
-<<<<<<< HEAD
+
       // Prevent path traversal attacks by ensuring the path stays within the project
       const projectRoot = process.cwd();
       const fullPath = path.resolve(projectRoot, p);
@@ -77,12 +70,6 @@
       if (!fs.existsSync(fullPath)) {
         return false;
       }
-=======
-      const fullPath = path.resolve(p);
-      if (!fs.existsSync(fullPath)) {
-        return false;
-      }
->>>>>>> 150d535c
       if (p.endsWith('.schema.json')) {
         try {
           JSON.parse(fs.readFileSync(fullPath, 'utf8'));
@@ -95,11 +82,9 @@
     },
     {
       message:
-<<<<<<< HEAD
+
         'schema paths must reference existing .ts or .schema.json files with valid JSON for .schema.json, and must be within the project directory',
-=======
-        'schema paths must reference existing .ts or .schema.json files with valid JSON for .schema.json',
->>>>>>> 150d535c
+
     },
   );
 
