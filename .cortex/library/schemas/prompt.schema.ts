<<<<<<< HEAD
import { existsSync, readFileSync } from 'node:fs';
import { resolve } from 'node:path';
import { z } from 'zod';
=======
import { existsSync, readFileSync } from "node:fs";
import { resolve } from "node:path";
import { z } from "zod";
import fs from "fs";
import path from "path";
>>>>>>> d1a2fc47

export const BlockKeys = [
  'task_context',
  'tone_context',
  'background',
  'rules',
  'examples',
  'conversation_history',
  'immediate_request',
  'deliberation',
  'output_format',
  'prefill',
] as const;

const BlockKeyEnum = z.enum(BlockKeys);

const validateSchemaPath = (p: string): boolean => {
  const full = resolve(process.cwd(), p);
  if (!existsSync(full)) return false;
  if (p.endsWith('.schema.json')) {
    try {
      JSON.parse(readFileSync(full, 'utf-8'));
    } catch {
      return false;
    }
  }
  return true;
};

export const BlocksSchema = z.array(
  z
    .object({
      // enforce order by name + index in validator
      [BlockKeyEnum.enum.task_context]: z.string().optional(),
      [BlockKeyEnum.enum.tone_context]: z.string().optional(),
      [BlockKeyEnum.enum.background]: z.string().optional(),
      [BlockKeyEnum.enum.rules]: z.string().optional(),
      [BlockKeyEnum.enum.examples]: z.string().optional(),
      [BlockKeyEnum.enum.conversation_history]: z.string().optional(),
      [BlockKeyEnum.enum.immediate_request]: z.string().optional(),
      [BlockKeyEnum.enum.deliberation]: z.string().optional(),
      [BlockKeyEnum.enum.output_format]: z.string().optional(),
      [BlockKeyEnum.enum.prefill]: z.string().optional(),
    })
    .refine(
      (o) => Object.keys(o).length === 1,
<<<<<<< HEAD
      'Each blocks[] entry must have exactly one known key',
=======
      "Each blocks[] entry must have exactly one known key",
>>>>>>> d1a2fc47
    ),
);

const schemaPath = z
  .string()
  .min(1)
  .refine((p) => {
    const fullPath = path.resolve(p);
    if (!fs.existsSync(fullPath)) {
      return false;
    }
    if (p.endsWith(".schema.json")) {
      try {
        JSON.parse(fs.readFileSync(fullPath, "utf8"));
      } catch {
        return false;
      }
      return true;
    }
    return p.endsWith(".ts");
  }, {
    message:
      "schema paths must reference existing .ts or .schema.json files with valid JSON for .schema.json",
  });

export const PromptMetaSchema = z.object({
  id: z.string().min(1),
  persona: z.string().min(1),
  role: z.string().min(1),
  version: z.string().min(1),
  model_targets: z.array(z.string()).optional(),
  stack_tags: z.array(z.string()).optional(),
  risk_flags: z.array(z.string()).optional(),
  a11y_flags: z.array(z.string()).optional(),
  inputs_schema: z
    .string()
    .min(1)
    .regex(/\.(schema\.json|ts)$/, {
      message: 'inputs_schema must reference a .schema.json or .ts file',
    })
    .refine((p) => validateSchemaPath(p), {
      message: 'inputs_schema file must exist and be valid',
    }),
  outputs_schema: z
    .string()
    .min(1)
    .regex(/\.(schema\.json|ts)$/, {
      message: 'outputs_schema must reference a .schema.json or .ts file',
    })
    .refine((p) => validateSchemaPath(p), {
      message: 'outputs_schema file must exist and be valid',
    }),
});

export const PromptPackSchema = z.object({
  meta: PromptMetaSchema,
  blocks: BlocksSchema,
});

export type PromptPack = z.infer<typeof PromptPackSchema>;

export const REQUIRED_ORDER = [...BlockKeys];<|MERGE_RESOLUTION|>--- conflicted
+++ resolved
@@ -1,14 +1,6 @@
-<<<<<<< HEAD
-import { existsSync, readFileSync } from 'node:fs';
-import { resolve } from 'node:path';
-import { z } from 'zod';
-=======
-import { existsSync, readFileSync } from "node:fs";
-import { resolve } from "node:path";
 import { z } from "zod";
-import fs from "fs";
-import path from "path";
->>>>>>> d1a2fc47
+import * as fs from "fs";
+import * as path from "path";
 
 export const BlockKeys = [
   'task_context',
@@ -24,19 +16,6 @@
 ] as const;
 
 const BlockKeyEnum = z.enum(BlockKeys);
-
-const validateSchemaPath = (p: string): boolean => {
-  const full = resolve(process.cwd(), p);
-  if (!existsSync(full)) return false;
-  if (p.endsWith('.schema.json')) {
-    try {
-      JSON.parse(readFileSync(full, 'utf-8'));
-    } catch {
-      return false;
-    }
-  }
-  return true;
-};
 
 export const BlocksSchema = z.array(
   z
@@ -55,11 +34,7 @@
     })
     .refine(
       (o) => Object.keys(o).length === 1,
-<<<<<<< HEAD
-      'Each blocks[] entry must have exactly one known key',
-=======
       "Each blocks[] entry must have exactly one known key",
->>>>>>> d1a2fc47
     ),
 );
 
@@ -94,24 +69,8 @@
   stack_tags: z.array(z.string()).optional(),
   risk_flags: z.array(z.string()).optional(),
   a11y_flags: z.array(z.string()).optional(),
-  inputs_schema: z
-    .string()
-    .min(1)
-    .regex(/\.(schema\.json|ts)$/, {
-      message: 'inputs_schema must reference a .schema.json or .ts file',
-    })
-    .refine((p) => validateSchemaPath(p), {
-      message: 'inputs_schema file must exist and be valid',
-    }),
-  outputs_schema: z
-    .string()
-    .min(1)
-    .regex(/\.(schema\.json|ts)$/, {
-      message: 'outputs_schema must reference a .schema.json or .ts file',
-    })
-    .refine((p) => validateSchemaPath(p), {
-      message: 'outputs_schema file must exist and be valid',
-    }),
+  inputs_schema: schemaPath,
+  outputs_schema: schemaPath,
 });
 
 export const PromptPackSchema = z.object({
