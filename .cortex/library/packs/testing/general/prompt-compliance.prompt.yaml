--- conflicted
+++ resolved
@@ -8,13 +8,8 @@
   stack_tags: []
   risk_flags: []
   a11y_flags: []
-<<<<<<< HEAD
-  inputs_schema: ../../../schemas/inputs.core.schema.json
-  outputs_schema: ../../../schemas/outputs.core.schema.json
-=======
   inputs_schema: ../../schemas/inputs.core.schema.json
   outputs_schema: ../../schemas/outputs.core.schema.json
->>>>>>> 459a79d3
 blocks:
   - task_context: >-
       Verify a prompt adheres to the Cortex-OS 10-block standard and declares
@@ -32,13 +27,8 @@
   - examples: |-
       compliant:
         meta:
-<<<<<<< HEAD
-          inputs_schema: ../../../schemas/inputs.core.schema.json
-          outputs_schema: ../../../schemas/outputs.core.schema.json
-=======
           inputs_schema: ../../schemas/inputs.core.schema.json
           outputs_schema: ../../schemas/outputs.core.schema.json
->>>>>>> 459a79d3
         blocks:
           - task_context: example task
       non_compliant:
