{
<<<<<<< HEAD
	"compilerOptions": {
		"strict": true,
		"noUncheckedIndexedAccess": true,
		"exactOptionalPropertyTypes": true,
		"moduleResolution": "Bundler",
		"module": "ESNext",
		"target": "ES2022",
		"jsx": "react-jsx",
		"baseUrl": "."
	}
=======
  "compilerOptions": {
    "composite": true,
    "incremental": true,
    "module": "NodeNext",
    "moduleResolution": "NodeNext",
    "target": "ES2022",
    "lib": ["ES2023", "DOM"],
    "types": ["node"],
    "noEmit": true,
    "strict": true,
    "paths": {
      "@cortex/*": ["packages/*/src/index.ts"]
    }
  },
  "exclude": ["**/dist","**/.nx"]
>>>>>>> b19599a7
}<|MERGE_RESOLUTION|>--- conflicted
+++ resolved
@@ -1,16 +1,4 @@
 {
-<<<<<<< HEAD
-	"compilerOptions": {
-		"strict": true,
-		"noUncheckedIndexedAccess": true,
-		"exactOptionalPropertyTypes": true,
-		"moduleResolution": "Bundler",
-		"module": "ESNext",
-		"target": "ES2022",
-		"jsx": "react-jsx",
-		"baseUrl": "."
-	}
-=======
   "compilerOptions": {
     "composite": true,
     "incremental": true,
@@ -26,5 +14,4 @@
     }
   },
   "exclude": ["**/dist","**/.nx"]
->>>>>>> b19599a7
 }