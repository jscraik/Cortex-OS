--- conflicted
+++ resolved
@@ -142,15 +142,11 @@
     import uvicorn
     from fastapi import FastAPI, HTTPException
     from fastapi.responses import JSONResponse
-<<<<<<< HEAD
-    from pydantic import BaseModel, Field, field_validator
-=======
     from pydantic import BaseModel, Field
     try:
         from pydantic import field_validator
     except ImportError:  # Pydantic v1
         from pydantic import validator as field_validator
->>>>>>> 674b7515
 
     FASTAPI_AVAILABLE = True
     logger.info("FastAPI available")
