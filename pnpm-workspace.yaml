packages:
<<<<<<< HEAD
  - packages/*
  - packages/*/*
  - libs/typescript/*
=======
  - packages/security
  - packages/a2a/**
  - libs/**
>>>>>>> bc3b7ddd
  - src<|MERGE_RESOLUTION|>--- conflicted
+++ resolved
@@ -1,11 +1,8 @@
 packages:
-<<<<<<< HEAD
   - packages/*
   - packages/*/*
-  - libs/typescript/*
-=======
   - packages/security
   - packages/a2a/**
   - libs/**
->>>>>>> bc3b7ddd
+  - libs/typescript/*
   - src