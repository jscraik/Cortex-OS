--- conflicted
+++ resolved
@@ -1,12 +1,8 @@
 packages:
-<<<<<<< HEAD
-  - packages/a2a/a2a-core
-=======
   - packages/*
   - packages/*/*
   - packages/security
   - packages/a2a/**
   - libs/**
   - libs/typescript/*
->>>>>>> e67ab3e5
   - src