--- conflicted
+++ resolved
@@ -202,12 +202,7 @@
     "ts-node": "^10.9.2",
     "typescript": "^5.5.4",
     "vitest": "^2.0.5",
-<<<<<<< HEAD
-    "yaml": "^2.5.0",
-    "@eslint/js": "^9.34.0"
-=======
     "cyclonedx-bom": "^0.0.9",
     "yaml": "^2.5.0"
->>>>>>> adcdf0f0
   }
 }