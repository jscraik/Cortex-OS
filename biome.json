--- conflicted
+++ resolved
@@ -1,30 +1,7 @@
 {
-<<<<<<< HEAD
-	"vcs": {
-		"enabled": true,
-		"clientKind": "git",
-		"useIgnoreFile": true
-	},
-	"formatter": {
-		"enabled": true,
-		"formatWithErrors": true
-	},
-	"linter": {
-		"enabled": true
-	},
-	"files": {
-		"includes": [
-			"**/*",
-			"!settings.json",
-			"!apps/cortex-code/issues.json",
-			"!contracts/asyncapi/**/*.json"
-		]
-	}
-=======
   "$schema": "https://biomejs.dev/schemas/1.9.0/schema.json",
   "formatter": { "enabled": true },
   "linter": { "enabled": true, "rules": { "recommended": true } },
   "javascript": { "formatter": { "quoteStyle": "single" } },
   "files": { "ignore": ["**/dist/**", "**/.nx/**"] }
->>>>>>> b19599a7
 }