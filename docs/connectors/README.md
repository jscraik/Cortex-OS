# Connectors Manifest & Service Map

The ASBR connectors endpoint (`/v1/connectors/service-map`) is driven by a local JSON manifest. Operators must provision both the manifest and signing key before starting ASBR or the Python connectors runtime.

## Environment Variables

| Variable | Required | Description |
| --- | --- | --- |
| `CONNECTORS_MANIFEST_PATH` | ✅ | Absolute or relative path to the connectors manifest JSON file. Defaults to `<repo root>/config/connectors.manifest.json` when unset. |
| `CONNECTORS_SIGNATURE_KEY` | ✅ | HMAC-SHA256 key shared between ASBR and the connectors server. Used to sign the service-map payload exposed over HTTP. |

> **Governance reminder:** load secrets using the shared 1Password loader (`op run --env-file=…`) per the root governance docs.

## Manifest Expectations

The manifest must satisfy the shared `ConnectorsManifestSchema` exported from `@cortex-os/asbr-schemas`. A minimal example:

```json
{
  "$schema": "../schemas/connectors-manifest.schema.json",
  "id": "01J0XKQ4R6V7Z9P3S5T7W9YBCE",
  "schema_version": "1.1.0",
  "generated_at": "2025-01-01T00:00:00Z",
  "connectors": [
    {
      "id": "docs",
      "name": "Docs Connector",
      "version": "1.0.0",
      "status": "enabled",
<<<<<<< HEAD
      "description": "Read-only documentation search surface.",
      "endpoint": "https://connectors.example.invalid/docs",
      "authentication": {
        "headers": [
          {
            "name": "Authorization",
            "value": "Bearer ${DOCS_TOKEN}"
          }
        ]
      },
      "headers": {
        "X-Docs-Connector": "docs"
      },
      "scopes": ["docs:read"],
      "quotas": {
        "per_minute": 60,
        "per_hour": 600,
        "concurrent": 8
      },
      "ttl_seconds": 300,
      "metadata": {
        "owner": "knowledge",
        "category": "documentation"
      },
      "tags": ["docs", "search"]
=======
      "ttlSeconds": 180,
      "metadata": {"brand": "brAInwav"},
      "endpoint": "https://example.invalid/v1/mcp",
      "auth": {"type": "apiKey", "headerName": "X-Api-Key"}
>>>>>>> 2bc78a68
    }
  ]
}
```

Connector entries must provide a stable identifier, human-readable `name`, HTTPS `endpoint`, explicit authentication headers, at least one scope, and a positive `ttl_seconds`. Optional `headers`, `metadata`, `tags`, and quota limits are surfaced to clients when present. `metadata.brand` is injected automatically when the service map is generated.

### Current production connectors

| ID | Name | Scopes | Auth | TTL (seconds) | Notes |
| --- | --- | --- | --- | --- | --- |
| `perplexity-search` | Perplexity Search | `search:query`, `search:insights` | `bearer` (`Authorization` header, sourced from `CONNECTORS_API_KEY`) | 3600 | Aggregated search proxy owned by Integrations. |
| `github-actions` | GitHub Actions Dispatcher | `repos:read`, `actions:trigger` | `apiKey` (`X-GitHub-Token`) | 900 | Disabled until SOC2 control sign-off completes. |
| `wikidata` | Wikidata Vector Search | `facts:query`, `facts:claims` | `none` | 300 | Hosted by Wikimedia; no secrets required. Metadata includes `provider: "Wikidata"` and snapshot date `2024-09-18`. |

> **Secrets reminder:** `wikidata` does **not** require `CONNECTORS_API_KEY`. Leave the key unset or omit the connector when assembling environment-specific manifests that should remain locked down.

## Runtime Behaviour

The loader in `packages/asbr/src/connectors/manifest-loader.ts` performs the following steps when a client requests the service map:

1. Resolve the manifest path (`CONNECTORS_MANIFEST_PATH` or default `config/connectors.manifest.json`).
2. Validate the manifest against `ConnectorsManifestSchema`.
3. Convert manifest records into the canonical service map shape: camelCase field names (`displayName`, `ttlSeconds`, `enabled`), merged authentication/extra headers, camel-cased quota keys, and enforced `metadata.brand`.
4. Derive the response TTL from the lowest per-connector `ttl_seconds` value.
5. Canonicalize the payload and sign it with `CONNECTORS_SIGNATURE_KEY` using base64url-encoded HMAC-SHA256.
6. Re-validate the signed response using `ConnectorServiceMapSchema` before returning it to clients.

Missing files or secrets trigger a `503 Service Unavailable` response with structured logs (`brand:"brAInwav"`, `component:"connectors"`).

## Local Testing

Vitest integration and security suites create temporary manifests via `packages/asbr/tests/utils/connectors-manifest.ts`. To run the same helpers locally:

```bash
pnpm --filter asbr test -- --run tests/integration/api-endpoints.test.ts
```

Set `CONNECTORS_SIGNATURE_KEY` in your shell or via `op run` before invoking the server to exercise the signed payload path.<|MERGE_RESOLUTION|>--- conflicted
+++ resolved
@@ -27,7 +27,6 @@
       "name": "Docs Connector",
       "version": "1.0.0",
       "status": "enabled",
-<<<<<<< HEAD
       "description": "Read-only documentation search surface.",
       "endpoint": "https://connectors.example.invalid/docs",
       "authentication": {
@@ -53,12 +52,10 @@
         "category": "documentation"
       },
       "tags": ["docs", "search"]
-=======
       "ttlSeconds": 180,
       "metadata": {"brand": "brAInwav"},
       "endpoint": "https://example.invalid/v1/mcp",
       "auth": {"type": "apiKey", "headerName": "X-Api-Key"}
->>>>>>> 2bc78a68
     }
   ]
 }
