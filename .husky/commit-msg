#!/usr/bin/env sh
. "$(dirname -- "$0")/_/husky.sh"
. "$(dirname -- "$0")/common.sh"

<<<<<<< HEAD
# Check if commitlint is available
if command -v commitlint >/dev/null 2>&1; then
  pnpm exec commitlint --edit "$1" || exit 1
else
  echo "Commitlint not available, skipping commit message validation"
fi
=======
pnpm commitlint --edit "$1"
>>>>>>> 45432897
<|MERGE_RESOLUTION|>--- conflicted
+++ resolved
@@ -2,13 +2,9 @@
 . "$(dirname -- "$0")/_/husky.sh"
 . "$(dirname -- "$0")/common.sh"
 
-<<<<<<< HEAD
-# Check if commitlint is available
+# Check if commitlint is available - exit on failure per PR #307
 if command -v commitlint >/dev/null 2>&1; then
   pnpm exec commitlint --edit "$1" || exit 1
 else
   echo "Commitlint not available, skipping commit message validation"
-fi
-=======
-pnpm commitlint --edit "$1"
->>>>>>> 45432897
+fi