Exemption Notice: Upstream Submodule Integration (codex-rs)

> **Status (2025-10-01):** *Retired*. The `external/openai-codex` submodule has been
> removed from Cortex-OS. This notice remains for historical context only.

<<<<<<< HEAD
- Workspace composition: the codex-rs workspace now lives under `apps/cortex-code/`.
  - `apps/cortex-code/cli` (bin `codex`) hosts the streaming CLI experience decoupled from shared `core` logic.
  - `apps/cortex-code/core` continues to expose provider abstractions while we migrate the remaining registries from legacy crates.
- Test hardening: sanitized environment in MCP tests to avoid `.env` leakage that could set `OPENAI_API_KEY` during CI.
  - Ensures hermetic behavior regardless of developer/local environment.
- UI shape stability: normalized trailing whitespace in a TUI markdown shape test to avoid environment-dependent diffs while preserving rendering semantics.

Rationale
=======
Summary
>>>>>>> bc00a448

- Original purpose: adopt and utilize the upstream OpenAI codex-rs submodule at
  `external/openai-codex/codex-rs` while keeping the workspace fully operational.
- Retirement outcome: the workspace now vendors upstream crates through
  `scripts/sync-cortex-code.sh`, eliminating the need for a Git submodule.

Historical Deviations (now closed)

- Workspace composition: temporary extension crates (`chat-cli-plus`,
  `providers-ext`) were introduced instead of modifying upstream crates directly.
- Test hardening: MCP tests sanitized environment variables to avoid accidental
  `OPENAI_API_KEY` leakage.
- UI stability: normalized trailing whitespace in TUI markdown shape tests to keep
  rendering deterministic across environments.

Retirement Rationale

- Removing the submodule simplifies cloning, CI configuration, and dependency
  review while retaining deterministic vendor snapshots via the sync script.
- The explicit workflow documents provenance in
  [`apps/cortex-code/UPSTREAM_SYNC.md`](../apps/cortex-code/UPSTREAM_SYNC.md).

Follow-up Expectations

- Continue monitoring the vendor workflow for drift against upstream licensing
  and security advisories.
- Revisit this notice only if a new exemption is required for future integrations.

Contact

- Owners: Cortex‑OS Engineering
<<<<<<< HEAD
- Context: tracked in `project-documentation/cortex-code/TASKS.md`.
=======
- Context: tracked historically in `apps/cortex-codex/TASK_TRACKER.md`.
>>>>>>> bc00a448
<|MERGE_RESOLUTION|>--- conflicted
+++ resolved
@@ -3,18 +3,7 @@
 > **Status (2025-10-01):** *Retired*. The `external/openai-codex` submodule has been
 > removed from Cortex-OS. This notice remains for historical context only.
 
-<<<<<<< HEAD
-- Workspace composition: the codex-rs workspace now lives under `apps/cortex-code/`.
-  - `apps/cortex-code/cli` (bin `codex`) hosts the streaming CLI experience decoupled from shared `core` logic.
-  - `apps/cortex-code/core` continues to expose provider abstractions while we migrate the remaining registries from legacy crates.
-- Test hardening: sanitized environment in MCP tests to avoid `.env` leakage that could set `OPENAI_API_KEY` during CI.
-  - Ensures hermetic behavior regardless of developer/local environment.
-- UI shape stability: normalized trailing whitespace in a TUI markdown shape test to avoid environment-dependent diffs while preserving rendering semantics.
-
-Rationale
-=======
 Summary
->>>>>>> bc00a448
 
 - Original purpose: adopt and utilize the upstream OpenAI codex-rs submodule at
   `external/openai-codex/codex-rs` while keeping the workspace fully operational.
@@ -46,8 +35,4 @@
 Contact
 
 - Owners: Cortex‑OS Engineering
-<<<<<<< HEAD
-- Context: tracked in `project-documentation/cortex-code/TASKS.md`.
-=======
-- Context: tracked historically in `apps/cortex-codex/TASK_TRACKER.md`.
->>>>>>> bc00a448
+- Context: tracked historically in `apps/cortex-codex/TASK_TRACKER.md`.