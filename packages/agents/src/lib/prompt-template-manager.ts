--- conflicted
+++ resolved
@@ -795,7 +795,7 @@
 		return complexity >= min && complexity <= max;
 	}
 
-<<<<<<< HEAD
+
                 const complexityScore = this.calculateComplexityScore(template, context.complexity);
                 score += complexityScore * 0.2;
 
@@ -1210,213 +1210,4 @@
                 // Use a shallow copy for performance; deep clone only if necessary for specific properties
                 return { ...context };
         }
-=======
-	private calculateComplexityScore(template: PromptTemplate, complexity: number): number {
-		const [min, max] = template.complexity;
-		if (max === min) {
-			return 1;
-		}
-
-		const clamped = Math.min(Math.max(complexity, min), max);
-		const position = (clamped - min) / (max - min);
-		return 1 - Math.abs(position - 0.5) * 2;
-	}
-
-	private matchesApplicability(template: PromptTemplate, context: PromptContext): boolean {
-		const applicability = template.applicability;
-		if (!applicability) {
-			return true;
-		}
-
-		const effectivePhase = this.getEffectivePhase(context);
-		if (applicability.phases && applicability.phases.length > 0) {
-			if (!applicability.phases.includes(effectivePhase)) {
-				return false;
-			}
-		}
-
-		if (applicability.requiredCapabilities && applicability.requiredCapabilities.length > 0) {
-			const hasAllCapabilities = applicability.requiredCapabilities.every((capability) =>
-				context.capabilities.includes(capability),
-			);
-
-			if (!hasAllCapabilities) {
-				return false;
-			}
-		}
-
-		if (applicability.tags && applicability.tags.length > 0) {
-			const tags = this.getContextTags(context);
-			if (!tags.some((tag) => applicability.tags?.includes(tag))) {
-				return false;
-			}
-		}
-
-		return true;
-	}
-
-	private getEffectivePhase(context: PromptContext): PlanningPhase {
-		if (context.currentPhase) {
-			return context.currentPhase;
-		}
-
-		if (context.planningContext?.currentPhase) {
-			return context.planningContext.currentPhase;
-		}
-
-		return PlanningPhase.INITIALIZATION;
-	}
-
-	private getApplicabilitySpecificity(template: PromptTemplate): number {
-		if (!template.applicability) {
-			return 0;
-		}
-
-		const { phases, requiredCapabilities, tags } = template.applicability;
-		return (phases?.length ?? 0) + (requiredCapabilities?.length ?? 0) + (tags?.length ?? 0);
-	}
-
-	private calculateCapabilityCoverage(template: PromptTemplate, context: PromptContext): number {
-		const required = template.applicability?.requiredCapabilities ?? [];
-		if (required.length === 0) {
-			return context.capabilities.length > 0 ? 0.5 : 0;
-		}
-
-		const matches = required.filter((capability) =>
-			context.capabilities.includes(capability),
-		).length;
-		return matches / required.length;
-	}
-
-	private calculateTagAlignment(template: PromptTemplate, context: PromptContext): number {
-		const templateTags = template.applicability?.tags ?? [];
-		const contextTags = this.getContextTags(context);
-
-		if (templateTags.length === 0) {
-			return contextTags.length > 0 ? 0.4 : 0.2;
-		}
-
-		if (contextTags.length === 0) {
-			return 0;
-		}
-
-		const matchCount = contextTags.filter((tag) => templateTags.includes(tag)).length;
-		return matchCount / templateTags.length;
-	}
-
-	private calculatePhaseAlignment(template: PromptTemplate, context: PromptContext): number {
-		const phases = template.applicability?.phases ?? [];
-		if (phases.length === 0) {
-			return 0.5;
-		}
-
-		const effectivePhase = this.getEffectivePhase(context);
-		return phases.includes(effectivePhase) ? 1 : 0;
-	}
-
-	private calculateHistoricalEffectiveness(templateId: string, context: PromptContext): number {
-		const history = this.usageHistory.get(templateId);
-		if (!history || history.length === 0) {
-			return 0;
-		}
-
-		const now = Date.now();
-		let weightedSum = 0;
-		let totalWeight = 0;
-
-		for (const entry of history) {
-			const ageMs = now - entry.timestamp.getTime();
-			if (ageMs > HISTORY_RETENTION_MS) {
-				continue;
-			}
-
-			const similarity = this.calculateContextSimilarity(context, entry.context);
-			if (similarity <= 0) {
-				continue;
-			}
-
-			const timeWeight = 1 - ageMs / HISTORY_RETENTION_MS;
-			const weight = Math.max(similarity * timeWeight, 0);
-
-			if (weight <= 0) {
-				continue;
-			}
-
-			weightedSum += entry.effectiveness * weight;
-			totalWeight += weight;
-		}
-
-		if (totalWeight === 0) {
-			return 0;
-		}
-
-		return Math.min(weightedSum / totalWeight, 1);
-	}
-
-	private calculateContextSimilarity(current: PromptContext, previous: PromptContext): number {
-		const capabilitySimilarity = this.calculateSetSimilarity(
-			current.capabilities,
-			previous.capabilities,
-		);
-		const tagSimilarity = this.calculateSetSimilarity(
-			this.getContextTags(current),
-			this.getContextTags(previous),
-		);
-		const objectiveSimilarity = this.calculateSetSimilarity(
-			current.objectives ?? [],
-			previous.objectives ?? [],
-		);
-		const phaseSimilarity =
-			this.getEffectivePhase(current) === this.getEffectivePhase(previous) ? 1 : 0;
-
-		return (
-			capabilitySimilarity * 0.35 +
-			tagSimilarity * 0.35 +
-			phaseSimilarity * 0.2 +
-			objectiveSimilarity * 0.1
-		);
-	}
-
-	private calculateSetSimilarity(current: string[], previous: string[]): number {
-		if (current.length === 0 && previous.length === 0) {
-			return 1;
-		}
-
-		const currentSet = new Set(current);
-		const previousSet = new Set(previous);
-		let intersectionSize = 0;
-		for (const value of currentSet) {
-			if (previousSet.has(value)) {
-				intersectionSize++;
-			}
-		}
-		const unionSize = new Set([...currentSet, ...previousSet]).size;
-
-		if (unionSize === 0) {
-			return 0;
-		}
-
-		return intersectionSize / unionSize;
-	}
-
-	private getContextTags(context: PromptContext): string[] {
-		if (Array.isArray(context.contextTags) && context.contextTags.length > 0) {
-			return [...context.contextTags];
-		}
-
-		if (
-			context.planningContext &&
-			Array.isArray(context.planningContext.contextTags) &&
-			context.planningContext.contextTags.length > 0
-		) {
-			return [...context.planningContext.contextTags];
-		}
-
-		return [];
-	}
-
-	private snapshotContext(context: PromptContext): PromptContext {
-		return structuredClone(context);
-	}
->>>>>>> dd5381b0
 }