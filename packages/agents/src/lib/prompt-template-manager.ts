--- conflicted
+++ resolved
@@ -15,36 +15,6 @@
 }
 
 export interface PlanningContext {
-<<<<<<< HEAD
-	id: string;
-	workspaceId?: string;
-	currentPhase: PlanningPhase;
-	compliance?: {
-		standards?: string[];
-		lastCheckedAt?: string | Date | null;
-		riskScore?: number;
-		outstandingViolations?: Array<{
-			id?: string;
-			severity?: 'low' | 'medium' | 'high' | 'critical';
-			description?: string;
-		}>;
-	};
-	[key: string]: unknown;
-}
-
-export interface PromptContext {
-	taskId: string;
-	agentId: string;
-	sessionId?: string;
-	complexity: number; // 1-10 scale
-	priority: number; // 1-10 scale
-	capabilities: string[];
-	tools: string[];
-	currentPhase?: PlanningPhase;
-	planningContext?: PlanningContext;
-	compliance?: PlanningContext['compliance'];
-	nOArchitecture: boolean;
-=======
         id: string;
         workspaceId?: string;
         currentPhase: PlanningPhase;
@@ -66,7 +36,6 @@
         nOArchitecture: boolean;
         objectives?: string[];
         contextTags?: string[];
->>>>>>> 0a57474d
 }
 
 export interface PromptTemplate {
@@ -143,12 +112,7 @@
 		}));
 
 		// Select best scoring template
-		let best = scored[0];
-		for (const candidate of scored.slice(1)) {
-			if (candidate.score > best.score) {
-				best = candidate;
-			}
-		}
+		const best = scored.reduce((prev, current) => (current.score > prev.score ? current : prev));
 
 		const adaptations = this.generateAdaptations(best.template, context);
 
@@ -614,198 +578,6 @@
         private scoreTemplate(template: PromptTemplate, context: PromptContext): number {
                 let score = 0.2;
 
-<<<<<<< HEAD
-		// High priority adaptations
-		if (context.priority > 8) {
-			adaptations.push('expedited execution protocols');
-			adaptations.push('simplified decision making');
-		}
-
-		// Phase-specific adaptations
-		if (context.currentPhase) {
-			adaptations.push(`optimized for ${context.currentPhase} phase`);
-		}
-
-		return adaptations;
-	}
-
-	private generateReasoningForSelection(template: PromptTemplate, context: PromptContext): string {
-		return (
-			`brAInwav Template Manager: Selected "${template.name}" for complexity ${context.complexity}, ` +
-			`priority ${context.priority}. Template optimized for nO architecture: ${template.nOOptimized}. ` +
-			`Branding enabled: ${template.brainwavBranding}.`
-		);
-	}
-
-	private getVariableValue(variable: string, context: PromptContext): string {
-		const complianceValue = this.resolveComplianceVariable(variable, context);
-		if (complianceValue !== null) {
-			return complianceValue;
-		}
-		switch (variable) {
-			case 'taskId':
-				return context.taskId;
-			case 'agentId':
-				return context.agentId;
-			case 'sessionId':
-				return context.sessionId || 'unknown';
-			case 'complexity':
-				return context.complexity.toString();
-			case 'priority':
-				return context.priority.toString();
-			case 'capabilities':
-				return context.capabilities.join(', ');
-			case 'tools':
-				return context.tools.join(', ');
-			case 'currentPhase':
-				return context.currentPhase || 'initialization';
-			case 'agentCount':
-				return '1'; // Default for single agent
-			case 'taskDescription':
-				return 'Task description not provided';
-			case 'errorType':
-				return 'unknown_error';
-			case 'errorSeverity':
-				return 'moderate';
-			case 'affectedComponents':
-				return 'unknown';
-			case 'errorDetails':
-				return 'Error details not available';
-			default:
-				return `{{${variable}}}`;
-		}
-	}
-
-	private resolveComplianceVariable(variable: string, context: PromptContext): string | null {
-		if (!variable.startsWith('compliance')) {
-			return null;
-		}
-		const presentation = this.buildCompliancePresentation(context);
-		switch (variable) {
-			case 'complianceStandards':
-				return presentation.standards;
-			case 'complianceRisk':
-				return presentation.risk;
-			case 'complianceViolations':
-				return presentation.violations;
-			case 'complianceGuidance':
-				return presentation.guidance;
-			default:
-				return null;
-		}
-	}
-
-	private buildCompliancePresentation(context: PromptContext): {
-		standards: string;
-		risk: string;
-		violations: string;
-		guidance: string;
-	} {
-		const source = context.compliance ?? context.planningContext?.compliance;
-		if (!source) {
-			return {
-				standards: 'brAInwav baseline (auto)',
-				risk: 'Nominal (0.00)',
-				violations: 'No active violations logged',
-				guidance: this.deriveComplianceGuidance(0, 0),
-			};
-		}
-		const standards = source.standards?.length
-			? source.standards.join(', ')
-			: 'brAInwav baseline (auto)';
-		const boundedScore = typeof source.riskScore === 'number' ? Math.min(Math.max(source.riskScore, 0), 1) : 0;
-		let riskLabel = 'Nominal';
-		if (boundedScore >= 0.7) {
-			riskLabel = 'High';
-		} else if (boundedScore >= 0.4) {
-			riskLabel = 'Elevated';
-		}
-		const violationsList = (source.outstandingViolations ?? [])
-			.slice(0, 3)
-			.map((violation) => {
-				const severity = violation.severity ?? 'info';
-				const description = violation.description ?? 'review pending';
-				return `${severity.toUpperCase()}: ${description}`;
-			})
-			.join('; ');
-		return {
-			standards,
-			risk: `${riskLabel} (${boundedScore.toFixed(2)})`,
-			violations: violationsList || 'No active violations logged',
-			guidance: this.deriveComplianceGuidance(
-				boundedScore,
-				source.outstandingViolations?.length ?? 0,
-			),
-		};
-	}
-
-	private deriveComplianceGuidance(score: number, violationCount: number): string {
-		if (score >= 0.7 || violationCount > 0) {
-			return 'Run security.run_semgrep_scan and security.validate_compliance immediately; document outcomes in the brAInwav compliance tracker.';
-		}
-		if (score >= 0.4) {
-			return 'Queue security.analyze_vulnerabilities and security.check_dependencies, then review remediation owners.';
-		}
-		return 'Maintain the routine brAInwav security.check_dependencies cadence and archive reports for audit readiness.';
-	}
-
-	private applyAdaptations(prompt: string, adaptations: string[], context: PromptContext): string {
-		if (adaptations.length === 0) return prompt;
-
-		const adaptationHeader = `\n**Context Adaptations for brAInwav nO Architecture (task ${context.taskId}):**\n`;
-		const adaptationSection = adaptationHeader + adaptations.map((a) => `- ${a}`).join('\n') + '\n';
-		return prompt + adaptationSection;
-	}
-
-	private addBrainwavBranding(prompt: string, context: PromptContext): string {
-		if (prompt.includes('brAInwav')) return prompt; // Already branded
-
-		const branding =
-			'\n**Powered by brAInwav** | Task: ' +
-			context.taskId +
-			' | nO Architecture: ' +
-			context.nOArchitecture +
-			'\n';
-		return prompt + branding;
-	}
-
-	/**
-	 * Get template statistics for monitoring
-	 */
-	getStats(): {
-		totalTemplates: number;
-		nOOptimizedTemplates: number;
-		averageEffectiveness: number;
-		mostUsedTemplate: string;
-	} {
-		const totalTemplates = this.templates.size;
-		const nOOptimizedTemplates = Array.from(this.templates.values()).filter(
-			(t) => t.nOOptimized,
-		).length;
-
-		let totalEffectiveness = 0;
-		let totalUsages = 0;
-		let mostUsedTemplate = 'unknown';
-		let maxUsages = 0;
-
-		for (const [templateId, history] of this.usageHistory.entries()) {
-			if (history.length > maxUsages) {
-				maxUsages = history.length;
-				mostUsedTemplate = templateId;
-			}
-
-			totalUsages += history.length;
-			totalEffectiveness += history.reduce((sum, use) => sum + use.effectiveness, 0);
-		}
-
-		return {
-			totalTemplates,
-			nOOptimizedTemplates,
-			averageEffectiveness: totalUsages > 0 ? totalEffectiveness / totalUsages : 0,
-			mostUsedTemplate,
-		};
-	}
-=======
                 const complexityScore = this.calculateComplexityScore(template, context.complexity);
                 score += complexityScore * 0.2;
 
@@ -1219,5 +991,4 @@
         private snapshotContext(context: PromptContext): PromptContext {
                 return structuredClone(context);
         }
->>>>>>> 0a57474d
 }