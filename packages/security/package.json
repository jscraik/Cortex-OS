--- conflicted
+++ resolved
@@ -45,10 +45,6 @@
     "@cortex-os/telemetry": "workspace:*",
     "@cortex-os/utils": "workspace:*",
     "axios": "^1.6.2",
-<<<<<<< HEAD
-=======
-    "node-forge": "^1.3.1",
->>>>>>> 48997753
     "zod": "^3.22.4"
   },
   "devDependencies": {
