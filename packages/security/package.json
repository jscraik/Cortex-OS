{
  "name": "@cortex-os/security",
  "version": "0.1.0",
  "description": "SPIFFE/SPIRE security implementation for Cortex-OS with mTLS and workload identity management",
  "type": "module",
  "main": "dist/index.js",
  "types": "dist/index.d.ts",
  "exports": {
    ".": {
      "types": "./dist/index.d.ts",
      "import": "./dist/index.js"
    },
    "./spiffe": {
      "types": "./dist/spiffe/index.d.ts",
      "import": "./dist/spiffe/index.js"
    },
    "./mtls": {
      "types": "./dist/mtls/index.d.ts",
      "import": "./dist/mtls/index.js"
    },
    "./workload-identity": {
      "types": "./dist/workload-identity/index.d.ts",
      "import": "./dist/workload-identity/index.js"
    }
  },
  "scripts": {
    "build": "tsup src/**/*.ts --dts --format esm --clean",
    "dev": "tsup src/**/*.ts --dts --format esm --clean --watch",
    "lint": "eslint src/**/*.ts",
    "test": "vitest run",
    "test:watch": "vitest",
    "test:coverage": "vitest run --coverage",
    "semgrep": "semgrep scan --config=semgrep.yml --severity=WARNING --sarif -o semgrep.sarif ."
  },
  "keywords": [
    "security",
    "spiffe",
    "spire",
    "mtls",
    "workload-identity",
    "zero-trust"
  ],
  "dependencies": {
    "@cortex-os/a2a-contracts": "workspace:*",
    "@cortex-os/telemetry": "workspace:*",
<<<<<<< HEAD
    "zod": "^3.22.4",
    "node-forge": "^1.3.1"
=======
    "@cortex-os/utils": "workspace:*",
    "axios": "^1.6.2",
    "zod": "^3.22.4"
>>>>>>> 1a876117
  },
  "devDependencies": {
    "@opentelemetry/api": "^1.9.0",
    "@opentelemetry/sdk-trace-base": "^1.30.1",
    "@types/node": "^20.9.0",
    "tsup": "^8.0.2",
    "typescript": "^5.2.2",
    "vitest": "^3.2.4"
  },
  "peerDependencies": {
    "@cortex-os/a2a-core": "workspace:*"
  }
}<|MERGE_RESOLUTION|>--- conflicted
+++ resolved
@@ -43,14 +43,9 @@
   "dependencies": {
     "@cortex-os/a2a-contracts": "workspace:*",
     "@cortex-os/telemetry": "workspace:*",
-<<<<<<< HEAD
+
     "zod": "^3.22.4",
     "node-forge": "^1.3.1"
-=======
-    "@cortex-os/utils": "workspace:*",
-    "axios": "^1.6.2",
-    "zod": "^3.22.4"
->>>>>>> 1a876117
   },
   "devDependencies": {
     "@opentelemetry/api": "^1.9.0",
