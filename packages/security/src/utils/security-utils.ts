/**
 * @file Security Utilities
 * @description Utility functions for security operations
 */

<<<<<<< HEAD
import { X509Certificate } from 'node:crypto';
import type { SecurityError } from '../types.js';

export type { SecurityError };
=======

import forge from 'node-forge';

>>>>>>> 64e23104

/**
 * Generate a random nonce for cryptographic operations.
 * Requires Node.js 18+ where global `crypto` is available.
 */
export function generateNonce(length = 32): string {
  const array = new Uint8Array(length);
  crypto.getRandomValues(array);
  return Array.from(array, (byte) => byte.toString(16).padStart(2, '0')).join('');
}

/**
 * Validate SPIFFE ID format
 */
export function isValidSpiffeId(spiffeId: string): boolean {
  const spiffeRegex = /^spiffe:\/\/[^/]+\/[^/]+.*$/;
  return spiffeRegex.test(spiffeId);
}

/**
 * Extract trust domain from SPIFFE ID
 */
export function extractTrustDomain(spiffeId: string): string | null {
  const match = spiffeId.match(/^spiffe:\/\/([^/]+)(?:\/.*)?$/);
  return match ? match[1] : null;
}

/**
 * Extract workload path from SPIFFE ID
 */
export function extractWorkloadPath(spiffeId: string): string | null {
  const match = spiffeId.match(/^spiffe:\/\/[^/]+(\/.*)$/);
  return match ? match[1] : null;
}

/**
 * Check if a certificate is expired
 */
export function isCertificateExpired(certPem: string): boolean {
  try {
    const cert = new X509Certificate(certPem);
    return new Date(cert.validTo).getTime() <= Date.now();
  } catch {
    return true;
  }
}

/**
 * Sanitize selectors for logging
 */
export function sanitizeSelectors(selectors: Record<string, string>): Record<string, string> {
  const sanitized: Record<string, string> = {};

  for (const [key, value] of Object.entries(selectors)) {
    // Remove sensitive information from selectors
    if (
      key.toLowerCase().includes('secret') ||
      key.toLowerCase().includes('password') ||
      key.toLowerCase().includes('token')
    ) {
      sanitized[key] = '[REDACTED]';
    } else {
      sanitized[key] = value;
    }
  }

  return sanitized;
}

/**
 * Create a security context ID
 */
export function createSecurityContextId(): string {
  const timestamp = Date.now().toString(36);
  const random = generateNonce(8);
  return `sec-${timestamp}-${random}`;
}

/**
 * Validate security context
 */
export function validateSecurityContext(context: {
  spiffeId?: string;
  trustDomain?: string;
  workloadPath?: string;
}): { valid: boolean; errors: string[] } {
  const errors: string[] = [];

  if (!context.spiffeId) {
    errors.push('SPIFFE ID is required');
  } else if (!isValidSpiffeId(context.spiffeId)) {
    errors.push('Invalid SPIFFE ID format');
  }

  if (!context.trustDomain) {
    errors.push('Trust domain is required');
  }

  if (!context.workloadPath) {
    errors.push('Workload path is required');
  }

  return {
    valid: errors.length === 0,
    errors,
  };
}<|MERGE_RESOLUTION|>--- conflicted
+++ resolved
@@ -3,16 +3,11 @@
  * @description Utility functions for security operations
  */
 
-<<<<<<< HEAD
+
 import { X509Certificate } from 'node:crypto';
 import type { SecurityError } from '../types.js';
 
 export type { SecurityError };
-=======
-
-import forge from 'node-forge';
-
->>>>>>> 64e23104
 
 /**
  * Generate a random nonce for cryptographic operations.
