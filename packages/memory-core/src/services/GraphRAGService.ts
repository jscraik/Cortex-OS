--- conflicted
+++ resolved
@@ -9,511 +9,225 @@
  * 5. brAInwav-branded response with optional citations
  */
 
-import { GraphEdgeType, GraphNodeType } from '@prisma/client';
+import { GraphEdgeType, type GraphNodeType } from '@prisma/client';
 import { z } from 'zod';
-<<<<<<< HEAD
-import { type GraphRAGSearchResult, QdrantHybridSearch } from '../retrieval/QdrantHybrid.js';
-
-// Placeholder types for Prisma models until schema is generated
-type GraphNodeType =
-	| 'PACKAGE'
-	| 'SERVICE'
-	| 'AGENT'
-	| 'TOOL'
-	| 'CONTRACT'
-	| 'EVENT'
-	| 'DOC'
-	| 'ADR'
-	| 'FILE'
-	| 'API'
-	| 'PORT';
-type GraphEdgeType =
-	| 'IMPORTS'
-	| 'IMPLEMENTS_CONTRACT'
-	| 'CALLS_TOOL'
-	| 'EMITS_EVENT'
-	| 'EXPOSES_PORT'
-	| 'REFERENCES_DOC'
-	| 'DEPENDS_ON'
-	| 'DECIDES_WITH';
-
-interface GraphNode {
-	id: string;
-	type: GraphNodeType;
-	key: string;
-	label: string;
-	meta?: any;
-	createdAt: Date;
-	updatedAt: Date;
-}
-
-interface GraphEdge {
-	id: string;
-	type: GraphEdgeType;
-	srcId: string;
-	dstId: string;
-	weight?: number;
-	meta?: any;
-	createdAt: Date;
-}
-
-interface ChunkRef {
-	id: string;
-	nodeId: string;
-	qdrantId: string; // Changed from lancedbId to qdrantId
-	path: string;
-	lineStart?: number;
-	lineEnd?: number;
-	meta?: any;
-	createdAt: Date;
-	node: GraphNode;
-}
-
-// Prisma client placeholder - would be replaced with actual client
-const prisma = {
-	chunkRef: {
-		findMany: async (_query: any) => [] as ChunkRef[],
-		count: async () => 0,
-	},
-	graphNode: {
-		findMany: async (_query: any) => [] as GraphNode[],
-		groupBy: async (_query: any) => [] as any[],
-	},
-	graphEdge: {
-		findMany: async (_query: any) => [] as GraphEdge[],
-		groupBy: async (_query: any) => [] as any[],
-	},
-	$queryRaw: async (_query: any) => [{ '?column?': 1 }],
-	$disconnect: async () => {},
-=======
 import { prisma, shutdownPrisma } from '../db/prismaClient.js';
 import { assembleContext } from '../retrieval/contextAssembler.js';
 import { expandNeighbors } from '../retrieval/expandGraph.js';
 import {
-  QdrantHybridSearch,
-  QdrantConfigSchema,
-  type GraphRAGSearchResult,
+	type GraphRAGSearchResult,
+	QdrantConfigSchema,
+	QdrantHybridSearch,
 } from '../retrieval/QdrantHybrid.js';
 
 const DEFAULT_QDRANT_CONFIG = {
-  url: process.env.QDRANT_URL ?? 'http://localhost:6333',
-  apiKey: process.env.QDRANT_API_KEY,
-  collection: process.env.QDRANT_COLLECTION ?? 'local_memory_v1',
-  timeout: 30000,
-  maxRetries: 3,
-  brainwavBranding: true,
->>>>>>> c7cadc93
+	url: process.env.QDRANT_URL ?? 'http://localhost:6333',
+	apiKey: process.env.QDRANT_API_KEY,
+	collection: process.env.QDRANT_COLLECTION ?? 'local_memory_v1',
+	timeout: 30000,
+	maxRetries: 3,
+	brainwavBranding: true,
 };
 
 export const GraphRAGServiceConfigSchema = z.object({
-  qdrant: QdrantConfigSchema.default(DEFAULT_QDRANT_CONFIG),
-  expansion: z.object({
-    allowedEdges: z
-      .array(z.nativeEnum(GraphEdgeType))
-      .default([
-        GraphEdgeType.IMPORTS,
-        GraphEdgeType.DEPENDS_ON,
-        GraphEdgeType.IMPLEMENTS_CONTRACT,
-        GraphEdgeType.CALLS_TOOL,
-        GraphEdgeType.EMITS_EVENT,
-        GraphEdgeType.EXPOSES_PORT,
-        GraphEdgeType.REFERENCES_DOC,
-        GraphEdgeType.DECIDES_WITH,
-      ]),
-    maxHops: z.number().int().min(1).max(3).default(1),
-    maxNeighborsPerNode: z.number().int().min(1).max(50).default(20),
-  }),
-  limits: z.object({
-    maxContextChunks: z.number().int().min(1).max(100).default(24),
-    queryTimeoutMs: z.number().int().min(1000).max(60000).default(30000),
-    maxConcurrentQueries: z.number().int().min(1).max(20).default(5),
-  }),
-  branding: z.object({
-    enabled: z.boolean().default(true),
-    sourceAttribution: z.string().default('brAInwav Cortex-OS GraphRAG'),
-    emitBrandedEvents: z.boolean().default(true),
-  }),
+	qdrant: QdrantConfigSchema.default(DEFAULT_QDRANT_CONFIG),
+	expansion: z.object({
+		allowedEdges: z
+			.array(z.nativeEnum(GraphEdgeType))
+			.default([
+				GraphEdgeType.IMPORTS,
+				GraphEdgeType.DEPENDS_ON,
+				GraphEdgeType.IMPLEMENTS_CONTRACT,
+				GraphEdgeType.CALLS_TOOL,
+				GraphEdgeType.EMITS_EVENT,
+				GraphEdgeType.EXPOSES_PORT,
+				GraphEdgeType.REFERENCES_DOC,
+				GraphEdgeType.DECIDES_WITH,
+			]),
+		maxHops: z.number().int().min(1).max(3).default(1),
+		maxNeighborsPerNode: z.number().int().min(1).max(50).default(20),
+	}),
+	limits: z.object({
+		maxContextChunks: z.number().int().min(1).max(100).default(24),
+		queryTimeoutMs: z.number().int().min(1000).max(60000).default(30000),
+		maxConcurrentQueries: z.number().int().min(1).max(20).default(5),
+	}),
+	branding: z.object({
+		enabled: z.boolean().default(true),
+		sourceAttribution: z.string().default('brAInwav Cortex-OS GraphRAG'),
+		emitBrandedEvents: z.boolean().default(true),
+	}),
 });
 
 export type GraphRAGServiceConfig = z.infer<typeof GraphRAGServiceConfigSchema>;
 
 export const GraphRAGQueryRequestSchema = z.object({
-  question: z.string().min(1),
-  k: z.number().int().min(1).max(50).default(8),
-  maxHops: z.number().int().min(1).max(3).default(1),
-  maxChunks: z.number().int().min(1).max(100).default(24),
-  threshold: z.number().min(0).max(1).optional(),
-  includeVectors: z.boolean().default(false),
-  includeCitations: z.boolean().default(true),
-  namespace: z.string().optional(),
-  filters: z.record(z.any()).optional(),
+	question: z.string().min(1),
+	k: z.number().int().min(1).max(50).default(8),
+	maxHops: z.number().int().min(1).max(3).default(1),
+	maxChunks: z.number().int().min(1).max(100).default(24),
+	threshold: z.number().min(0).max(1).optional(),
+	includeVectors: z.boolean().default(false),
+	includeCitations: z.boolean().default(true),
+	namespace: z.string().optional(),
+	filters: z.record(z.any()).optional(),
 });
 
 export type GraphRAGQueryRequest = z.infer<typeof GraphRAGQueryRequestSchema>;
 
 export interface GraphRAGContext {
-  chunks: Array<{
-    id: string;
-    nodeId: string;
-    path: string;
-    content: string;
-    lineStart?: number;
-    lineEnd?: number;
-    score: number;
-    nodeType: GraphNodeType;
-    nodeKey: string;
-  }>;
-  nodes: Array<{
-    id: string;
-    type: GraphNodeType;
-    key: string;
-    label: string;
-    meta: unknown;
-  }>;
+	chunks: Array<{
+		id: string;
+		nodeId: string;
+		path: string;
+		content: string;
+		lineStart?: number;
+		lineEnd?: number;
+		score: number;
+		nodeType: GraphNodeType;
+		nodeKey: string;
+	}>;
+	nodes: Array<{
+		id: string;
+		type: GraphNodeType;
+		key: string;
+		label: string;
+		meta: unknown;
+	}>;
 }
 
 export interface GraphRAGResult {
-  answer?: string;
-  sources: GraphRAGContext['chunks'];
-  graphContext: {
-    focusNodes: number;
-    expandedNodes: number;
-    totalChunks: number;
-    edgesTraversed: number;
-  };
-  metadata: {
-    brainwavPowered: boolean;
-    retrievalDurationMs: number;
-    queryTimestamp: string;
-    brainwavSource: string;
-  };
-  citations?: Array<{
-    path: string;
-    lines?: string;
-    nodeType: GraphNodeType;
-    relevanceScore: number;
-    brainwavIndexed: boolean;
-  }>;
+	answer?: string;
+	sources: GraphRAGContext['chunks'];
+	graphContext: {
+		focusNodes: number;
+		expandedNodes: number;
+		totalChunks: number;
+		edgesTraversed: number;
+	};
+	metadata: {
+		brainwavPowered: boolean;
+		retrievalDurationMs: number;
+		queryTimestamp: string;
+		brainwavSource: string;
+	};
+	citations?: Array<{
+		path: string;
+		lines?: string;
+		nodeType: GraphNodeType;
+		relevanceScore: number;
+		brainwavIndexed: boolean;
+	}>;
 }
 
 interface QueryReservation {
-  queryId: string;
-  startTime: number;
-  release: () => void;
+	queryId: string;
+	startTime: number;
+	release: () => void;
 }
 
 export class GraphRAGService {
-<<<<<<< HEAD
-	private qdrant: QdrantHybridSearch;
-	private config: GraphRAGServiceConfig;
-	private activeQueries = new Set<string>();
+	private readonly qdrant: QdrantHybridSearch;
+	private readonly config: GraphRAGServiceConfig;
+	private readonly activeQueries = new Set<string>();
 
 	constructor(config: GraphRAGServiceConfig) {
 		this.config = GraphRAGServiceConfigSchema.parse(config);
-		this.qdrant = new QdrantHybridSearch(this.config.qdrantConfig);
-	}
-
-	/**
-	 * Initialize the service with embedding functions
-	 */
+		this.qdrant = new QdrantHybridSearch(this.config.qdrant);
+	}
+
 	async initialize(
 		embedDenseFunc: (text: string) => Promise<number[]>,
 		embedSparseFunc: (text: string) => Promise<{ indices: number[]; values: number[] }>,
 	): Promise<void> {
 		await this.qdrant.initialize(embedDenseFunc, embedSparseFunc);
-
 		if (this.config.branding.enabled) {
 			console.log('brAInwav GraphRAG service initialized successfully');
 		}
 	}
 
-	/**
-	 * Main query method - orchestrates the entire GraphRAG pipeline
-	 */
 	async query(params: GraphRAGQueryRequest): Promise<GraphRAGResult> {
-		const queryId = `query_${Date.now()}_${Math.random().toString(36).substring(2, 9)}`;
-		const startTime = Date.now();
-
-		// Rate limiting
-		if (this.activeQueries.size >= this.config.limits.maxConcurrentQueries) {
-			throw new Error('brAInwav GraphRAG: Maximum concurrent queries exceeded');
-		}
-
-		this.activeQueries.add(queryId);
+		const reservation = this.reserveQuerySlot();
 
 		try {
-			// Validate input
-			const validatedParams = GraphRAGQueryRequestSchema.parse(params);
-
-			// Step 1: Hybrid seed search using LanceDB
-			const seedResults = await this.hybridSeedSearch(validatedParams);
-
-			// Step 2: Lift vector results to graph nodes
-			const focusNodeIds = await this.liftToGraphNodes(seedResults);
-
-			// Step 3: Graph expansion (1-hop)
-			const { neighborIds, edgesTraversed } = await this.expandGraph(
-				focusNodeIds,
-				validatedParams.maxHops || this.config.expansion.maxHops,
+			const validated = GraphRAGQueryRequestSchema.parse(params);
+			const seeds = await this.hybridSeedSearch(validated);
+			const focusNodeIds = await this.liftToGraphNodes(seeds);
+
+			const expansion = await expandNeighbors(focusNodeIds, {
+				allowedEdges: this.config.expansion.allowedEdges as GraphEdgeType[],
+				maxNeighborsPerNode: this.config.expansion.maxNeighborsPerNode,
+			});
+
+			const allNodeIds = [...focusNodeIds, ...expansion.neighborIds];
+			const context = await assembleContext(
+				allNodeIds,
+				Math.min(validated.maxChunks, this.config.limits.maxContextChunks),
+				seeds,
 			);
 
-			// Step 4: Assemble context from nodes and neighbors
-			const context = await this.assembleContext(
-				[...focusNodeIds, ...neighborIds],
-				validatedParams.maxChunks || this.config.limits.maxContextChunks,
-			);
-
-			// Step 5: Generate result
-			const result: GraphRAGResult = {
-				sources: context.chunks,
-				graphContext: {
-					focusNodes: focusNodeIds.length,
-					expandedNodes: neighborIds.length,
-					totalChunks: context.chunks.length,
-					edgesTraversed,
-				},
-				metadata: {
-					brainwavPowered: this.config.branding.enabled,
-					retrievalDurationMs: Date.now() - startTime,
-					queryTimestamp: new Date().toISOString(),
-					brainwavSource: this.config.branding.sourceAttribution,
-				},
-			};
-
-			// Add citations if requested
-			if (validatedParams.includeCitations) {
+			const result = this.buildResult(context, expansion, reservation.startTime, seeds);
+
+			if (validated.includeCitations) {
 				result.citations = this.formatCitations(context.chunks);
 			}
 
-			// Emit A2A event for observability
 			if (this.config.branding.emitBrandedEvents) {
 				await this.emitQueryEvent('completed', {
-					queryId,
-					question: validatedParams.question,
+					queryId: reservation.queryId,
+					question: validated.question,
 					focusNodes: focusNodeIds.length,
-					expandedNodes: neighborIds.length,
+					expandedNodes: expansion.neighborIds.length,
 					totalChunks: context.chunks.length,
-					durationMs: Date.now() - startTime,
+					durationMs: Date.now() - reservation.startTime,
 				});
 			}
 
 			return result;
 		} catch (error) {
-			// Emit error event
 			if (this.config.branding.emitBrandedEvents) {
 				await this.emitQueryEvent('failed', {
-					queryId,
+					queryId: reservation.queryId,
 					question: params.question,
 					error: error instanceof Error ? error.message : String(error),
-					durationMs: Date.now() - startTime,
+					durationMs: Date.now() - reservation.startTime,
 				});
 			}
-
 			throw error;
 		} finally {
-			this.activeQueries.delete(queryId);
-		}
-	}
-
-	/**
-	 * Step 1: Perform hybrid search to get seed results
-	 */
-	private async hybridSeedSearch(params: GraphRAGQueryRequest): Promise<GraphRAGSearchResult[]> {
-		const lancedbParams = {
-			question: params.question,
-			k: params.k,
-			threshold: params.threshold,
-			includeVectors: params.includeVectors,
-			namespace: params.namespace,
-			filters: params.filters,
-		};
-
-		return await this.qdrant.hybridSearch(lancedbParams);
-	}
-
-	/**
-	 * Step 2: Map vector search results to graph nodes
-	 */
-	private async liftToGraphNodes(seedResults: GraphRAGSearchResult[]): Promise<string[]> {
-		const qdrantIds = seedResults.map((r) => r.id);
-
-		const chunkRefs = await prisma.chunkRef.findMany({
-			where: { qdrantId: { in: qdrantIds } },
-			select: { nodeId: true },
-		});
-
-		return [...new Set(chunkRefs.map((cr) => cr.nodeId))];
-	}
-
-	/**
-	 * Step 3: Expand graph by traversing edges
-	 */
-	private async expandGraph(
-		nodeIds: string[],
-		_maxHops: number,
-	): Promise<{
-		neighborIds: string[];
-		edgesTraversed: number;
-	}> {
-		const allowedEdges = this.config.expansion.allowedEdges as GraphEdgeType[];
-		const maxNeighbors = this.config.expansion.maxNeighborsPerNode;
-
-		const edges = await prisma.graphEdge.findMany({
-			where: {
-				type: { in: allowedEdges },
-				OR: [{ srcId: { in: nodeIds } }, { dstId: { in: nodeIds } }],
-			},
-			take: maxNeighbors * nodeIds.length,
-			orderBy: { weight: 'desc' }, // Prioritize higher-weight edges
-		});
-
-		const neighborIds = new Set<string>();
-		for (const edge of edges) {
-			if (nodeIds.includes(edge.srcId)) neighborIds.add(edge.dstId);
-			if (nodeIds.includes(edge.dstId)) neighborIds.add(edge.srcId);
-		}
-
-		// Remove original nodes from neighbors
-		for (const nodeId of nodeIds) {
-			neighborIds.delete(nodeId);
-		}
-
-		return {
-			neighborIds: [...neighborIds],
-			edgesTraversed: edges.length,
-		};
-	}
-
-	/**
-	 * Step 4: Assemble context from graph nodes
-	 */
-	private async assembleContext(nodeIds: string[], maxChunks: number): Promise<GraphRAGContext> {
-		// Get nodes
-		const nodes = await prisma.graphNode.findMany({
-			where: { id: { in: nodeIds } },
-		});
-
-		// Get chunks with vector search scores preserved
-		const chunkRefs = await prisma.chunkRef.findMany({
-			where: { nodeId: { in: nodeIds } },
-			include: { node: true },
-			take: maxChunks,
-			orderBy: { createdAt: 'desc' },
-		});
-
-		// Get edges between the nodes
-		const edges = await prisma.graphEdge.findMany({
-			where: {
-				AND: [{ srcId: { in: nodeIds } }, { dstId: { in: nodeIds } }],
-			},
-		});
-
-		// Transform chunks with preserved relevance scoring
-		const chunks = chunkRefs.map((cr) => ({
-			id: cr.id,
-			nodeId: cr.nodeId,
-			path: cr.path,
-			content: `${cr.path}:${cr.lineStart || 1}-${cr.lineEnd || 1}`, // Placeholder - would load actual content
-			lineStart: cr.lineStart,
-			lineEnd: cr.lineEnd,
-			score: 0.8, // Would preserve from LanceDB search
-			nodeType: cr.node.type,
-			nodeKey: cr.node.key,
-		}));
-
-		return { chunks, nodes, edges };
-	}
-
-	/**
-	 * Format citations for the response
-	 */
-	private formatCitations(chunks: GraphRAGContext['chunks']): GraphRAGResult['citations'] {
-		return chunks.map((chunk) => ({
-			path: chunk.path,
-			lines: chunk.lineStart && chunk.lineEnd ? `${chunk.lineStart}-${chunk.lineEnd}` : undefined,
-			nodeType: chunk.nodeType,
-			relevanceScore: chunk.score,
-			brainwavIndexed: this.config.branding.enabled,
-		}));
-	}
-
-	/**
-	 * Emit A2A events for observability
-	 */
-	private async emitQueryEvent(
-		type: 'completed' | 'failed',
-		data: Record<string, any>,
-	): Promise<void> {
-		try {
-			// This would integrate with the actual A2A event system
-			const event = {
-				type: `graphrag.query.${type}`,
-				data: {
-					...data,
-					brainwavSource: this.config.branding.sourceAttribution,
-				},
-				source: 'brAInwav.memory-core.graphrag',
-				headers: { 'brainwav-brand': 'brAInwav' },
-				timestamp: new Date().toISOString(),
-			};
-
-			// Placeholder for actual event emission
-			console.log('brAInwav A2A Event:', JSON.stringify(event, null, 2));
-
-			// await publishEvent(event);
-		} catch (error) {
-			console.error('brAInwav GraphRAG event emission failed:', error);
-			// Don't throw - event emission shouldn't break the main flow
-		}
-	}
-
-	/**
-	 * Health check for the service
-	 */
+			reservation.release();
+		}
+	}
+
 	async healthCheck(): Promise<{
 		status: 'healthy' | 'unhealthy';
-		components: {
-			qdrant: boolean;
-			postgres: boolean;
-		};
+		components: { qdrant: boolean; prisma: boolean };
 		brainwavSource: string;
 	}> {
 		try {
-			const qdrantHealthy = await this.qdrant.healthCheck();
-			let postgresHealthy = false;
-
-			try {
-				await prisma.$queryRaw`SELECT 1`;
-				postgresHealthy = true;
-			} catch {
-				postgresHealthy = false;
-			}
-
-			const allHealthy = qdrantHealthy && postgresHealthy;
-
+			const [qdrantHealthy, prismaHealthy] = await Promise.all([
+				this.qdrant.healthCheck(),
+				prisma.$queryRaw`SELECT 1`.then(
+					() => true,
+					() => false,
+				),
+			]);
+
+			const healthy = qdrantHealthy && prismaHealthy;
 			return {
-				status: allHealthy ? 'healthy' : 'unhealthy',
-				components: {
-					qdrant: qdrantHealthy,
-					postgres: postgresHealthy,
-				},
+				status: healthy ? 'healthy' : 'unhealthy',
+				components: { qdrant: qdrantHealthy, prisma: prismaHealthy },
 				brainwavSource: this.config.branding.sourceAttribution,
 			};
-		} catch (_error) {
+		} catch {
 			return {
 				status: 'unhealthy',
-				components: {
-					qdrant: false,
-					postgres: false,
-				},
+				components: { qdrant: false, prisma: false },
 				brainwavSource: this.config.branding.sourceAttribution,
 			};
 		}
 	}
 
-	/**
-	 * Get service statistics
-	 */
 	async getStats(): Promise<{
 		totalNodes: number;
 		totalEdges: number;
@@ -523,25 +237,17 @@
 		brainwavSource: string;
 	}> {
 		const [nodeStats, edgeStats, chunkCount] = await Promise.all([
-			prisma.graphNode.groupBy({
-				by: ['type'],
-				_count: { type: true },
-			}),
-			prisma.graphEdge.groupBy({
-				by: ['type'],
-				_count: { type: true },
-			}),
+			prisma.graphNode.groupBy({ by: ['type'], _count: { type: true } }),
+			prisma.graphEdge.groupBy({ by: ['type'], _count: { type: true } }),
 			prisma.chunkRef.count(),
 		]);
 
 		const nodeTypeDistribution = Object.fromEntries(
 			nodeStats.map((stat) => [stat.type, stat._count.type]),
 		);
-
 		const edgeTypeDistribution = Object.fromEntries(
 			edgeStats.map((stat) => [stat.type, stat._count.type]),
 		);
-
 		const totalNodes = nodeStats.reduce((sum, stat) => sum + stat._count.type, 0);
 		const totalEdges = edgeStats.reduce((sum, stat) => sum + stat._count.type, 0);
 
@@ -555,41 +261,128 @@
 		};
 	}
 
-	/**
-	 * Close the service and cleanup resources
-	 */
 	async close(): Promise<void> {
 		await this.qdrant.close();
-		await prisma.$disconnect();
-
+		await shutdownPrisma();
 		if (this.config.branding.enabled) {
 			console.log('brAInwav GraphRAG service closed');
 		}
 	}
+
+	private reserveQuerySlot(): QueryReservation {
+		if (this.activeQueries.size >= this.config.limits.maxConcurrentQueries) {
+			throw new Error('brAInwav GraphRAG: Maximum concurrent queries exceeded');
+		}
+
+		const queryId = `graphrag_${Date.now()}_${Math.random().toString(36).slice(2, 8)}`;
+		this.activeQueries.add(queryId);
+
+		return {
+			queryId,
+			startTime: Date.now(),
+			release: () => {
+				this.activeQueries.delete(queryId);
+			},
+		};
+	}
+
+	private async hybridSeedSearch(params: GraphRAGQueryRequest): Promise<GraphRAGSearchResult[]> {
+		return this.qdrant.hybridSearch({
+			question: params.question,
+			k: params.k,
+			threshold: params.threshold,
+			includeVectors: params.includeVectors,
+			namespace: params.namespace,
+			filters: params.filters,
+		});
+	}
+
+	private async liftToGraphNodes(seedResults: GraphRAGSearchResult[]): Promise<string[]> {
+		if (seedResults.length === 0) {
+			return [];
+		}
+
+		const qdrantIds = seedResults.map((result) => result.id);
+		const chunkRefs = await prisma.chunkRef.findMany({
+			where: { qdrantId: { in: qdrantIds } },
+			select: { nodeId: true },
+		});
+
+		return [...new Set(chunkRefs.map((ref) => ref.nodeId))];
+	}
+
+	private buildResult(
+		context: Awaited<ReturnType<typeof assembleContext>>,
+		expansion: Awaited<ReturnType<typeof expandNeighbors>>,
+		startTime: number,
+		seeds: GraphRAGSearchResult[],
+	): GraphRAGResult {
+		return {
+			answer: seeds[0]?.chunkContent,
+			sources: context.chunks,
+			graphContext: {
+				focusNodes: new Set(context.chunks.map((chunk) => chunk.nodeId)).size,
+				expandedNodes: expansion.neighborIds.length,
+				totalChunks: context.chunks.length,
+				edgesTraversed: expansion.edges.length,
+			},
+			metadata: {
+				brainwavPowered: this.config.branding.enabled,
+				retrievalDurationMs: Date.now() - startTime,
+				queryTimestamp: new Date().toISOString(),
+				brainwavSource: this.config.branding.sourceAttribution,
+			},
+		};
+	}
+
+	private formatCitations(chunks: GraphRAGContext['chunks']): GraphRAGResult['citations'] {
+		return chunks.map((chunk) => ({
+			path: chunk.path,
+			lines:
+				chunk.lineStart !== undefined && chunk.lineEnd !== undefined
+					? `${chunk.lineStart}-${chunk.lineEnd}`
+					: undefined,
+			nodeType: chunk.nodeType,
+			relevanceScore: chunk.score,
+			brainwavIndexed: this.config.branding.enabled,
+		}));
+	}
+
+	private async emitQueryEvent(
+		type: 'completed' | 'failed',
+		data: Record<string, unknown>,
+	): Promise<void> {
+		try {
+			const event = {
+				type: `graphrag.query.${type}`,
+				source: 'brAInwav.memory-core.graphrag',
+				data: {
+					...data,
+					brainwavSource: this.config.branding.sourceAttribution,
+				},
+				timestamp: new Date().toISOString(),
+			};
+
+			console.log('brAInwav A2A Event:', JSON.stringify(event));
+		} catch (error) {
+			console.error('brAInwav GraphRAG event emission failed:', error);
+		}
+	}
 }
 
-/**
- * Factory function to create GraphRAG service with default config
- */
 export function createGraphRAGService(config?: Partial<GraphRAGServiceConfig>): GraphRAGService {
-	const defaultConfig: GraphRAGServiceConfig = {
-		qdrantConfig: {
-			url: process.env.QDRANT_URL || 'qdrant:6333',
-			collection: 'cortex_graphrag',
-			timeout: 30000,
-			maxRetries: 3,
-			brainwavBranding: true,
-		},
+	const baseConfig: GraphRAGServiceConfig = {
+		qdrant: DEFAULT_QDRANT_CONFIG,
 		expansion: {
 			allowedEdges: [
-				'IMPORTS',
-				'DEPENDS_ON',
-				'IMPLEMENTS_CONTRACT',
-				'CALLS_TOOL',
-				'EMITS_EVENT',
-				'EXPOSES_PORT',
-				'REFERENCES_DOC',
-				'DECIDES_WITH',
+				GraphEdgeType.IMPORTS,
+				GraphEdgeType.DEPENDS_ON,
+				GraphEdgeType.IMPLEMENTS_CONTRACT,
+				GraphEdgeType.CALLS_TOOL,
+				GraphEdgeType.EMITS_EVENT,
+				GraphEdgeType.EXPOSES_PORT,
+				GraphEdgeType.REFERENCES_DOC,
+				GraphEdgeType.DECIDES_WITH,
 			],
 			maxHops: 1,
 			maxNeighborsPerNode: 20,
@@ -606,298 +399,12 @@
 		},
 	};
 
-	const mergedConfig = {
-		...defaultConfig,
-		...config,
-		qdrantConfig: { ...defaultConfig.qdrantConfig, ...config?.qdrantConfig },
-		expansion: { ...defaultConfig.expansion, ...config?.expansion },
-		limits: { ...defaultConfig.limits, ...config?.limits },
-		branding: { ...defaultConfig.branding, ...config?.branding },
+	const mergedConfig: GraphRAGServiceConfig = {
+		qdrant: { ...baseConfig.qdrant, ...config?.qdrant },
+		expansion: { ...baseConfig.expansion, ...config?.expansion },
+		limits: { ...baseConfig.limits, ...config?.limits },
+		branding: { ...baseConfig.branding, ...config?.branding },
 	};
 
 	return new GraphRAGService(mergedConfig);
-=======
-  private readonly qdrant: QdrantHybridSearch;
-  private readonly config: GraphRAGServiceConfig;
-  private readonly activeQueries = new Set<string>();
-
-  constructor(config: GraphRAGServiceConfig) {
-    this.config = GraphRAGServiceConfigSchema.parse(config);
-    this.qdrant = new QdrantHybridSearch(this.config.qdrant);
-  }
-
-  async initialize(
-    embedDenseFunc: (text: string) => Promise<number[]>,
-    embedSparseFunc: (text: string) => Promise<{ indices: number[]; values: number[] }>,
-  ): Promise<void> {
-    await this.qdrant.initialize(embedDenseFunc, embedSparseFunc);
-    if (this.config.branding.enabled) {
-      console.log('brAInwav GraphRAG service initialized successfully');
-    }
-  }
-
-  async query(params: GraphRAGQueryRequest): Promise<GraphRAGResult> {
-    const reservation = this.reserveQuerySlot();
-
-    try {
-      const validated = GraphRAGQueryRequestSchema.parse(params);
-      const seeds = await this.hybridSeedSearch(validated);
-      const focusNodeIds = await this.liftToGraphNodes(seeds);
-
-      const expansion = await expandNeighbors(focusNodeIds, {
-        allowedEdges: this.config.expansion.allowedEdges as GraphEdgeType[],
-        maxNeighborsPerNode: this.config.expansion.maxNeighborsPerNode,
-      });
-
-      const allNodeIds = [...focusNodeIds, ...expansion.neighborIds];
-      const context = await assembleContext(
-        allNodeIds,
-        Math.min(validated.maxChunks, this.config.limits.maxContextChunks),
-        seeds,
-      );
-
-      const result = this.buildResult(context, expansion, reservation.startTime, seeds);
-
-      if (validated.includeCitations) {
-        result.citations = this.formatCitations(context.chunks);
-      }
-
-      if (this.config.branding.emitBrandedEvents) {
-        await this.emitQueryEvent('completed', {
-          queryId: reservation.queryId,
-          question: validated.question,
-          focusNodes: focusNodeIds.length,
-          expandedNodes: expansion.neighborIds.length,
-          totalChunks: context.chunks.length,
-          durationMs: Date.now() - reservation.startTime,
-        });
-      }
-
-      return result;
-    } catch (error) {
-      if (this.config.branding.emitBrandedEvents) {
-        await this.emitQueryEvent('failed', {
-          queryId: reservation.queryId,
-          question: params.question,
-          error: error instanceof Error ? error.message : String(error),
-          durationMs: Date.now() - reservation.startTime,
-        });
-      }
-      throw error;
-    } finally {
-      reservation.release();
-    }
-  }
-
-  async healthCheck(): Promise<{
-    status: 'healthy' | 'unhealthy';
-    components: { qdrant: boolean; prisma: boolean };
-    brainwavSource: string;
-  }> {
-    try {
-      const [qdrantHealthy, prismaHealthy] = await Promise.all([
-        this.qdrant.healthCheck(),
-        prisma.$queryRaw`SELECT 1`.then(
-          () => true,
-          () => false,
-        ),
-      ]);
-
-      const healthy = qdrantHealthy && prismaHealthy;
-      return {
-        status: healthy ? 'healthy' : 'unhealthy',
-        components: { qdrant: qdrantHealthy, prisma: prismaHealthy },
-        brainwavSource: this.config.branding.sourceAttribution,
-      };
-    } catch {
-      return {
-        status: 'unhealthy',
-        components: { qdrant: false, prisma: false },
-        brainwavSource: this.config.branding.sourceAttribution,
-      };
-    }
-  }
-
-  async getStats(): Promise<{
-    totalNodes: number;
-    totalEdges: number;
-    totalChunks: number;
-    nodeTypeDistribution: Record<string, number>;
-    edgeTypeDistribution: Record<string, number>;
-    brainwavSource: string;
-  }> {
-    const [nodeStats, edgeStats, chunkCount] = await Promise.all([
-      prisma.graphNode.groupBy({ by: ['type'], _count: { type: true } }),
-      prisma.graphEdge.groupBy({ by: ['type'], _count: { type: true } }),
-      prisma.chunkRef.count(),
-    ]);
-
-    const nodeTypeDistribution = Object.fromEntries(
-      nodeStats.map((stat) => [stat.type, stat._count.type]),
-    );
-    const edgeTypeDistribution = Object.fromEntries(
-      edgeStats.map((stat) => [stat.type, stat._count.type]),
-    );
-    const totalNodes = nodeStats.reduce((sum, stat) => sum + stat._count.type, 0);
-    const totalEdges = edgeStats.reduce((sum, stat) => sum + stat._count.type, 0);
-
-    return {
-      totalNodes,
-      totalEdges,
-      totalChunks: chunkCount,
-      nodeTypeDistribution,
-      edgeTypeDistribution,
-      brainwavSource: this.config.branding.sourceAttribution,
-    };
-  }
-
-  async close(): Promise<void> {
-    await this.qdrant.close();
-    await shutdownPrisma();
-    if (this.config.branding.enabled) {
-      console.log('brAInwav GraphRAG service closed');
-    }
-  }
-
-  private reserveQuerySlot(): QueryReservation {
-    if (this.activeQueries.size >= this.config.limits.maxConcurrentQueries) {
-      throw new Error('brAInwav GraphRAG: Maximum concurrent queries exceeded');
-    }
-
-    const queryId = `graphrag_${Date.now()}_${Math.random().toString(36).slice(2, 8)}`;
-    this.activeQueries.add(queryId);
-
-    return {
-      queryId,
-      startTime: Date.now(),
-      release: () => {
-        this.activeQueries.delete(queryId);
-      },
-    };
-  }
-
-  private async hybridSeedSearch(params: GraphRAGQueryRequest): Promise<GraphRAGSearchResult[]> {
-    return this.qdrant.hybridSearch({
-      question: params.question,
-      k: params.k,
-      threshold: params.threshold,
-      includeVectors: params.includeVectors,
-      namespace: params.namespace,
-      filters: params.filters,
-    });
-  }
-
-  private async liftToGraphNodes(seedResults: GraphRAGSearchResult[]): Promise<string[]> {
-    if (seedResults.length === 0) {
-      return [];
-    }
-
-    const qdrantIds = seedResults.map((result) => result.id);
-    const chunkRefs = await prisma.chunkRef.findMany({
-      where: { qdrantId: { in: qdrantIds } },
-      select: { nodeId: true },
-    });
-
-    return [...new Set(chunkRefs.map((ref) => ref.nodeId))];
-  }
-
-  private buildResult(
-    context: Awaited<ReturnType<typeof assembleContext>>,
-    expansion: Awaited<ReturnType<typeof expandNeighbors>>,
-    startTime: number,
-    seeds: GraphRAGSearchResult[],
-  ): GraphRAGResult {
-    return {
-      answer: seeds[0]?.chunkContent,
-      sources: context.chunks,
-      graphContext: {
-        focusNodes: new Set(context.chunks.map((chunk) => chunk.nodeId)).size,
-        expandedNodes: expansion.neighborIds.length,
-        totalChunks: context.chunks.length,
-        edgesTraversed: expansion.edges.length,
-      },
-      metadata: {
-        brainwavPowered: this.config.branding.enabled,
-        retrievalDurationMs: Date.now() - startTime,
-        queryTimestamp: new Date().toISOString(),
-        brainwavSource: this.config.branding.sourceAttribution,
-      },
-    };
-  }
-
-  private formatCitations(chunks: GraphRAGContext['chunks']): GraphRAGResult['citations'] {
-    return chunks.map((chunk) => ({
-      path: chunk.path,
-      lines:
-        chunk.lineStart !== undefined && chunk.lineEnd !== undefined
-          ? `${chunk.lineStart}-${chunk.lineEnd}`
-          : undefined,
-      nodeType: chunk.nodeType,
-      relevanceScore: chunk.score,
-      brainwavIndexed: this.config.branding.enabled,
-    }));
-  }
-
-  private async emitQueryEvent(
-    type: 'completed' | 'failed',
-    data: Record<string, unknown>,
-  ): Promise<void> {
-    try {
-      const event = {
-        type: `graphrag.query.${type}`,
-        source: 'brAInwav.memory-core.graphrag',
-        data: {
-          ...data,
-          brainwavSource: this.config.branding.sourceAttribution,
-        },
-        timestamp: new Date().toISOString(),
-      };
-
-      console.log('brAInwav A2A Event:', JSON.stringify(event));
-    } catch (error) {
-      console.error('brAInwav GraphRAG event emission failed:', error);
-    }
-  }
-}
-
-export function createGraphRAGService(
-  config?: Partial<GraphRAGServiceConfig>,
-): GraphRAGService {
-  const baseConfig: GraphRAGServiceConfig = {
-    qdrant: DEFAULT_QDRANT_CONFIG,
-    expansion: {
-      allowedEdges: [
-        GraphEdgeType.IMPORTS,
-        GraphEdgeType.DEPENDS_ON,
-        GraphEdgeType.IMPLEMENTS_CONTRACT,
-        GraphEdgeType.CALLS_TOOL,
-        GraphEdgeType.EMITS_EVENT,
-        GraphEdgeType.EXPOSES_PORT,
-        GraphEdgeType.REFERENCES_DOC,
-        GraphEdgeType.DECIDES_WITH,
-      ],
-      maxHops: 1,
-      maxNeighborsPerNode: 20,
-    },
-    limits: {
-      maxContextChunks: 24,
-      queryTimeoutMs: 30000,
-      maxConcurrentQueries: 5,
-    },
-    branding: {
-      enabled: process.env.BRAINWAV_BRANDING !== 'false',
-      sourceAttribution: 'brAInwav Cortex-OS GraphRAG',
-      emitBrandedEvents: true,
-    },
-  };
-
-  const mergedConfig: GraphRAGServiceConfig = {
-    qdrant: { ...baseConfig.qdrant, ...config?.qdrant },
-    expansion: { ...baseConfig.expansion, ...config?.expansion },
-    limits: { ...baseConfig.limits, ...config?.limits },
-    branding: { ...baseConfig.branding, ...config?.branding },
-  };
-
-  return new GraphRAGService(mergedConfig);
->>>>>>> c7cadc93
 }