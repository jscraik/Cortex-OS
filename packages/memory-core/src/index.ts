--- conflicted
+++ resolved
@@ -50,22 +50,9 @@
         GraphRAGService,
         type GraphRAGServiceConfig,
 } from './services/GraphRAGService.js';
-<<<<<<< HEAD
 export { EvidenceGate } from './context-graph/evidence/EvidenceGate.js';
 export { ABACEngine } from './context-graph/security/ABACEngine.js';
 export { AuditLogger } from './context-graph/audit/AuditLogger.js';
-=======
-export {
-	ShortTermMemoryStore,
-	type FlushExpiredResult,
-	type ShortTermMemoryEntry,
-	type ShortTermMemorySession,
-	type ShortTermSnapshot,
-	type ShortTermSnapshotEntry,
-	type StoreShortTermInput,
-	type StoreShortTermResult,
-} from './layers/short-term/ShortTermMemoryStore.js';
->>>>>>> 24b62888
 
 import { LocalMemoryProvider } from './providers/LocalMemoryProvider.js';
 import { RemoteMemoryProvider } from './providers/RemoteMemoryProvider.js';
