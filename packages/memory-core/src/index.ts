export {
	CheckpointManager,
	type CheckpointManagerOptions,
	type CheckpointRuntimePolicy,
	createCheckpointManager,
	ensureCheckpointSchema,
	resolveCheckpointPolicy,
} from './checkpoints/index.js';
export type {
        StoreMemoryInput,
        StoreMemoryResult,
        SearchMemoryInput,
        SearchMemoryResult,
        GetMemoryInput,
        GetMemoryResult,
        DeleteMemoryInput,
        DeleteMemoryResult,
        HealthStatus,
        MemoryProvider,
} from './provider/MemoryProvider.js';
export type {
        CheckpointBranchRequest,
        CheckpointBranchResult,
        CheckpointConfig,
        CheckpointContext,
        CheckpointListPage,
        CheckpointSnapshot,
        Memory,
        MemoryAnalysisResult,
        MemoryCoreConfig,
        MemoryGraph,
        MemoryMetadata,
        MemoryProviderError,
        MemoryRelationship,
        MemorySearchResult,
        MemoryStats,
        QdrantConfig,
        RelationshipType,
} from './types.js';
export { LocalMemoryProvider } from './providers/LocalMemoryProvider.js';
export { RemoteMemoryProvider } from './providers/RemoteMemoryProvider.js';
export {
	createGraphRAGIngestService,
	type GraphRAGIngestRequest,
	type GraphRAGIngestResult,
	GraphRAGIngestService,
} from './services/GraphRAGIngestService.js';
export {
        createGraphRAGService,
        type GraphRAGQueryRequest,
        type GraphRAGResult,
        GraphRAGService,
        type GraphRAGServiceConfig,
} from './services/GraphRAGService.js';
<<<<<<< HEAD
export { EvidenceGate } from './context-graph/evidence/EvidenceGate.js';
export { ABACEngine } from './context-graph/security/ABACEngine.js';
export { AuditLogger } from './context-graph/audit/AuditLogger.js';
=======
export {
        ThermalMonitor,
        type ThermalLimits,
        type ThermalState,
} from './thermal/ThermalMonitor.js';
export {
        ThermalPolicy,
        type ThermalPolicyConfig,
        type ThermalPolicyRecommendation,
        type ThermalContextInput,
} from './thermal/ThermalPolicy.js';
>>>>>>> dd8d9dfb

import { LocalMemoryProvider } from './providers/LocalMemoryProvider.js';
import { RemoteMemoryProvider } from './providers/RemoteMemoryProvider.js';

// Factory function to create provider from environment
export function createMemoryProviderFromEnv(): LocalMemoryProvider | RemoteMemoryProvider {
	const remoteBaseUrl = process.env.LOCAL_MEMORY_BASE_URL;

	if (remoteBaseUrl) {
		return new RemoteMemoryProvider({
			baseUrl: remoteBaseUrl,
			apiKey: process.env.LOCAL_MEMORY_API_KEY,
		});
	}

	const config: import('./types.js').MemoryCoreConfig = {
		sqlitePath: process.env.MEMORY_DB_PATH || './data/unified-memories.db',
		defaultLimit: parseInt(process.env.MEMORY_DEFAULT_LIMIT || '10', 10),
		maxLimit: parseInt(process.env.MEMORY_MAX_LIMIT || '100', 10),
		maxOffset: parseInt(process.env.MEMORY_MAX_OFFSET || '1000', 10),
		defaultThreshold: parseFloat(process.env.MEMORY_DEFAULT_THRESHOLD || '0.5'),
		hybridWeight: parseFloat(process.env.MEMORY_HYBRID_WEIGHT || '0.6'),
		enableCircuitBreaker: process.env.MEMORY_ENABLE_CIRCUIT_BREAKER === 'true',
		circuitBreakerThreshold: parseInt(process.env.MEMORY_CIRCUIT_BREAKER_THRESHOLD || '5', 10),
		queueConcurrency: parseInt(process.env.MEMORY_QUEUE_CONCURRENCY || '10', 10),
		logLevel: (process.env.MEMORY_LOG_LEVEL as any) || 'info',
		embedDim: parseInt(process.env.EMBED_DIM || '384', 10),
	};

	config.shortTerm = {
		ttlMs: parseInt(process.env.MEMORY_SHORT_TERM_TTL_MS || String(5 * 60 * 1000), 10),
		promotionImportance: parseInt(process.env.MEMORY_SHORT_TERM_PROMOTION_IMPORTANCE || '8', 10),
	};

	// Add Qdrant config if available
	if (process.env.QDRANT_URL) {
		config.qdrant = {
			url: process.env.QDRANT_URL,
			apiKey: process.env.QDRANT_API_KEY,
			collection: process.env.QDRANT_COLLECTION || 'local_memory_v1',
			embedDim: parseInt(process.env.EMBED_DIM || '384', 10),
			similarity: (process.env.SIMILARITY as 'Cosine' | 'Euclidean' | 'Dot') || 'Cosine',
			timeout: parseInt(process.env.QDRANT_TIMEOUT || '5000', 10),
		};
	}

	return new LocalMemoryProvider(config);
}<|MERGE_RESOLUTION|>--- conflicted
+++ resolved
@@ -52,23 +52,9 @@
         GraphRAGService,
         type GraphRAGServiceConfig,
 } from './services/GraphRAGService.js';
-<<<<<<< HEAD
 export { EvidenceGate } from './context-graph/evidence/EvidenceGate.js';
 export { ABACEngine } from './context-graph/security/ABACEngine.js';
 export { AuditLogger } from './context-graph/audit/AuditLogger.js';
-=======
-export {
-        ThermalMonitor,
-        type ThermalLimits,
-        type ThermalState,
-} from './thermal/ThermalMonitor.js';
-export {
-        ThermalPolicy,
-        type ThermalPolicyConfig,
-        type ThermalPolicyRecommendation,
-        type ThermalContextInput,
-} from './thermal/ThermalPolicy.js';
->>>>>>> dd8d9dfb
 
 import { LocalMemoryProvider } from './providers/LocalMemoryProvider.js';
 import { RemoteMemoryProvider } from './providers/RemoteMemoryProvider.js';
