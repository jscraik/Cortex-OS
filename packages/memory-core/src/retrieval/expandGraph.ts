import type { GraphEdgeType } from '@prisma/client';
import { prisma } from '../db/prismaClient.js';

export interface ExpandGraphOptions {
	allowedEdges: GraphEdgeType[];
	maxNeighborsPerNode: number;
}

export interface ExpandedGraph {
	neighborIds: string[];
	edges: Array<{
		id: string;
		type: GraphEdgeType;
		srcId: string;
		dstId: string;
		weight: number | null;
	}>;
}

// Cache for graph expansion results
const expansionCache = new Map<string, { expansion: ExpandedGraph; timestamp: number }>();
const CACHE_TTL = 300000; // 5 minutes
const MAX_CACHE_SIZE = 1000;

export async function expandNeighbors(
	nodeIds: string[],
	options: ExpandGraphOptions,
): Promise<ExpandedGraph> {
	if (nodeIds.length === 0) {
		return { neighborIds: [], edges: [] };
	}

	// Check cache first
	const cacheKey = Buffer.from([
		...nodeIds.sort(),
		...options.allowedEdges.sort(),
		options.maxNeighborsPerNode.toString(),
	].join('|')).toString('base64');
	const cached = expansionCache.get(cacheKey);
	if (cached && (Date.now() - cached.timestamp) < CACHE_TTL) {
		console.log('brAInwav GraphRAG expansion cache hit', {
			component: 'memory-core',
			brand: 'brAInwav',
			cacheKey,
			age: Date.now() - cached.timestamp,
		});
		return cached.expansion;
	}

	const startTime = Date.now();

	// Optimized database query with specific field selection
	const edges = await prisma.graphEdge.findMany({
		where: {
			type: { in: options.allowedEdges },
			OR: [{ srcId: { in: nodeIds } }, { dstId: { in: nodeIds } }],
		},
		select: {
			id: true,
			type: true,
			srcId: true,
			dstId: true,
			weight: true,
		},
		orderBy: { weight: 'desc' },
		take: Math.min(options.maxNeighborsPerNode * nodeIds.length, 1000), // Cap for performance
	});

	// Optimized neighbor ID computation using Set operations
	const nodeIdSet = new Set(nodeIds);
	const neighborIds = new Set<string>();

	for (const edge of edges) {
		if (nodeIdSet.has(edge.srcId)) {
			neighborIds.add(edge.dstId);
		}
		if (nodeIdSet.has(edge.dstId)) {
			neighborIds.add(edge.srcId);
		}
	}

	// Remove original node IDs from neighbors
	for (const id of nodeIds) {
		neighborIds.delete(id);
	}

	const result = {
		neighborIds: [...neighborIds],
<<<<<<< HEAD
                edges: edges.map((edge) => ({
                        id: edge.id,
                        type: edge.type,
                        srcId: edge.srcId,
                        dstId: edge.dstId,
                        weight: edge.weight ?? null,
                })),
        };
=======
		edges: edges.map((edge) => ({
			id: edge.id,
			type: edge.type,
			srcId: edge.srcId,
			dstId: edge.dstId,
			weight: edge.weight,
		})),
	};

	// Cache results
	if (expansionCache.size < MAX_CACHE_SIZE) {
		expansionCache.set(cacheKey, {
			expansion: result,
			timestamp: Date.now(),
		});
	} else {
		// Evict oldest entry
		const oldestKey = expansionCache.keys().next().value;
		expansionCache.delete(oldestKey);
		expansionCache.set(cacheKey, {
			expansion: result,
			timestamp: Date.now(),
		});
	}

	console.log('brAInwav GraphRAG graph expansion completed', {
		component: 'memory-core',
		brand: 'brAInwav',
		inputNodes: nodeIds.length,
		neighborsFound: neighborIds.size,
		edgesTraversed: edges.length,
		durationMs: Date.now() - startTime,
		cacheSize: expansionCache.size,
	});

	return result;
}

/**
 * Clean up expired cache entries
 */
export function cleanupExpansionCache(): void {
	const now = Date.now();
	for (const [key, value] of expansionCache.entries()) {
		if (now - value.timestamp > CACHE_TTL) {
			expansionCache.delete(key);
		}
	}
>>>>>>> 24b62888
}<|MERGE_RESOLUTION|>--- conflicted
+++ resolved
@@ -86,7 +86,6 @@
 
 	const result = {
 		neighborIds: [...neighborIds],
-<<<<<<< HEAD
                 edges: edges.map((edge) => ({
                         id: edge.id,
                         type: edge.type,
@@ -95,54 +94,4 @@
                         weight: edge.weight ?? null,
                 })),
         };
-=======
-		edges: edges.map((edge) => ({
-			id: edge.id,
-			type: edge.type,
-			srcId: edge.srcId,
-			dstId: edge.dstId,
-			weight: edge.weight,
-		})),
-	};
-
-	// Cache results
-	if (expansionCache.size < MAX_CACHE_SIZE) {
-		expansionCache.set(cacheKey, {
-			expansion: result,
-			timestamp: Date.now(),
-		});
-	} else {
-		// Evict oldest entry
-		const oldestKey = expansionCache.keys().next().value;
-		expansionCache.delete(oldestKey);
-		expansionCache.set(cacheKey, {
-			expansion: result,
-			timestamp: Date.now(),
-		});
-	}
-
-	console.log('brAInwav GraphRAG graph expansion completed', {
-		component: 'memory-core',
-		brand: 'brAInwav',
-		inputNodes: nodeIds.length,
-		neighborsFound: neighborIds.size,
-		edgesTraversed: edges.length,
-		durationMs: Date.now() - startTime,
-		cacheSize: expansionCache.size,
-	});
-
-	return result;
-}
-
-/**
- * Clean up expired cache entries
- */
-export function cleanupExpansionCache(): void {
-	const now = Date.now();
-	for (const [key, value] of expansionCache.entries()) {
-		if (now - value.timestamp > CACHE_TTL) {
-			expansionCache.delete(key);
-		}
-	}
->>>>>>> 24b62888
 }