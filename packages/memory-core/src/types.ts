import type {
<<<<<<< HEAD
	MemoryAnalysisInput,
	MemoryRelationshipsInput,
	MemorySearchInput,
	MemoryStatsInput,
	MemoryStoreInput,
=======
        BranchId,
        CheckpointId,
        CheckpointMeta,
        CheckpointRecord,
        StateEnvelope,
} from '@cortex-os/contracts';
import type {
        MemoryAnalysisInput,
        MemoryRelationshipsInput,
        MemorySearchInput,
        MemoryStatsInput,
        MemoryStoreInput,
>>>>>>> c7cadc93
} from '@cortex-os/tool-spec';

export type MemoryMetadata = Record<string, unknown> & {
	sourceUri?: string;
	contentSha?: string;
	tenant?: string;
	labels?: string[];
};

// Base memory entity
export interface Memory {
	id: string;
	content: string;
	importance: number;
	tags: string[];
	domain?: string;
	metadata?: MemoryMetadata;
	createdAt: Date;
	updatedAt: Date;
	vectorIndexed?: boolean;
}

// Search result with score
export interface MemorySearchResult extends Memory {
	score: number;
	matchType?: 'semantic' | 'keyword' | 'hybrid';
	highlights?: string[];
}

// Memory relationship
export interface MemoryRelationship {
	id: string;
	sourceId: string;
	targetId: string;
	type: RelationshipType;
	strength: number;
	bidirectional: boolean;
	createdAt: Date;
	metadata?: Record<string, unknown>;
}

export type RelationshipType =
	| 'references'
	| 'extends'
	| 'contradicts'
	| 'supports'
	| 'precedes'
	| 'follows'
	| 'related_to';

// Memory statistics
export interface MemoryStats {
	totalCount: number;
	domainDistribution: Record<string, number>;
	tagDistribution: Record<string, number>;
	importanceDistribution: Record<number, number>;
	temporalDistribution?: Array<{ date: string; count: number }>;
	storageSize?: {
		sqliteBytes: number;
		qdrantBytes?: number;
		totalBytes: number;
	};
	indexStats?: {
		sqliteIndexSize: number;
		qdrantVectorCount?: number;
		lastIndexed?: Date;
	};
	qdrantStats?: {
		healthy: boolean;
		collectionExists: boolean;
		vectorCount: number;
		indexedSegments?: number;
	};
	recentActivity?: Array<{
		date: string;
		stored: number;
		searched: number;
		analyzed: number;
	}>;
}

// Memory analysis results
export interface MemoryAnalysisResult {
	type: string;
	summary?: string;
	insights?: string[];
	patterns?: Record<string, unknown>;
	clusters?: Array<{
		id: string;
		label: string;
		size: number;
		examples: string[];
	}>;
	conceptNetwork?: {
		nodes: Array<{
			id: string;
			label: string;
			weight: number;
		}>;
		edges: Array<{
			source: string;
			target: string;
			weight: number;
			type: string;
		}>;
	};
	temporalPatterns?: Array<{
		period: string;
		frequency: number;
		trend: 'increasing' | 'decreasing' | 'stable';
	}>;
	metadata?: Record<string, unknown>;
}

// Memory graph visualization
export interface MemoryGraph {
	nodes: Array<{
		id: string;
		label: string;
		type: 'memory' | 'concept' | 'tag';
		weight: number;
		metadata?: Record<string, unknown>;
	}>;
	edges: Array<{
		source: string;
		target: string;
		weight: number;
		type: RelationshipType;
		directed: boolean;
	}>;
	centralNode?: string;
	metrics?: {
		nodeCount: number;
		edgeCount: number;
		density: number;
		centrality?: Record<string, number>;
	};
}

// Provider interface
export interface MemoryProvider {
	// Core operations
	get(id: string): Promise<Memory | null>;
	store(input: MemoryStoreInput): Promise<{ id: string; vectorIndexed: boolean }>;
	search(input: MemorySearchInput): Promise<MemorySearchResult[]>;
	analysis(input: MemoryAnalysisInput): Promise<MemoryAnalysisResult>;
	relationships(
		input: MemoryRelationshipsInput,
	): Promise<MemoryRelationship | MemoryRelationship[] | MemoryGraph | { success: boolean }>;
	stats(input?: MemoryStatsInput): Promise<MemoryStats>;

        // Health checks
        healthCheck(): Promise<{ healthy: boolean; details: Record<string, unknown> }>;

        // Optional: cleanup/maintenance
        cleanup?(): Promise<void>;
        optimize?(): Promise<void>;
        close?(): Promise<void>;

        checkpoints?: import('./checkpoints/CheckpointManager.js').CheckpointManager;
}

// Qdrant-specific types
export interface QdrantConfig {
	url: string;
	apiKey?: string;
	collection: string;
	embedDim: number;
	similarity: 'Cosine' | 'Euclidean' | 'Dot';
	timeout?: number;
}

export interface QdrantPoint {
	id: string;
	vector: number[];
	payload: {
		id: string;
		domain?: string;
		tags: string[];
		labels: string[];
		tenant?: string;
		sourceUri?: string;
		contentSha?: string;
		createdAt: number;
		updatedAt: number;
		importance: number;
	};
}

// SQLite schema types
export interface SQLiteMemoryRow {
	id: string;
	content: string;
	importance: number;
	domain?: string;
	tags?: string; // JSON string
	metadata?: string; // JSON string
	created_at: number;
	updated_at: number;
	vector_indexed?: number; // 0 or 1
}

export interface SQLiteRelationshipRow {
	id: string;
	source_id: string;
	target_id: string;
	type: string;
	strength: number;
	bidirectional: number;
	created_at: number;
	metadata?: string; // JSON string
}

// Error types
export class MemoryProviderError extends Error {
        constructor(
                public code: 'NOT_FOUND' | 'VALIDATION' | 'STORAGE' | 'NETWORK' | 'INDEX' | 'INTERNAL',
                message: string,
                public details?: Record<string, unknown>,
        ) {
                super(message);
                this.name = 'MemoryProviderError';
        }
}

export interface CheckpointConfig {
        maxRetained: number;
        ttlMs: number;
        branchBudget: number;
        samplerLabel?: string;
}

export interface CheckpointSnapshot extends CheckpointRecord {
        digest: string;
}

export interface CheckpointListPage {
        items: CheckpointRecord[];
        nextCursor?: string;
}

export interface CheckpointContext {
        meta: CheckpointMeta;
        state: StateEnvelope;
        digest: string;
}

export interface CheckpointBranchRequest {
        from: CheckpointId;
        count: number;
        labels?: string[];
}

export interface CheckpointBranchResult {
        parent: CheckpointId;
        branchId: BranchId;
        checkpoints: CheckpointId[];
}

// Configuration
export interface MemoryCoreConfig {
	// SQLite
	sqlitePath: string;

	// Qdrant
	qdrant?: QdrantConfig;

	// Embedding
	embeddingModel?: string;
	embedDim?: number;

	// Search defaults
	defaultLimit: number;
	maxLimit: number;
	maxOffset: number;
	defaultThreshold: number;
	hybridWeight: number;

	// Performance
	enableCircuitBreaker: boolean;
	circuitBreakerThreshold: number;
	queueConcurrency: number;

        // Logging
        logLevel: 'silent' | 'error' | 'warn' | 'info' | 'debug';

        checkpoint?: CheckpointConfig;
}<|MERGE_RESOLUTION|>--- conflicted
+++ resolved
@@ -1,24 +1,16 @@
 import type {
-<<<<<<< HEAD
+	BranchId,
+	CheckpointId,
+	CheckpointMeta,
+	CheckpointRecord,
+	StateEnvelope,
+} from '@cortex-os/contracts';
+import type {
 	MemoryAnalysisInput,
 	MemoryRelationshipsInput,
 	MemorySearchInput,
 	MemoryStatsInput,
 	MemoryStoreInput,
-=======
-        BranchId,
-        CheckpointId,
-        CheckpointMeta,
-        CheckpointRecord,
-        StateEnvelope,
-} from '@cortex-os/contracts';
-import type {
-        MemoryAnalysisInput,
-        MemoryRelationshipsInput,
-        MemorySearchInput,
-        MemoryStatsInput,
-        MemoryStoreInput,
->>>>>>> c7cadc93
 } from '@cortex-os/tool-spec';
 
 export type MemoryMetadata = Record<string, unknown> & {
@@ -170,15 +162,15 @@
 	): Promise<MemoryRelationship | MemoryRelationship[] | MemoryGraph | { success: boolean }>;
 	stats(input?: MemoryStatsInput): Promise<MemoryStats>;
 
-        // Health checks
-        healthCheck(): Promise<{ healthy: boolean; details: Record<string, unknown> }>;
-
-        // Optional: cleanup/maintenance
-        cleanup?(): Promise<void>;
-        optimize?(): Promise<void>;
-        close?(): Promise<void>;
-
-        checkpoints?: import('./checkpoints/CheckpointManager.js').CheckpointManager;
+	// Health checks
+	healthCheck(): Promise<{ healthy: boolean; details: Record<string, unknown> }>;
+
+	// Optional: cleanup/maintenance
+	cleanup?(): Promise<void>;
+	optimize?(): Promise<void>;
+	close?(): Promise<void>;
+
+	checkpoints?: import('./checkpoints/CheckpointManager.js').CheckpointManager;
 }
 
 // Qdrant-specific types
@@ -234,48 +226,48 @@
 
 // Error types
 export class MemoryProviderError extends Error {
-        constructor(
-                public code: 'NOT_FOUND' | 'VALIDATION' | 'STORAGE' | 'NETWORK' | 'INDEX' | 'INTERNAL',
-                message: string,
-                public details?: Record<string, unknown>,
-        ) {
-                super(message);
-                this.name = 'MemoryProviderError';
-        }
+	constructor(
+		public code: 'NOT_FOUND' | 'VALIDATION' | 'STORAGE' | 'NETWORK' | 'INDEX' | 'INTERNAL',
+		message: string,
+		public details?: Record<string, unknown>,
+	) {
+		super(message);
+		this.name = 'MemoryProviderError';
+	}
 }
 
 export interface CheckpointConfig {
-        maxRetained: number;
-        ttlMs: number;
-        branchBudget: number;
-        samplerLabel?: string;
+	maxRetained: number;
+	ttlMs: number;
+	branchBudget: number;
+	samplerLabel?: string;
 }
 
 export interface CheckpointSnapshot extends CheckpointRecord {
-        digest: string;
+	digest: string;
 }
 
 export interface CheckpointListPage {
-        items: CheckpointRecord[];
-        nextCursor?: string;
+	items: CheckpointRecord[];
+	nextCursor?: string;
 }
 
 export interface CheckpointContext {
-        meta: CheckpointMeta;
-        state: StateEnvelope;
-        digest: string;
+	meta: CheckpointMeta;
+	state: StateEnvelope;
+	digest: string;
 }
 
 export interface CheckpointBranchRequest {
-        from: CheckpointId;
-        count: number;
-        labels?: string[];
+	from: CheckpointId;
+	count: number;
+	labels?: string[];
 }
 
 export interface CheckpointBranchResult {
-        parent: CheckpointId;
-        branchId: BranchId;
-        checkpoints: CheckpointId[];
+	parent: CheckpointId;
+	branchId: BranchId;
+	checkpoints: CheckpointId[];
 }
 
 // Configuration
@@ -302,8 +294,8 @@
 	circuitBreakerThreshold: number;
 	queueConcurrency: number;
 
-        // Logging
-        logLevel: 'silent' | 'error' | 'warn' | 'info' | 'debug';
-
-        checkpoint?: CheckpointConfig;
+	// Logging
+	logLevel: 'silent' | 'error' | 'warn' | 'info' | 'debug';
+
+	checkpoint?: CheckpointConfig;
 }