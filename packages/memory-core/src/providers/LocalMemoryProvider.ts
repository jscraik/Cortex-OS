--- conflicted
+++ resolved
@@ -24,7 +24,6 @@
 }
 
 interface MemoryRecord {
-<<<<<<< HEAD
         id: string;
         text: string;
         tags: string[];
@@ -85,16 +84,6 @@
                         next();
                 }
         }
-=======
-  id: string;
-  text: string;
-  sanitizedText: string;
-  tags: string[];
-  meta?: MemoryMetadata;
-  domain?: string;
-  importance: number;
-  createdAt: string;
->>>>>>> 9fff577c
 }
 
 type ExtendedStoreInput = StoreMemoryInput & {
@@ -282,7 +271,6 @@
         );
 }
 
-<<<<<<< HEAD
 export class LocalMemoryProvider implements MemoryProvider {
         private readonly records = new Map<string, MemoryRecord>();
         private readonly config: NormalisedConfig;
@@ -594,275 +582,3 @@
                 return Math.min(Math.max(value, 0), 1);
         }
 }
-=======
-type LocalMemoryProviderResolvedOptions = LocalMemoryProviderOptions & Partial<MemoryCoreConfig>;
-
-/**
- * Lightweight in-memory implementation of the memory provider interface with
- * basic security hardening to satisfy integration tests.
- */
-export class LocalMemoryProvider implements MemoryProvider {
-  private readonly records: Map<string, MemoryRecord>;
-  private readonly maxRecords: number;
-  private readonly maxLimit: number;
-  private readonly maxOffset: number;
-  private readonly defaultLimit: number;
-  private readonly defaultThreshold: number;
-  private readonly defaultHybridWeight: number;
-  private readonly embedDim: number;
-  private readonly qdrantConfig?: QdrantConfig;
-
-  public queue: TaskQueue;
-  public qdrant?: {
-    upsert: (
-      collection: string,
-      body: { points: Array<{ id: string; vector: number[]; payload: Record<string, unknown> }> },
-    ) => Promise<unknown>;
-  };
-
-  constructor(options: LocalMemoryProviderOptions | Partial<MemoryCoreConfig> = {}) {
-    const config = options as LocalMemoryProviderOptions & Partial<MemoryCoreConfig>;
-    this.maxRecords = config.maxRecords ?? config.maxLimit ?? 1_000;
-    this.maxLimit = config.maxLimit ?? 100;
-    this.maxOffset = config.maxOffset ?? 1_000;
-    this.defaultLimit = config.defaultLimit ?? Math.min(10, this.maxLimit);
-    this.defaultThreshold = config.defaultThreshold ?? 0.5;
-    this.defaultHybridWeight = config.hybridWeight ?? 0.5;
-    this.embedDim = config.embedDim ?? 384;
-    this.qdrantConfig = config.qdrant;
-    this.queue = new SimpleTaskQueue(config.queueConcurrency ?? 1);
-  }
-
-  async store(input: ExtendedStoreInput): Promise<StoreMemoryResult> {
-    const id = input.id ?? randomUUID();
-    const createdAt = new Date().toISOString();
-    const rawContent = (input.text ?? input.content ?? '').toString();
-    const sanitizedContent = this.sanitizeContent(rawContent);
-    const importance = typeof input.importance === 'number' ? input.importance : 0;
-    const tags = normaliseTags(input.tags ?? input.filterTags ?? []);
-    const metadata = this.normaliseMetadata(input.meta ?? input.metadata);
-
-    const record: MemoryRecord = {
-      id,
-      text: rawContent,
-      sanitizedText: sanitizedContent,
-      tags,
-      meta: metadata,
-      domain: input.domain,
-      importance,
-      createdAt,
-    };
-
-    if (record.meta) {
-      record.meta.contentSha = record.meta.contentSha ?? this.computeContentSha(rawContent);
-    }
-
-    if (this.records.size >= this.maxRecords) {
-      let oldestKey: string | undefined;
-      let oldestDate: string | undefined;
-      for (const [key, rec] of this.records.entries()) {
-        if (!oldestDate || rec.createdAt < oldestDate) {
-          oldestDate = rec.createdAt;
-          oldestKey = key;
-        }
-      }
-
-    this.records.set(id, record);
-
-    await this.queue.add(async () => {
-      if (!this.qdrantConfig || !this.qdrant?.upsert) {
-        return;
-      }
-
-      const healthy = await this.isQdrantHealthy();
-      if (!healthy) {
-        return;
-      }
-
-      const vector = await this.generateEmbedding(record.sanitizedText, this.embedDim);
-      const payload = this.buildQdrantPayload(record);
-      await this.qdrant.upsert(this.qdrantConfig.collection, {
-        points: [
-          {
-            id: record.id,
-            vector,
-            payload,
-          },
-        ],
-      });
-    });
-
-    return { id, createdAt };
-  }
-
-  async search(input: ExtendedSearchInput): Promise<SearchMemoryResult> {
-    const start = Date.now();
-    const query = (input.query ?? '').trim().toLowerCase();
-    const filterTags = normaliseTags(input.filterTags ?? input.tags);
-    const limit = this.clampLimit(input.limit ?? input.topK ?? this.defaultLimit);
-    const offset = this.clampOffset(input.offset ?? 0);
-    const threshold = input.score_threshold ?? this.defaultThreshold;
-
-    const metadata = this.normaliseMetadata(input.metadata);
-    const hasTenant = Boolean(metadata?.tenant ?? input.tenant);
-    const hasDomain = Boolean(input.domain);
-    const hasLabels = Boolean(metadata?.labels?.length ?? input.labels?.length);
-    const hasTags = filterTags.length > 0;
-
-    if (!hasTenant && !hasDomain && !hasLabels && !hasTags) {
-      throw new Error('brAInwav memory search requires at least one of: tenant, domain, tags, or labels.');
-    }
-
-    let hits: SearchMemoryResult['hits'];
-    if (input.search_type === 'keyword') {
-      hits = await this.searchWithFts({ ...input, filterTags }, limit, offset, threshold);
-    } else {
-      hits = this.searchLocally(query, filterTags, limit, offset);
-    }
-
-    const tookMs = Date.now() - start;
-    return { hits, tookMs };
-  }
-
-  getLastSearchPlanForTesting(): { sql: string; params: readonly string[] } | undefined {
-    return this.lastSearchPlan;
-  }
-
-  async get(input: GetMemoryInput): Promise<GetMemoryResult> {
-    const record = this.records.get(input.id);
-    if (!record) {
-      throw new Error(`Memory ${input.id} not found`);
-    }
-
-    return {
-      id: record.id,
-      text: record.text,
-      tags: [...record.tags],
-      meta: record.meta,
-    };
-  }
-
-  async remove(input: DeleteMemoryInput): Promise<DeleteMemoryResult> {
-    const deleted = this.records.delete(input.id);
-    return { id: input.id, deleted };
-  }
-
-  async health(): Promise<HealthStatus> {
-    return { brand: 'brAInwav', ok: true };
-  }
-
-  protected async isQdrantHealthy(): Promise<boolean> {
-    return true;
-  }
-
-  protected async generateEmbedding(text: string, dimension: number): Promise<number[]> {
-    const dim = Math.max(1, Math.min(10_000, dimension));
-    const embedding = new Array(dim).fill(0);
-    const maxTextLength = 10_000;
-    const length = Math.min(text.length, maxTextLength);
-
-    for (let i = 0; i < length; i += 1) {
-      const charCode = text.charCodeAt(i);
-      embedding[i % dim] = (embedding[i % dim] + charCode) / 65535;
-    }
-
-    const norm = Math.sqrt(embedding.reduce((sum, value) => sum + value * value, 0));
-    if (norm === 0) {
-      return embedding;
-    }
-
-    return embedding.map((value) => value / norm);
-  }
-
-  protected async searchWithFts(
-    input: ExtendedSearchInput,
-    limit: number,
-    offset: number,
-    scoreThreshold: number,
-  ): Promise<SearchMemoryResult['hits']> {
-    void input;
-    void limit;
-    void offset;
-    void scoreThreshold;
-    return [];
-  }
-
-  private clampLimit(limit: number): number {
-    if (!Number.isFinite(limit) || limit <= 0) {
-      return this.defaultLimit;
-    }
-    return Math.min(Math.floor(limit), this.maxLimit);
-  }
-
-  private clampOffset(offset: number): number {
-    if (!Number.isFinite(offset) || offset < 0) {
-      return 0;
-    }
-    return Math.min(Math.floor(offset), this.maxOffset);
-  }
-
-  private searchLocally(query: string, tags: string[], limit: number, offset: number) {
-    return Array.from(this.records.values())
-      .filter((record) => {
-        if (query.length > 0 && !record.text.toLowerCase().includes(query)) {
-          return false;
-        }
-        if (tags.length > 0) {
-          return tags.some((tag) => record.tags.includes(tag));
-        }
-        return true;
-      })
-      .slice(offset, offset + limit)
-      .map((record) => ({
-        id: record.id,
-        text: record.text,
-        score: query.length === 0 ? this.defaultHybridWeight : 1,
-        source: 'local' as const,
-      }));
-  }
-
-  private sanitizeContent(content: string): string {
-    const patterns: RegExp[] = [
-      /sk-[a-zA-Z0-9_-]+/gi,
-      /api[_-]?key\s*[:=]\s*['\"]?[a-zA-Z0-9_-]+['\"]?/gi,
-      /secret\s*[:=]\s*['\"]?[a-zA-Z0-9_-]+['\"]?/gi,
-    ];
-
-    return patterns.reduce((acc, pattern) => acc.replace(pattern, '[REDACTED]'), content);
-  }
-
-  private computeContentSha(content: string): string {
-    return createHash('sha256').update(content).digest('hex');
-  }
-
-  private normaliseMetadata(metadata?: Record<string, unknown>): MemoryMetadata | undefined {
-    if (!metadata) {
-      return undefined;
-    }
-
-    const labels = Array.isArray((metadata as MemoryMetadata).labels)
-      ? ((metadata as MemoryMetadata).labels ?? []).map((label) => `${label}`.trim()).filter(Boolean)
-      : undefined;
-
-    return {
-      ...(metadata as MemoryMetadata),
-      labels,
-    };
-  }
-
-  private buildQdrantPayload(record: MemoryRecord): Record<string, unknown> {
-    return {
-      id: record.id,
-      domain: record.domain,
-      tags: record.tags,
-      labels: record.meta?.labels ?? [],
-      tenant: record.meta?.tenant,
-      sourceUri: record.meta?.sourceUri,
-      contentSha: record.meta?.contentSha ?? this.computeContentSha(record.text),
-      createdAt: Date.parse(record.createdAt),
-      updatedAt: Date.now(),
-      importance: record.importance,
-    };
-  }
-}
->>>>>>> 9fff577c
