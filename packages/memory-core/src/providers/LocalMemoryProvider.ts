<<<<<<< HEAD
=======

import { createHash, randomUUID } from 'node:crypto';
>>>>>>> c7cadc93
import type {
        MemoryAnalysisInput,
        MemoryRelationshipsInput,
        MemorySearchInput,
        MemoryStatsInput,
        MemoryStoreInput,
} from '@cortex-os/tool-spec';
import { isPrivateHostname, safeFetchJson } from '@cortex-os/utils';
import { QdrantClient } from '@qdrant/js-client-rest';
import Database from 'better-sqlite3';
import CircuitBreaker from 'circuit-breaker-js';
import { createHash, randomUUID } from 'node:crypto';
import PQueue from 'p-queue';
import { pino } from 'pino';
import type { CheckpointManager } from '../checkpoints/index.js';
import { createCheckpointManager } from '../checkpoints/index.js';
import type {
	Memory,
	MemoryAnalysisResult,
	MemoryCoreConfig,
	MemoryGraph,
	MemoryMetadata,
	MemoryProvider,
	MemoryRelationship,
	MemorySearchResult,
	MemoryStats,
	QdrantConfig,
	RelationshipType,
	SQLiteMemoryRow,
	SQLiteRelationshipRow,
} from '../types.js';
import { MemoryProviderError } from '../types.js';

type NormalizedStoreInput = MemoryStoreInput & { metadata?: MemoryMetadata };

// import { MemoryWorkflowEngine } from '../workflows/memoryWorkflow.js'; // Temporarily disabled
// Local types to replace workflow types
interface StoreWorkflowPersistPayload {
	id: string;
	input: NormalizedStoreInput;
	timestamp: number;
}

interface StoreWorkflowIndexPayload {
	id: string;
	input: NormalizedStoreInput;
	timestamp: number;
}

// Minimal circuit breaker shape for runtime inspection without leaking 'any'
type CircuitBreakerShim = {
	isClosed?: () => boolean;
	isOpen?: () => boolean;
	state?: string;
};

// Aliases to simplify complex inline types used in graph functions
type MemoryGraphNode = {
	id: string;
	label: string;
	type: 'memory' | 'concept' | 'tag';
	weight: number;
	metadata?: Record<string, unknown>;
};

type MemoryGraphEdge = {
	source: string;
	target: string;
	weight: number;
	type: RelationshipType;
	directed: boolean;
};

const logger = pino({ level: 'info' });

const EMBEDDING_USER_AGENT = 'brAInwav-Memory-Core/1.0';

const SENSITIVE_PATTERNS: RegExp[] = [
	/sk-[A-Za-z0-9_-]{20,}/g,
	/[A-Za-z0-9_-]{20,}\.[A-Za-z0-9_-]{20,}\.[A-Za-z0-9_-]{20,}/g,
	/\b\d{3}-\d{2}-\d{4}\b/g,
];

function scrubSensitiveContent(content: string): string {
	return SENSITIVE_PATTERNS.reduce(
		(current, pattern) => current.replace(pattern, '[REDACTED]'),
		content,
	);
}

function normalizeMetadata(
	metadata?: MemoryMetadata | Record<string, unknown>,
): MemoryMetadata | undefined {
	if (!metadata) {
		return undefined;
	}

	const candidate = metadata as MemoryMetadata;
	const normalized: MemoryMetadata = { ...metadata };

	const tenant = typeof candidate.tenant === 'string' ? candidate.tenant.trim() : '';
	if (tenant.length > 0) {
		normalized.tenant = tenant;
	} else {
		delete normalized.tenant;
	}

	const contentSha = typeof candidate.contentSha === 'string' ? candidate.contentSha.trim() : '';
	if (contentSha.length > 0) {
		normalized.contentSha = contentSha;
	} else {
		delete normalized.contentSha;
	}

	if (typeof candidate.sourceUri === 'string' && candidate.sourceUri.length > 0) {
		normalized.sourceUri = candidate.sourceUri;
	} else {
		delete normalized.sourceUri;
	}

	const labels = Array.isArray(candidate.labels)
		? candidate.labels
			.map((label) => (typeof label === 'string' ? label.trim() : ''))
			.filter((label) => label.length > 0)
		: [];
	if (labels.length > 0) {
		normalized.labels = Array.from(new Set(labels));
	} else {
		delete normalized.labels;
	}

	return normalized;
}

function computeContentSha(content: string): string {
	return createHash('sha256').update(content).digest('hex');
}

function buildProvenancePayload(metadata: MemoryMetadata | undefined, sanitizedContent: string) {
	const tenant =
		typeof metadata?.tenant === 'string' && metadata.tenant.length > 0 ? metadata.tenant : 'public';
	const labels = Array.isArray(metadata?.labels) ? [...metadata.labels] : [];
	const sourceUri =
		typeof metadata?.sourceUri === 'string' && metadata.sourceUri.length > 0
			? metadata.sourceUri
			: undefined;
	const contentSha =
		typeof metadata?.contentSha === 'string' && metadata.contentSha.length >= 8
			? metadata.contentSha
			: computeContentSha(sanitizedContent);

	return { tenant, labels, sourceUri, contentSha };
}

async function requestMlxEmbedding(text: string): Promise<number[] | null> {
	const baseUrl = process.env.MLX_EMBED_BASE_URL;
	if (!baseUrl) {
		return null;
	}

	try {
		const parsed = new URL(baseUrl);
		const { embedding } = await safeFetchJson<{ embedding: number[] }>(`${baseUrl}/embed`, {
			allowedHosts: [parsed.hostname.toLowerCase()],
			allowedProtocols: [parsed.protocol],
			allowLocalhost: isPrivateHostname(parsed.hostname),
			fetchOptions: {
				method: 'POST',
				headers: {
					'Content-Type': 'application/json',
					'User-Agent': EMBEDDING_USER_AGENT,
				},
				body: JSON.stringify({ text }),
			},
		});
		if (!Array.isArray(embedding)) {
			logger.warn('brAInwav MLX embedding returned invalid payload');
			return null;
		}
		return embedding;
	} catch (error) {
		logger.warn('brAInwav MLX embedding failed', { error: (error as Error).message });
		return null;
	}
}

async function requestOllamaEmbedding(text: string): Promise<number[] | null> {
	const baseUrl = process.env.OLLAMA_BASE_URL;
	if (!baseUrl) {
		return null;
	}

	try {
		const parsed = new URL(baseUrl);
		const data = await safeFetchJson<Record<string, unknown>>(`${baseUrl}/embeddings`, {
			allowedHosts: [parsed.hostname.toLowerCase()],
			allowedProtocols: [parsed.protocol],
			allowLocalhost: isPrivateHostname(parsed.hostname),
			fetchOptions: {
				method: 'POST',
				headers: {
					'Content-Type': 'application/json',
					Authorization: 'Bearer ollama',
					'User-Agent': EMBEDDING_USER_AGENT,
				},
				body: JSON.stringify({
					model: process.env.OLLAMA_MODEL || 'mxbai-embed-large',
					input: text,
				}),
			},
		});
		const embedding = Array.isArray((data as any)?.data)
			? ((data as any).data?.[0]?.embedding as number[] | undefined)
			: (data as any)?.embedding;
		if (!Array.isArray(embedding)) {
			logger.warn('brAInwav Ollama embedding returned invalid payload');
			return null;
		}
		return embedding;
	} catch (error) {
		logger.warn('brAInwav Ollama embedding failed', { error: (error as Error).message });
		return null;
	}
}

function createMockEmbedding(text: string, dim: number): number[] {
	const embedding = new Array(dim).fill(0);
	for (let i = 0; i < text.length; i++) {
		const charCode = text.charCodeAt(i);
		embedding[i % dim] = (embedding[i % dim] + charCode) / 255;
	}
	const norm = Math.sqrt(embedding.reduce((sum, val) => sum + val * val, 0));
	return embedding.map((val) => (norm === 0 ? 0 : val / norm));
}

export class LocalMemoryProvider implements MemoryProvider {
	private readonly db: Database.Database;
	private readonly qdrant?: QdrantClient;
	private readonly qdrantConfig?: QdrantConfig;
	private qdrantHealthy = false;
	private lastQdrantCheck = 0;
	// Use a small shim type to inspect state safely
	private readonly circuitBreaker?: CircuitBreakerShim;
	private readonly queue: PQueue;
	private readonly config: MemoryCoreConfig;
	// private workflows: MemoryWorkflowEngine; // Temporarily disabled

        private readonly checkpointManager: CheckpointManager;

        constructor(config: MemoryCoreConfig) {
                this.config = config;
                this.db = new Database(config.sqlitePath);
                this.db.pragma('journal_mode = WAL');
                this.db.pragma('foreign_keys = ON');

		// Initialize Qdrant if configured
		if (config.qdrant) {
			this.qdrantConfig = config.qdrant;
			this.qdrant = new QdrantClient({
				url: config.qdrant.url,
				apiKey: config.qdrant.apiKey,
				timeout: config.qdrant.timeout || 5000,
			});
		}

		// Initialize queue for concurrent operations
		this.queue = new PQueue({ concurrency: config.queueConcurrency });

		// Initialize circuit breaker
		if (config.enableCircuitBreaker) {
			this.circuitBreaker = new CircuitBreaker({
				maxFailures: config.circuitBreakerThreshold,
				timeout: 5000,
				resetTimeout: 30000,
			});
		}

                this.initializeDatabase();

                this.checkpointManager = createCheckpointManager(this.db, {
                        policy: config.checkpoint,
                });

                /* Temporarily disabled
  // this.workflows = new MemoryWorkflowEngine({
  //   store: {
  //     generateId: () => randomUUID(),
  //     getTimestamp: () => Date.now(),
  //     persistMemory: async (payload: StoreWorkflowPersistPayload) => {
  //       await this.persistMemoryRecord(payload);
  //     },
  //     scheduleVectorIndex: async (payload: StoreWorkflowIndexPayload) => {
  //       return this.scheduleVectorIndexing(payload);
  //     },
  //   },
  // });
  */
	}

	private normalizeStoreInput(input: MemoryStoreInput): NormalizedStoreInput {
		const tags = Array.isArray(input.tags)
			? input.tags
				.map((tag) => (typeof tag === 'string' ? tag.trim() : ''))
				.filter((tag) => tag.length > 0)
			: undefined;
		const metadata = normalizeMetadata(input.metadata);

		return {
			...input,
			tags,
			metadata,
		};
	}

	private initializeDatabase(): void {
		// Create memories table with FTS5
		this.db.exec(`
      CREATE TABLE IF NOT EXISTS memories (
	id TEXT PRIMARY KEY,
	content TEXT NOT NULL,
	importance INTEGER DEFAULT 5,
	domain TEXT,
	tags TEXT,
	metadata TEXT,
	created_at INTEGER NOT NULL,
	updated_at INTEGER NOT NULL,
	vector_indexed INTEGER DEFAULT 0
      );
    `);

		// FTS5 table for keyword search
		this.db.exec(`
      CREATE VIRTUAL TABLE IF NOT EXISTS memories_fts USING fts5(
	content,
	content='memories',
	content_rowid='rowid',
	tokenize='porter'
      );
    `);

		// Triggers for FTS5
		this.db.exec(`
      CREATE TRIGGER IF NOT EXISTS memories_ai AFTER INSERT ON memories BEGIN
	INSERT INTO memories_fts(rowid, content) VALUES (new.rowid, new.content);
      END;

      CREATE TRIGGER IF NOT EXISTS memories_au AFTER UPDATE ON memories BEGIN
	UPDATE memories_fts SET content = new.content WHERE rowid = new.rowid;
      END;

      CREATE TRIGGER IF NOT EXISTS memories_ad AFTER DELETE ON memories BEGIN
	DELETE FROM memories_fts WHERE rowid = old.rowid;
      END;
    `);

		// Relationships table
		this.db.exec(`
      CREATE TABLE IF NOT EXISTS memory_relationships (
	id TEXT PRIMARY KEY,
	source_id TEXT NOT NULL,
	target_id TEXT NOT NULL,
	type TEXT NOT NULL,
	strength REAL DEFAULT 0.5,
	bidirectional INTEGER DEFAULT 0,
	created_at INTEGER NOT NULL,
	metadata TEXT,
	FOREIGN KEY (source_id) REFERENCES memories(id) ON DELETE CASCADE,
	FOREIGN KEY (target_id) REFERENCES memories(id) ON DELETE CASCADE
      );
    `);

		// Indexes
		this.db.exec(`
      CREATE INDEX IF NOT EXISTS idx_memories_domain ON memories(domain);
      CREATE INDEX IF NOT EXISTS idx_memories_created_at ON memories(created_at);
      CREATE INDEX IF NOT EXISTS idx_memories_importance ON memories(importance);
      CREATE INDEX IF NOT EXISTS idx_memories_vector_indexed ON memories(vector_indexed);
      CREATE INDEX IF NOT EXISTS idx_relationships_source ON memory_relationships(source_id);
      CREATE INDEX IF NOT EXISTS idx_relationships_target ON memory_relationships(target_id);
      CREATE INDEX IF NOT EXISTS idx_relationships_type ON memory_relationships(type);
    `);
        }

        get checkpoints(): CheckpointManager {
                return this.checkpointManager;
        }

	private async persistMemoryRecord({
		id,
		input,
		timestamp,
	}: StoreWorkflowPersistPayload): Promise<void> {
		const stmt = this.db.prepare(`
      INSERT INTO memories (
	id, content, importance, domain, tags, metadata, created_at, updated_at, vector_indexed
      ) VALUES (?, ?, ?, ?, ?, ?, ?, ?, ?)
    `);

		stmt.run(
			id,
			input.content,
			input.importance || 5,
			input.domain || null,
			input.tags ? JSON.stringify(input.tags) : null,
			input.metadata ? JSON.stringify(input.metadata) : null,
			timestamp,
			timestamp,
			0,
		);
	}

	private async scheduleVectorIndexing({
		id,
		input,
		timestamp,
	}: StoreWorkflowIndexPayload): Promise<{ vectorIndexed: boolean }> {
		if (!this.qdrant || !this.qdrantConfig) {
			return { vectorIndexed: false };
		}

		if (!(await this.isQdrantHealthy())) {
			return { vectorIndexed: false };
		}

		const task = async () => {
			try {
				await this.ensureQdrantCollection();
				const sanitizedContent = scrubSensitiveContent(input.content);
				const embedding = await this.generateEmbedding(sanitizedContent);
				if (!embedding || embedding.length === 0) {
					throw new MemoryProviderError('INTERNAL', 'Failed to generate embedding');
				}

				if (!this.qdrant || !this.qdrantConfig) {
					throw new MemoryProviderError('INTERNAL', 'Qdrant not configured');
				}
				const provenance = buildProvenancePayload(input.metadata, sanitizedContent);
				await this.qdrant.upsert(this.qdrantConfig.collection, {
					points: [
						{
							id,
							vector: embedding,
							payload: {
								id,
								domain: input.domain,
								tags: input.tags || [],
								labels: provenance.labels,
								tenant: provenance.tenant,
								sourceUri: provenance.sourceUri,
								contentSha: provenance.contentSha,
								createdAt: timestamp,
								updatedAt: timestamp,
								importance: input.importance || 5,
							},
						},
					],
				});

				this.db.prepare('UPDATE memories SET vector_indexed = 1 WHERE id = ?').run(id);
				logger.debug('Vector indexed', {
					id,
					domain: input.domain,
					tenant: provenance.tenant,
				});
			} catch (error) {
				logger.warn('Failed to index vector', { id, error: (error as Error).message });
			}
		};

		this.queue.add(task).catch((error) => {
			logger.warn('Failed to schedule vector indexing', { id, error: (error as Error).message });
		});

		return { vectorIndexed: true };
	}

	private async isQdrantHealthy(): Promise<boolean> {
		if (!this.qdrant) return false;

		const now = Date.now();
		if (now - this.lastQdrantCheck < 5000) {
			return this.qdrantHealthy;
		}

		this.lastQdrantCheck = now;
		try {
			await this.qdrant.getCollections();
			this.qdrantHealthy = true;
		} catch (error) {
			logger.warn('Qdrant health check failed', { error: (error as Error).message });
			this.qdrantHealthy = false;
		}

		return this.qdrantHealthy;
	}

	private async ensureQdrantCollection(): Promise<void> {
		if (!this.qdrant || !this.qdrantConfig) return;

		try {
			await this.qdrant.getCollection(this.qdrantConfig.collection);
		} catch {
			// Map similarity names if needed by client (e.g., 'Euclidean' -> 'Euclid')
			const distanceMap = {
				Cosine: 'Cosine',
				Dot: 'Dot',
				Euclidean: 'Euclid',
			} as const;
			const mappedDistance =
				(distanceMap as Record<string, 'Cosine' | 'Dot' | 'Euclid' | 'Manhattan'>)[
				this.qdrantConfig.similarity
				] ?? 'Cosine';

			type CreateCollectionOptions = Parameters<QdrantClient['createCollection']>[1];
			const options = {
				vectors: {
					[this.qdrantConfig.collection]: {
						size: this.qdrantConfig.embedDim,
						distance: mappedDistance,
					},
				},
			} as unknown as CreateCollectionOptions;

			await this.qdrant.createCollection(this.qdrantConfig.collection, options);
			logger.info(`Created Qdrant collection: ${this.qdrantConfig.collection}`);
		}
	}

	private async generateEmbedding(text: string): Promise<number[]> {
		const mlxEmbedding = await requestMlxEmbedding(text);
		if (mlxEmbedding) {
			return mlxEmbedding;
		}

		const ollamaEmbedding = await requestOllamaEmbedding(text);
		if (ollamaEmbedding) {
			return ollamaEmbedding;
		}

		if (process.env.NODE_ENV === 'production') {
			throw new MemoryProviderError(
				'INTERNAL',
				'brAInwav: Embedding backend not configured - mock embeddings forbidden in production',
			);
		}

		logger.warn('brAInwav: Using mock embeddings - NOT SUITABLE FOR PRODUCTION');
		return createMockEmbedding(text, this.config.embedDim || 384);
	}

	async get(id: string): Promise<Memory | null> {
		try {
			const row = (await this.db.prepare('SELECT * FROM memories WHERE id = ?').get(id)) as
				| SQLiteMemoryRow
				| undefined;

			if (!row) {
				return null;
			}

			return {
				id: row.id,
				content: row.content,
				importance: row.importance,
				tags: row.tags ? JSON.parse(row.tags) : [],
				domain: row.domain,
				metadata: row.metadata ? JSON.parse(row.metadata) : undefined,
				createdAt: new Date(row.created_at),
				updatedAt: new Date(row.updated_at),
				vectorIndexed: Boolean(row.vector_indexed),
			};
		} catch (error) {
			logger.error('Failed to get memory by ID', {
				error: (error as Error).message,
				id,
			});
			throw new MemoryProviderError('INTERNAL', 'Failed to get memory', {
				error: (error as Error).message,
			});
		}
	}

	async store(input: MemoryStoreInput): Promise<{ id: string; vectorIndexed: boolean }> {
		try {
			// Direct implementation without workflow engine
			const normalizedInput = this.normalizeStoreInput(input);
			const id = randomUUID();
			const timestamp = Date.now();
			await this.persistMemoryRecord({ id, input: normalizedInput, timestamp });
			const indexingResult = await this.scheduleVectorIndexing({
				id,
				input: normalizedInput,
				timestamp,
			});
			const result = { id, vectorIndexed: indexingResult.vectorIndexed };
			logger.info('Memory stored', {
				id: result.id,
				domain: input.domain,
				vectorIndexed: result.vectorIndexed,
			});
			return result;
		} catch (error) {
			logger.error('Failed to store memory', {
				error: (error as Error).message,
				domain: input.domain,
			});
			throw new MemoryProviderError('STORAGE', 'Failed to store memory', {
				error: (error as Error).message,
			});
		}
	}

	async search(input: MemorySearchInput): Promise<MemorySearchResult[]> {
		this.ensureSearchGuards(input);
		const limit = Math.min(
			Math.max(1, input.limit ?? this.config.defaultLimit),
			this.config.maxLimit,
		);
		const offset = Math.min(Math.max(0, input.offset ?? 0), this.config.maxOffset);
		const threshold =
			typeof input.score_threshold === 'number'
				? input.score_threshold
				: this.config.defaultThreshold;

		try {
			// Try semantic/hybrid search if Qdrant is healthy
			if (this.qdrant && (input.search_type === 'semantic' || input.search_type === 'hybrid')) {
				if (await this.isQdrantHealthy()) {
					return this.searchWithQdrant(input, limit, offset, threshold);
				}
			}

			// Fallback to SQLite FTS
			return this.searchWithFts(input, limit, offset, threshold);
		} catch (error) {
			logger.error('Search failed', { error: (error as Error).message });
			throw new MemoryProviderError('INTERNAL', 'Search operation failed', {
				error: (error as Error).message,
			});
		}
	}

	private ensureSearchGuards(input: MemorySearchInput): void {
		const hasDomain = Boolean(input.domain);
		const hasTags = Array.isArray(input.tags) && input.tags.length > 0;
		const hasTenant = Boolean(input.tenant);
		const hasLabels = Array.isArray(input.labels) && input.labels.length > 0;

		if (!hasDomain && !hasTags && !hasTenant && !hasLabels) {
			throw new MemoryProviderError(
				'VALIDATION',
				'brAInwav: Tenant, domain, tags, or labels filter required for search',
			);
		}
	}

	private async searchWithQdrant(
		input: MemorySearchInput,
		limit: number,
		offset: number,
		threshold: number,
	): Promise<MemorySearchResult[]> {
		const sanitizedQuery = scrubSensitiveContent(input.query);
		const embedding = await this.generateEmbedding(sanitizedQuery);
		const searchType = input.search_type || 'semantic';

		// Qdrant search with filters
		const filter = this.buildQdrantFilter(input);

		const qdrantResults = await this.qdrant?.search(this.qdrantConfig?.collection ?? '', {
			vector: embedding,
			limit: limit + offset,
			score_threshold: searchType === 'semantic' ? threshold : 0,
			filter,
			with_payload: true,
		});

		const results: MemorySearchResult[] = [];

		// Get SQLite rows for full data
		const sliced = (qdrantResults ?? []).slice(offset);
		const ids = sliced
			.map((r) => r.id as string)
			.filter((id): id is string => typeof id === 'string');
		if (ids.length === 0) return results;

		const rows = this.db
			.prepare(`
      SELECT * FROM memories WHERE id IN (${ids.map(() => '?').join(',')})
    `)
			.all(...ids) as SQLiteMemoryRow[];

		const rowMap = new Map(rows.map((r) => [r.id, r]));

		for (const point of sliced) {
			const row = rowMap.get(point.id as string);
			if (!row) continue;

			const memory = this.mapRowToMemory(row);
			const pointTyped = point as { score?: number };
			const safeScore = typeof pointTyped.score === 'number' ? pointTyped.score : 0;
			const result: MemorySearchResult = {
				...memory,
				score: safeScore,
				matchType: 'semantic',
			};

			// If hybrid search is requested, delegate hybrid scoring to a helper to keep this function concise
			await this.applyHybridIfNeeded(result, point, input, limit, pointTyped.score);

			results.push(result);
		}

		// Sort by score
		results.sort((a, b) => b.score - a.score);
		return results;
	}

	private async searchWithFts(
		input: MemorySearchInput,
		limit: number,
		offset: number,
		_threshold: number,
	): Promise<MemorySearchResult[]> {
		let query = `
      SELECT memories.*,
	     COALESCE(memories_fts.rank, 0) as score
      FROM memories
      LEFT JOIN memories_fts ON memories.rowid = memories_fts.rowid
    `;

		const conditions: string[] = [];
		const params: Array<string | number> = [];

		// FTS match
		if (
			input.search_type === 'keyword' ||
			input.search_type === 'tags' ||
			input.search_type === 'hybrid'
		) {
			conditions.push('memories_fts MATCH ?');
			params.push(input.query);
		}

		// Domain filter
		if (input.domain) {
			conditions.push('memories.domain = ?');
			params.push(input.domain);
		}

		// Tags filter
		if (input.tags && input.tags.length > 0) {
			const tagConditions = input.tags
				.map(() => 'json_extract(memories.tags, ?) IS NOT NULL')
				.join(' AND ');
			conditions.push(`(${tagConditions})`);
			for (const tag of input.tags) {
				params.push(`$[? == "${tag}"]`);
			}
		}

		if (input.tenant) {
			conditions.push("json_extract(memories.metadata, '$.tenant') = ?");
			params.push(input.tenant);
		}

		if (input.labels && input.labels.length > 0) {
			for (const label of input.labels) {
				conditions.push(`EXISTS (
					SELECT 1
					FROM json_each(memories.metadata, '$.labels') AS label
					WHERE label.value = ?
				)`);
				params.push(label);
			}
		}

		if (conditions.length > 0) {
			query += ` WHERE ${conditions.join(' AND ')}`;
		}

		// Order and limit
		query += ' ORDER BY score DESC, memories.created_at DESC LIMIT ? OFFSET ?';
		params.push(limit, offset);

		const rows = this.db.prepare(query).all(...params) as (SQLiteMemoryRow & { score: number })[];

		return rows.map((row) => ({
			...this.mapRowToMemory(row),
			score: row.score || 0,
			matchType: 'keyword' as const,
		}));
	}

	private buildQdrantFilter(input: MemorySearchInput): Record<string, unknown> | undefined {
		const must: Array<Record<string, unknown>> = [];

		if (input.domain) {
			must.push({ key: 'domain', match: { value: input.domain } });
		}

		if (input.tags && input.tags.length > 0) {
			must.push({ key: 'tags', match: { any: input.tags } });
		}

		if (input.tenant) {
			must.push({ key: 'tenant', match: { value: input.tenant } });
		}

		if (input.labels && input.labels.length > 0) {
			for (const label of input.labels) {
				must.push({ key: 'labels', match: { value: label } });
			}
		}

		return must.length > 0 ? { must } : undefined;
	}

	private async fetchMemoriesForAnalysis(
		input: MemoryAnalysisInput,
		limit: number,
	): Promise<Memory[]> {
		let query = 'SELECT * FROM memories';
		const params: Array<string | number> = [];
		const conditions: string[] = [];

		if (input.domain) {
			conditions.push('domain = ?');
			params.push(input.domain);
		}

		if (input.tags && input.tags.length > 0) {
			const tagConditions = input.tags.map(() => 'json_extract(tags, ?) IS NOT NULL').join(' OR ');
			conditions.push(`(${tagConditions})`);
			for (const tag of input.tags) {
				params.push(`$[? == "${tag}"]`);
			}
		}

		if (input.time_range) {
			conditions.push('created_at >= ? AND created_at <= ?');
			params.push(
				new Date(input.time_range.start).getTime(),
				new Date(input.time_range.end).getTime(),
			);
		}

		if (conditions.length > 0) {
			query += ` WHERE ${conditions.join(' AND ')}`;
		}

		query += ' ORDER BY created_at DESC LIMIT ?';
		params.push(limit);

		const rows = this.db.prepare(query).all(...params) as SQLiteMemoryRow[];
		return rows.map((row) => this.mapRowToMemory(row));
	}

	// Traverse relationships from a seed memory id using BFS. Extracted to lower cognitive complexity
	private traverseRelationships(seedId: string, maxDepth: number, maxNodes: number) {
		const visited = new Set<string>();
		const queue = [seedId];
		const nodes = new Map<string, MemoryGraphNode>();
		const edges = new Map<string, MemoryGraphEdge>();

		visited.add(seedId);

		for (let depth = 0; depth < maxDepth && queue.length > 0 && nodes.size < maxNodes; depth++) {
			const currentSize = queue.length;

			for (let i = 0; i < currentSize && nodes.size < maxNodes; i++) {
				const currentId = queue.shift();
				if (!currentId) continue;

				const rows = this.db
					.prepare(`
	    SELECT * FROM memory_relationships
	    WHERE source_id = ? OR target_id = ?
	  `)
					.all(currentId, currentId) as SQLiteRelationshipRow[];

				for (const row of rows) {
					this.processRelationshipRow(row, currentId, visited, nodes, edges, queue, maxNodes);
					if (nodes.size >= maxNodes) break;
				}
			}
		}

		return { nodes, edges };
	}

	// Extracted small helper to process a single relationship row to reduce cognitive complexity
	private processRelationshipRow(
		row: SQLiteRelationshipRow,
		currentId: string,
		visited: Set<string>,
		nodes: Map<string, MemoryGraphNode>,
		edges: Map<string, MemoryGraphEdge>,
		queue: string[],
		maxNodes: number,
	): void {
		const otherId = row.source_id === currentId ? row.target_id : row.source_id;

		if (!visited.has(otherId) && nodes.size < maxNodes) {
			visited.add(otherId);
			queue.push(otherId);

			const otherRow = this.db.prepare('SELECT * FROM memories WHERE id = ?').get(otherId) as
				| SQLiteMemoryRow
				| undefined;
			if (otherRow) {
				nodes.set(otherId, {
					id: otherId,
					label: `${otherRow.content.slice(0, 50)}...`,
					type: 'memory',
					weight: otherRow.importance,
				});
			}
		}

		const edgeId = `${row.source_id}-${row.target_id}`;
		if (!edges.has(edgeId)) {
			edges.set(edgeId, {
				source: row.source_id,
				target: row.target_id,
				weight: row.strength,
				type: row.type as RelationshipType,
				directed: true,
			});
		}
	}

	private async mapRelationshipGraph(
		input: Extract<MemoryRelationshipsInput, { action: 'map_graph' }>,
	): Promise<MemoryGraph> {
		const maxDepth = input.max_depth || 3;
		const maxNodes = input.max_nodes || 100;

		// Ensure the seed memory is present and build base node
		const memoryRow = this.db.prepare('SELECT * FROM memories WHERE id = ?').get(input.memory_id) as
			| SQLiteMemoryRow
			| undefined;
		const nodesMap = new Map<string, MemoryGraphNode>();
		if (memoryRow) {
			nodesMap.set(input.memory_id, {
				id: input.memory_id,
				label: `${memoryRow.content.slice(0, 50)}...`,
				type: 'memory',
				weight: memoryRow.importance,
			});
		}

		const { nodes, edges } = this.traverseRelationships(input.memory_id, maxDepth, maxNodes);

		// Merge seed node into the traversal results (traverseRelationships ensures seed is visited)
		for (const [k, v] of nodes.entries()) {
			nodesMap.set(k, v);
		}

		return {
			nodes: Array.from(nodesMap.values()),
			edges: Array.from(edges.values()),
			centralNode: input.memory_id,
			metrics: {
				nodeCount: nodesMap.size,
				edgeCount: edges.size,
				density: nodesMap.size > 1 ? (2 * edges.size) / (nodesMap.size * (nodesMap.size - 1)) : 0,
			},
		};
	}

	private async createRelationship(
		input: Extract<MemoryRelationshipsInput, { action: 'create' }>,
	): Promise<MemoryRelationship> {
		const id = randomUUID();
		const now = Date.now();
		const stmt = this.db.prepare(`
      INSERT INTO memory_relationships (id, source_id, target_id, type, strength, bidirectional, created_at)
      VALUES (?, ?, ?, ?, ?, ?, ?)
    `);

		stmt.run(
			id,
			input.source_id,
			input.target_id,
			input.relationship_type,
			input.strength || 0.5,
			input.bidirectional || false,
			now,
		);

		return {
			id,
			sourceId: input.source_id,
			targetId: input.target_id,
			type: input.relationship_type,
			strength: input.strength || 0.5,
			bidirectional: input.bidirectional || false,
			createdAt: new Date(now),
		};
	}

	private async findRelationships(
		input: Extract<MemoryRelationshipsInput, { action: 'find' }>,
	): Promise<MemoryRelationship[]> {
		const query = `
       SELECT * FROM memory_relationships
       WHERE source_id = ? OR target_id = ?
       ORDER BY strength DESC
     `;
		const rows = this.db
			.prepare(query)
			.all(input.memory_id, input.memory_id) as SQLiteRelationshipRow[];

		return rows.map((row) => ({
			id: row.id,
			sourceId: row.source_id,
			targetId: row.target_id,
			type: row.type as RelationshipType,
			strength: row.strength,
			bidirectional: !!row.bidirectional,
			createdAt: new Date(row.created_at),
		}));
	}

	private async deleteRelationship(
		input: Extract<MemoryRelationshipsInput, { action: 'delete' }>,
	): Promise<{ success: boolean }> {
		const result = this.db
			.prepare(`
       DELETE FROM memory_relationships
       WHERE source_id = ? AND target_id = ? AND type = ?
     `)
			.run(input.source_id, input.target_id, input.relationship_type);

		if (
			'bidirectional' in input &&
			(input as unknown as { bidirectional?: boolean }).bidirectional
		) {
			this.db
				.prepare(`
	 DELETE FROM memory_relationships
	 WHERE source_id = ? AND target_id = ? AND type = ?
       `)
				.run(input.target_id, input.source_id, input.relationship_type);
		}

		return { success: result.changes > 0 };
	}

	async stats(input?: MemoryStatsInput): Promise<MemoryStats> {
		try {
			const include = input?.include || ['total_count', 'domain_distribution', 'tag_distribution'];
			const stats: MemoryStats = {
				totalCount: 0,
				domainDistribution: {},
				tagDistribution: {},
				importanceDistribution: {},
			};

			// Total count
			if (include.includes('total_count')) {
				const result = this.db.prepare('SELECT COUNT(*) as count FROM memories').get() as {
					count: number;
				};
				stats.totalCount = result.count;
			}

			// Domain distribution
			if (include.includes('domain_distribution')) {
				const rows = this.db
					.prepare(`
	  SELECT domain, COUNT(*) as count FROM memories
	  WHERE domain IS NOT NULL
	  GROUP BY domain
	`)
					.all() as { domain: string; count: number }[];

				stats.domainDistribution = rows.reduce(
					(acc, row) => {
						acc[row.domain] = row.count;
						return acc;
					},
					{} as Record<string, number>,
				);
			}

			// Tag distribution
			if (include.includes('tag_distribution')) {
				const rows = this.db.prepare('SELECT tags FROM memories WHERE tags IS NOT NULL').all() as {
					tags: string;
				}[];
				const tagCounts = new Map<string, number>();

				rows.forEach((row) => {
					const tags = JSON.parse(row.tags) as string[];
					tags.forEach((tag) => {
						tagCounts.set(tag, (tagCounts.get(tag) || 0) + 1);
					});
				});

				stats.tagDistribution = Object.fromEntries(tagCounts);
			}

			// Importance distribution
			if (include.includes('importance_distribution')) {
				const rows = this.db
					.prepare(`
	  SELECT importance, COUNT(*) as count FROM memories
	  GROUP BY importance
	`)
					.all() as { importance: number; count: number }[];

				stats.importanceDistribution = rows.reduce(
					(acc, row) => {
						acc[row.importance] = row.count;
						return acc;
					},
					{} as Record<number, number>,
				);
			}

			// Storage size
			if (include.includes('storage_size')) {
				const pageResult = this.db
					.prepare(
						'SELECT page_count * page_size as size FROM pragma_page_count(), pragma_page_size()',
					)
					.get() as { size: number };
				const sqliteBytes = pageResult.size;

				stats.storageSize = {
					sqliteBytes,
					totalBytes: sqliteBytes,
				};
			}

			// Qdrant stats
			if (include.includes('qdrant_stats') && this.qdrant) {
				try {
					if (await this.isQdrantHealthy()) {
						const collectionName = this.qdrantConfig?.collection ?? '';
						await this.qdrant.getCollection(collectionName);
						const vectorCount = await this.qdrant.count(collectionName);

						stats.qdrantStats = {
							healthy: true,
							collectionExists: true,
							vectorCount: vectorCount.count,
						};
					} else {
						stats.qdrantStats = {
							healthy: false,
							collectionExists: false,
							vectorCount: 0,
						};
					}
				} catch {
					stats.qdrantStats = {
						healthy: false,
						collectionExists: false,
						vectorCount: 0,
					};
				}
			}

			return stats;
		} catch (error) {
			logger.error('Stats failed', { error: (error as Error).message });
			throw new MemoryProviderError('INTERNAL', 'Failed to retrieve stats', {
				error: (error as Error).message,
			});
		}
	}

	async healthCheck(): Promise<{ healthy: boolean; details: Record<string, unknown> }> {
		const details: Record<string, unknown> = {
			sqlite: 'healthy',
			queueSize: this.queue.size,
		};

		let qdrantState: 'healthy' | 'unhealthy' | 'disabled';
		if (!this.qdrant) {
			qdrantState = 'disabled';
		} else {
			qdrantState = (await this.isQdrantHealthy()) ? 'healthy' : 'unhealthy';
		}
		details.qdrant = qdrantState;

		// Provide a runtime-inspectable circuit breaker state without TODOs or placeholders
		if (this.circuitBreaker) {
			const cb = this.circuitBreaker;
			if (typeof cb.isClosed === 'function') {
				details.circuitBreaker = cb.isClosed() ? 'closed' : 'open';
			} else if (typeof cb.state === 'string') {
				details.circuitBreaker = cb.state;
			} else {
				details.circuitBreaker = 'active';
			}
		} else {
			details.circuitBreaker = 'disabled';
		}

		const healthy =
			details.sqlite === 'healthy' &&
			(details.qdrant === 'healthy' || details.qdrant === 'disabled');

		return { healthy, details };
	}

	private mapRowToMemory(row: SQLiteMemoryRow): Memory {
		return {
			id: row.id,
			content: row.content,
			importance: row.importance,
			domain: row.domain || undefined,
			tags: row.tags ? JSON.parse(row.tags) : [],
			metadata: row.metadata ? JSON.parse(row.metadata) : undefined,
			createdAt: new Date(row.created_at),
			updatedAt: new Date(row.updated_at),
			vectorIndexed: !!row.vector_indexed,
		};
	}

	async cleanup(): Promise<void> {
		// Clean up old/expired data if needed
		logger.info('Cleanup completed');
	}

	async optimize(): Promise<void> {
		// Optimize database and indexes
		this.db.exec('VACUUM');
		this.db.exec('ANALYZE');
		logger.info('Database optimized');
	}

	async close(): Promise<void> {
		this.queue.clear();
		await this.queue.onIdle();
		this.db.close();
		logger.info('Memory provider closed');
	}

	async analysis(input: MemoryAnalysisInput): Promise<MemoryAnalysisResult> {
		const analysisType = input.analysis_type || 'summary';
		const maxMemories = Math.min(input.max_memories || 100, 1000);

		try {
			// Fetch relevant memories
			const memories = await this.fetchMemoriesForAnalysis(input, maxMemories);

			switch (analysisType) {
				case 'summary':
					return this.generateSummary(memories, input);
				case 'temporal_patterns':
					return this.analyzeTemporalPatterns(memories, input);
				case 'tag_clusters':
					return this.analyzeTagClusters(memories, input);
				case 'concept_network':
					return this.buildConceptNetwork(memories, input);
				default:
					return this.generateCustomAnalysis(memories, input);
			}
		} catch (error) {
			logger.error('Analysis failed', { type: analysisType, error: (error as Error).message });
			throw new MemoryProviderError('INTERNAL', 'Analysis operation failed', {
				error: (error as Error).message,
			});
		}
	}

	private generateSummary(memories: Memory[], _input: MemoryAnalysisInput): MemoryAnalysisResult {
		const totalMemories = memories.length;
		const domains = [...new Set(memories.map((m) => m.domain).filter(Boolean))];
		const allTags = memories.flatMap((m) => m.tags);
		const tagCounts = allTags.reduce(
			(acc, tag) => {
				acc[tag] = (acc[tag] || 0) + 1;
				return acc;
			},
			{} as Record<string, number>,
		);

		const topTags = Object.entries(tagCounts)
			.sort(([, a], [, b]) => b - a)
			.slice(0, 10)
			.map(([tag, count]) => ({ tag, count }));

		const avgImportance =
			memories.reduce((sum, m) => sum + m.importance, 0) / Math.max(totalMemories, 1);

		const summary =
			`Analyzed ${totalMemories} memories across ${domains.length} domains. ` +
			`Most common tags: ${topTags.map((t) => t.tag).join(', ')}. ` +
			`Average importance: ${avgImportance.toFixed(2)}`;

		return {
			type: 'summary',
			summary,
			insights: [
				`Total memories analyzed: ${totalMemories}`,
				`Unique domains: ${domains.length}`,
				`Most frequent tag: ${topTags[0]?.tag || 'N/A'} (${topTags[0]?.count || 0} occurrences)`,
			],
			patterns: {
				domainCount: domains.length,
				tagCount: Object.keys(tagCounts).length,
				avgImportance,
			},
		};
	}

	private analyzeTemporalPatterns(
		memories: Memory[],
		_input: MemoryAnalysisInput,
	): MemoryAnalysisResult {
		const patterns = memories.reduce(
			(acc, memory) => {
				const date = new Date(memory.createdAt).toISOString().split('T')[0];
				if (!acc[date]) acc[date] = 0;
				acc[date]++;
				return acc;
			},
			{} as Record<string, number>,
		);

		const sortedDates = Object.keys(patterns).sort((a, b) => a.localeCompare(b));
		const temporalPatterns = sortedDates.map((date) => {
			const count = patterns[date];
			let trend: 'increasing' | 'decreasing' | 'stable' = 'stable';
			const idx = sortedDates.indexOf(date);
			if (idx > 0) {
				const prevCount = patterns[sortedDates[idx - 1]];
				if (count > prevCount * 1.1) trend = 'increasing';
				else if (count < prevCount * 0.9) trend = 'decreasing';
			}
			return { period: date, frequency: count, trend };
		});

		const mostActiveDay =
			sortedDates.length > 0
				? sortedDates.reduce((a, b) => (patterns[a] > patterns[b] ? a : b), sortedDates[0])
				: 'N/A';

		return {
			type: 'temporal_patterns',
			summary: `Analyzed temporal patterns across ${sortedDates.length} days`,
			insights: [
				`Most active day: ${mostActiveDay}`,
				`Average memories per day: ${sortedDates.length > 0 ? (memories.length / sortedDates.length).toFixed(2) : '0.00'}`,
			],
			temporalPatterns,
		};
	}

	private analyzeTagClusters(
		memories: Memory[],
		_input: MemoryAnalysisInput,
	): MemoryAnalysisResult {
		const tagMap = new Map<string, Set<string>>();

		memories.forEach((memory) => {
			memory.tags.forEach((tag) => {
				if (!tagMap.has(tag)) tagMap.set(tag, new Set());
				tagMap.get(tag)?.add(memory.id);
			});
		});

		const clusters = Array.from(tagMap.entries())
			.map(([tag, memoryIds]) => ({
				id: tag,
				label: tag,
				size: memoryIds.size,
				examples: memories
					.filter((m) => memoryIds.has(m.id))
					.slice(0, 3)
					.map((m) => `${m.content.slice(0, 100)}...`),
			}))
			.sort((a, b) => b.size - a.size)
			.slice(0, 20);

		return {
			type: 'tag_clusters',
			summary: `Identified ${clusters.length} tag clusters`,
			clusters,
		};
	}

	private buildConceptNetwork(
		memories: Memory[],
		_input: MemoryAnalysisInput,
	): MemoryAnalysisResult {
		// Simple concept extraction based on common words
		const wordFreq = new Map<string, number>();
		const stopWords = new Set([
			'the',
			'a',
			'an',
			'and',
			'or',
			'but',
			'in',
			'on',
			'at',
			'to',
			'for',
			'of',
			'with',
			'by',
		]);

		memories.forEach((memory) => {
			const words = memory.content.toLowerCase().split(/\s+/);
			words.forEach((word) => {
				if (word.length > 3 && !stopWords.has(word)) {
					wordFreq.set(word, (wordFreq.get(word) || 0) + 1);
				}
			});
		});

		const topWords = Array.from(wordFreq.entries())
			.sort(([, a], [, b]) => b - a)
			.slice(0, 50)
			.map(([word, freq]) => ({ word, freq }));

		const nodes = topWords.map((item, idx) => ({
			id: `concept-${idx}`,
			label: item.word,
			weight: item.freq,
		}));

		// Simple edges based on co-occurrence
		const edges: Array<{ source: string; target: string; weight: number; type: string }> = [];
		for (let i = 0; i < nodes.length; i++) {
			for (let j = i + 1; j < Math.min(i + 5, nodes.length); j++) {
				edges.push({
					source: nodes[i].id,
					target: nodes[j].id,
					weight: this.deterministicWeight(nodes[i].id, nodes[j].id),
					type: 'related_to',
				});
			}
		}

		return {
			type: 'concept_network',
			summary: `Built concept network with ${nodes.length} concepts`,
			conceptNetwork: { nodes, edges },
		};
	}

	private deterministicWeight(a: string, b: string): number {
		// Deterministic, repeatable pseudo-weight based on string hashing.
		let h = 2166136261 >>> 0;
		const s = `${a}::${b}`;
		for (let i = 0; i < s.length; i++) {
			h = Math.imul(h ^ s.charCodeAt(i), 16777619) >>> 0;
		}
		// Map to range [0.1, 0.6)
		return (h % 500) / 1000 + 0.1;
	}

	private generateCustomAnalysis(
		memories: Memory[],
		_input: MemoryAnalysisInput,
	): MemoryAnalysisResult {
		return {
			type: 'custom',
			summary: `Custom analysis on ${memories.length} memories`,
			insights: ['Custom analysis not yet implemented'],
		};
	}

	async relationships(
		input: MemoryRelationshipsInput,
	): Promise<MemoryRelationship | MemoryRelationship[] | MemoryGraph | { success: boolean }> {
		try {
			switch (input.action) {
				case 'create':
					return this.createRelationship(input);
				case 'find':
					return this.findRelationships(input);
				case 'map_graph':
					return this.mapRelationshipGraph(input);
				case 'delete':
					return this.deleteRelationship(input);
				default:
					throw new MemoryProviderError('VALIDATION', 'Invalid relationship action');
			}
		} catch (error) {
			logger.error('Relationship operation failed', {
				action: input.action,
				error: (error as Error).message,
			});
			throw new MemoryProviderError('INTERNAL', 'Relationship operation failed', {
				error: (error as Error).message,
			});
		}
	}

	private safePointScore(point: unknown): number {
		return typeof point === 'number' && !Number.isNaN(point) ? point : 0;
	}

	private combineHybridScore(semanticScore: unknown, ftsScore: unknown, weight: number): number {
		const safeSemantic = this.safePointScore(semanticScore);
		const safeFts = this.safePointScore(ftsScore);
		return safeSemantic * weight + safeFts * (1 - weight);
	}

	private async applyHybridIfNeeded(
		result: MemorySearchResult,
		point: unknown,
		input: MemorySearchInput,
		limit: number,
		pointScore?: number,
	): Promise<void> {
		if (input.search_type !== 'hybrid') return;
		const ftsResults = await this.searchWithFts(input, limit, 0, 0);
		const id = (point as { id?: string }).id;
		if (!id) return;
		const ftsResult = ftsResults.find((r) => r.id === id);
		if (!ftsResult) return;
		const hybridWeight = input.hybrid_weight || this.config.hybridWeight;
		result.score = this.combineHybridScore(pointScore, ftsResult.score, hybridWeight);
		result.matchType = 'hybrid';
	}
}<|MERGE_RESOLUTION|>--- conflicted
+++ resolved
@@ -1,14 +1,9 @@
-<<<<<<< HEAD
-=======
-
-import { createHash, randomUUID } from 'node:crypto';
->>>>>>> c7cadc93
 import type {
-        MemoryAnalysisInput,
-        MemoryRelationshipsInput,
-        MemorySearchInput,
-        MemoryStatsInput,
-        MemoryStoreInput,
+	MemoryAnalysisInput,
+	MemoryRelationshipsInput,
+	MemorySearchInput,
+	MemoryStatsInput,
+	MemoryStoreInput,
 } from '@cortex-os/tool-spec';
 import { isPrivateHostname, safeFetchJson } from '@cortex-os/utils';
 import { QdrantClient } from '@qdrant/js-client-rest';
@@ -250,13 +245,13 @@
 	private readonly config: MemoryCoreConfig;
 	// private workflows: MemoryWorkflowEngine; // Temporarily disabled
 
-        private readonly checkpointManager: CheckpointManager;
-
-        constructor(config: MemoryCoreConfig) {
-                this.config = config;
-                this.db = new Database(config.sqlitePath);
-                this.db.pragma('journal_mode = WAL');
-                this.db.pragma('foreign_keys = ON');
+	private readonly checkpointManager: CheckpointManager;
+
+	constructor(config: MemoryCoreConfig) {
+		this.config = config;
+		this.db = new Database(config.sqlitePath);
+		this.db.pragma('journal_mode = WAL');
+		this.db.pragma('foreign_keys = ON');
 
 		// Initialize Qdrant if configured
 		if (config.qdrant) {
@@ -280,13 +275,13 @@
 			});
 		}
 
-                this.initializeDatabase();
-
-                this.checkpointManager = createCheckpointManager(this.db, {
-                        policy: config.checkpoint,
-                });
-
-                /* Temporarily disabled
+		this.initializeDatabase();
+
+		this.checkpointManager = createCheckpointManager(this.db, {
+			policy: config.checkpoint,
+		});
+
+		/* Temporarily disabled
   // this.workflows = new MemoryWorkflowEngine({
   //   store: {
   //     generateId: () => randomUUID(),
@@ -384,11 +379,11 @@
       CREATE INDEX IF NOT EXISTS idx_relationships_target ON memory_relationships(target_id);
       CREATE INDEX IF NOT EXISTS idx_relationships_type ON memory_relationships(type);
     `);
-        }
-
-        get checkpoints(): CheckpointManager {
-                return this.checkpointManager;
-        }
+	}
+
+	get checkpoints(): CheckpointManager {
+		return this.checkpointManager;
+	}
 
 	private async persistMemoryRecord({
 		id,
