import { randomUUID } from 'node:crypto';
import type {
  DeleteMemoryInput,
  DeleteMemoryResult,
  GetMemoryInput,
  GetMemoryResult,
  HealthStatus,
  MemoryProvider,
  SearchMemoryInput,
  SearchMemoryResult,
  StoreMemoryInput,
  StoreMemoryResult,
} from '../provider/MemoryProvider.js';
import type { MemoryCoreConfig, QdrantConfig } from '../types.js';

export interface LocalMemoryProviderOptions {
  /** Maximum number of records to retain in memory. */
  maxRecords?: number;
  maxLimit?: number;
}

interface MemoryRecord {
  id: string;
  text: string;
  tags: string[];
  meta?: Record<string, unknown>;
  createdAt: string;
}

function normaliseTags(tags?: string[]): string[] {
  if (!tags) return [];
  return tags.map((tag) => tag.trim().toLowerCase()).filter((tag) => tag.length > 0);
}

<<<<<<< HEAD
interface TaskQueue {
  add<T>(task: () => Promise<T>): Promise<T>;
}

export interface LocalMemoryProviderDependencies {
  databaseFactory?: (config: LocalMemoryProviderResolvedOptions) => unknown;
  qdrantFactory?: (config: QdrantConfig) => unknown;
  queueFactory?: (concurrency: number) => TaskQueue;
}

type LocalMemoryProviderResolvedOptions = LocalMemoryProviderOptions & Partial<MemoryCoreConfig>;

=======
interface PreparedSearchPlan {
  predicate: (record: MemoryRecord) => boolean;
  sql: string;
  params: string[];
  usesQuery: boolean;
}

>>>>>>> f572493d
/**
 * Lightweight in-memory implementation of the memory provider interface.
 *
 * The previous implementation depended on a large number of unfinished integrations
 * (Prisma models, Qdrant clients, Pieces adapters, bespoke loggers, etc.). None of
 * those modules exist in the current workspace, which meant the TypeScript compiler
 * could not resolve dozens of imports and the provider class surfaced nearly one
 * hundred type errors.  To unblock development we provide a pragmatic in-memory
 * implementation that satisfies the exported API surface without pulling in the
 * missing dependencies.  The class focuses on deterministic, easily testable
 * behaviour while keeping the public contract identical to the original file.
 */
export class LocalMemoryProvider implements MemoryProvider {
  private readonly records: Map<string, MemoryRecord>;
  private readonly maxRecords: number;
<<<<<<< HEAD
  private readonly database: unknown;
  private readonly qdrant: unknown;
  private readonly queue: TaskQueue;

  constructor(
    options: LocalMemoryProviderOptions | Partial<MemoryCoreConfig> = {},
    dependencies: LocalMemoryProviderDependencies = {},
  ) {
    const resolved = this.resolveOptions(options);
    this.records = this.initializeRecordStore();
    this.database = this.initializeDatabase(resolved, dependencies.databaseFactory);
    this.qdrant = this.initializeQdrant(resolved, dependencies.qdrantFactory);
    this.queue = this.initializeQueue(resolved, dependencies.queueFactory);
    this.maxRecords = this.resolveMaxRecords(resolved);
  }

  private resolveOptions(
    options: LocalMemoryProviderOptions | Partial<MemoryCoreConfig>,
  ): LocalMemoryProviderResolvedOptions {
    return { ...options } as LocalMemoryProviderResolvedOptions;
=======
  private readonly maxLimit: number;
  private lastSearchPlan?: { sql: string; params: readonly string[] };

  constructor(options: LocalMemoryProviderOptions | Partial<MemoryCoreConfig> = {}) {
    const config = options as LocalMemoryProviderOptions;
    this.maxRecords = config.maxRecords ?? config.maxLimit ?? 1_000;
    this.maxLimit = Math.max(1, config.maxLimit ?? 100);
>>>>>>> f572493d
  }

  private initializeRecordStore(): Map<string, MemoryRecord> {
    return new Map<string, MemoryRecord>();
  }

  private initializeDatabase(
    config: LocalMemoryProviderResolvedOptions,
    databaseFactory?: LocalMemoryProviderDependencies['databaseFactory'],
  ): unknown {
    if (!databaseFactory) {
      return undefined;
    }
    return databaseFactory(config);
  }

  private initializeQdrant(
    config: LocalMemoryProviderResolvedOptions,
    qdrantFactory?: LocalMemoryProviderDependencies['qdrantFactory'],
  ): unknown {
    if (!qdrantFactory || !config.qdrant) {
      return undefined;
    }
    return qdrantFactory(config.qdrant);
  }

  private initializeQueue(
    config: LocalMemoryProviderResolvedOptions,
    queueFactory?: LocalMemoryProviderDependencies['queueFactory'],
  ): TaskQueue {
    const concurrency = this.resolveQueueConcurrency(config);
    if (queueFactory) {
      return queueFactory(concurrency);
    }
    return this.createDefaultQueue(concurrency);
  }

  private resolveQueueConcurrency(config: LocalMemoryProviderResolvedOptions): number {
    return config.queueConcurrency ?? 1;
  }

  private createDefaultQueue(concurrency: number): TaskQueue {
    // Minimal FIFO queue with concurrency-limited execution
    let running = 0;
    const queue: Array<() => void> = [];

    const runNext = () => {
      if (running >= concurrency || queue.length === 0) {
        return;
      }
      const next = queue.shift();
      if (next) {
        running++;
        next();
      }
    };

    return {
      add: <T>(task: () => Promise<T>): Promise<T> => {
        return new Promise<T>((resolve, reject) => {
          const runTask = () => {
            task()
              .then(resolve)
              .catch(reject)
              .finally(() => {
                running--;
                runNext();
              });
          };
          queue.push(runTask);
          runNext();
        });
      },
    } satisfies TaskQueue;
  }

  private resolveMaxRecords(config: LocalMemoryProviderResolvedOptions): number {
    return config.maxRecords ?? config.maxLimit ?? 1_000;
  }

  async store(input: StoreMemoryInput): Promise<StoreMemoryResult> {
    return this.queue.add(async () => {
      const id = input.id ?? randomUUID();
      const createdAt = new Date().toISOString();

      const record: MemoryRecord = {
        id,
        text: input.text,
        tags: normaliseTags(input.tags),
        meta: input.meta,
        createdAt,
      };

      if (this.records.size >= this.maxRecords) {
        // Find the key of the record with the oldest createdAt timestamp
        let oldestKey: string | undefined;
        let oldestDate: string | undefined;
        for (const [key, rec] of this.records.entries()) {
          if (!oldestDate || rec.createdAt < oldestDate) {
            oldestDate = rec.createdAt;
            oldestKey = key;
          }
        }
        if (oldestKey !== undefined) {
          this.records.delete(oldestKey);
        }
      }

      this.records.set(id, record);
      return { id, createdAt };
    });
  }

  async search(input: SearchMemoryInput): Promise<SearchMemoryResult> {
    const start = Date.now();
    const plan = this.prepareSearchPlan(input);
    this.lastSearchPlan = { sql: plan.sql, params: plan.params };

    const limit = Math.max(1, Math.min(this.maxLimit, input.topK ?? 10));

    const hits = Array.from(this.records.values())
      .filter(plan.predicate)
      .map((record) => ({
        id: record.id,
        text: record.text,
        score: plan.usesQuery ? 1.0 : 0.5,
        source: 'local' as const,
      }))
      .slice(0, limit);

    const tookMs = Date.now() - start;
    return { hits, tookMs };
  }

  getLastSearchPlanForTesting(): { sql: string; params: readonly string[] } | undefined {
    return this.lastSearchPlan;
  }

  async get(input: GetMemoryInput): Promise<GetMemoryResult> {
    const record = this.records.get(input.id);
    if (!record) {
      throw new Error(`Memory ${input.id} not found`);
    }

    return {
      id: record.id,
      text: record.text,
      tags: [...record.tags],
      meta: record.meta,
    };
  }

  async remove(input: DeleteMemoryInput): Promise<DeleteMemoryResult> {
    const deleted = this.records.delete(input.id);
    return { id: input.id, deleted };
  }

  async health(): Promise<HealthStatus> {
    return { brand: 'brAInwav', ok: true };
  }

  private prepareSearchPlan(input: SearchMemoryInput): PreparedSearchPlan {
    const query = input.query.trim().toLowerCase();
    const tags = normaliseTags(input.filterTags);

    const conditions: string[] = [];
    const params: string[] = [];

    if (query.length > 0) {
      conditions.push('LOWER(text) CONTAINS ?');
      params.push(query);
    }

    if (tags.length > 0) {
      const placeholders = tags.map(() => '?').join(', ');
      // Use a generic SQL-like expression for tags filtering
      conditions.push(`tags CONTAINS ANY (${placeholders})`);
      params.push(...tags);
    }

    const sql = conditions.length > 0 ? `WHERE ${conditions.join(' AND ')}` : '';

    const predicate = (record: MemoryRecord): boolean => {
      if (query.length > 0 && !record.text.toLowerCase().includes(query)) {
        return false;
      }
      if (tags.length > 0 && !tags.some((tag) => record.tags.includes(tag))) {
        return false;
      }
      return true;
    };

    return { predicate, sql, params, usesQuery: query.length > 0 };
  }
}<|MERGE_RESOLUTION|>--- conflicted
+++ resolved
@@ -32,7 +32,6 @@
   return tags.map((tag) => tag.trim().toLowerCase()).filter((tag) => tag.length > 0);
 }
 
-<<<<<<< HEAD
 interface TaskQueue {
   add<T>(task: () => Promise<T>): Promise<T>;
 }
@@ -45,15 +44,6 @@
 
 type LocalMemoryProviderResolvedOptions = LocalMemoryProviderOptions & Partial<MemoryCoreConfig>;
 
-=======
-interface PreparedSearchPlan {
-  predicate: (record: MemoryRecord) => boolean;
-  sql: string;
-  params: string[];
-  usesQuery: boolean;
-}
-
->>>>>>> f572493d
 /**
  * Lightweight in-memory implementation of the memory provider interface.
  *
@@ -69,7 +59,6 @@
 export class LocalMemoryProvider implements MemoryProvider {
   private readonly records: Map<string, MemoryRecord>;
   private readonly maxRecords: number;
-<<<<<<< HEAD
   private readonly database: unknown;
   private readonly qdrant: unknown;
   private readonly queue: TaskQueue;
@@ -90,15 +79,6 @@
     options: LocalMemoryProviderOptions | Partial<MemoryCoreConfig>,
   ): LocalMemoryProviderResolvedOptions {
     return { ...options } as LocalMemoryProviderResolvedOptions;
-=======
-  private readonly maxLimit: number;
-  private lastSearchPlan?: { sql: string; params: readonly string[] };
-
-  constructor(options: LocalMemoryProviderOptions | Partial<MemoryCoreConfig> = {}) {
-    const config = options as LocalMemoryProviderOptions;
-    this.maxRecords = config.maxRecords ?? config.maxLimit ?? 1_000;
-    this.maxLimit = Math.max(1, config.maxLimit ?? 100);
->>>>>>> f572493d
   }
 
   private initializeRecordStore(): Map<string, MemoryRecord> {
