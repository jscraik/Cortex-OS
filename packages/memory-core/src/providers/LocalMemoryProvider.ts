<<<<<<< HEAD
=======
import { createHash, randomUUID } from 'node:crypto';
>>>>>>> d8bef9f4
import type {
        MemoryAnalysisInput,
        MemoryRelationshipsInput,
        MemorySearchInput,
        MemoryStatsInput,
        MemoryStoreInput,
} from '@cortex-os/tool-spec';
import { isPrivateHostname, safeFetchJson } from '@cortex-os/utils';
import { QdrantClient } from '@qdrant/js-client-rest';
import Database from 'better-sqlite3';
import CircuitBreaker from 'circuit-breaker-js';
import PQueue from 'p-queue';
import { pino } from 'pino';
import type { CheckpointManager } from '../checkpoints/index.js';
import { createCheckpointManager } from '../checkpoints/index.js';
import type {
<<<<<<< HEAD
        Memory,
        MemoryAnalysisResult,
        MemoryCoreConfig,
=======
	Memory,
	MemoryAnalysisResult,
	MemoryCoreConfig,
	MemoryMetadata,
>>>>>>> d8bef9f4
	MemoryGraph,
	MemoryProvider,
	MemoryRelationship,
	MemorySearchResult,
	MemoryStats,
	QdrantConfig,
	RelationshipType,
	SQLiteMemoryRow,
	SQLiteRelationshipRow,
} from '../types.js';
import { MemoryProviderError } from '../types.js';

type NormalizedStoreInput = MemoryStoreInput & { metadata?: MemoryMetadata };

// import { MemoryWorkflowEngine } from '../workflows/memoryWorkflow.js'; // Temporarily disabled
// Local types to replace workflow types
interface StoreWorkflowPersistPayload {
	id: string;
	input: NormalizedStoreInput;
	timestamp: number;
}

interface StoreWorkflowIndexPayload {
	id: string;
	input: NormalizedStoreInput;
	timestamp: number;
}

// Minimal circuit breaker shape for runtime inspection without leaking 'any'
type CircuitBreakerShim = {
	isClosed?: () => boolean;
	isOpen?: () => boolean;
	state?: string;
};

// Aliases to simplify complex inline types used in graph functions
type MemoryGraphNode = {
	id: string;
	label: string;
	type: 'memory' | 'concept' | 'tag';
	weight: number;
	metadata?: Record<string, unknown>;
};

type MemoryGraphEdge = {
	source: string;
	target: string;
	weight: number;
	type: RelationshipType;
	directed: boolean;
};

const logger = pino({ level: 'info' });

const EMBEDDING_USER_AGENT = 'brAInwav-Memory-Core/1.0';

const SENSITIVE_PATTERNS: RegExp[] = [
	/sk-[A-Za-z0-9_-]{20,}/g,
	/[A-Za-z0-9_-]{20,}\.[A-Za-z0-9_-]{20,}\.[A-Za-z0-9_-]{20,}/g,
	/\b\d{3}-\d{2}-\d{4}\b/g,
];

function scrubSensitiveContent(content: string): string {
	return SENSITIVE_PATTERNS.reduce(
		(current, pattern) => current.replace(pattern, '[REDACTED]'),
		content,
	);
}

function normalizeMetadata(metadata?: MemoryMetadata | Record<string, unknown>): MemoryMetadata | undefined {
	if (!metadata) {
		return undefined;
	}

	const candidate = metadata as MemoryMetadata;
	const normalized: MemoryMetadata = { ...metadata };

	const tenant = typeof candidate.tenant === 'string' ? candidate.tenant.trim() : '';
	if (tenant.length > 0) {
		normalized.tenant = tenant;
	} else {
		delete normalized.tenant;
	}

	const contentSha = typeof candidate.contentSha === 'string' ? candidate.contentSha.trim() : '';
	if (contentSha.length > 0) {
		normalized.contentSha = contentSha;
	} else {
		delete normalized.contentSha;
	}

	if (typeof candidate.sourceUri === 'string' && candidate.sourceUri.length > 0) {
		normalized.sourceUri = candidate.sourceUri;
	} else {
		delete normalized.sourceUri;
	}

	const labels = Array.isArray(candidate.labels)
		? candidate.labels
			  .map((label) => (typeof label === 'string' ? label.trim() : ''))
			  .filter((label) => label.length > 0)
		: [];
	if (labels.length > 0) {
		normalized.labels = Array.from(new Set(labels));
	} else {
		delete normalized.labels;
	}

	return normalized;
}

function computeContentSha(content: string): string {
	return createHash('sha256').update(content).digest('hex');
}

function buildProvenancePayload(metadata: MemoryMetadata | undefined, sanitizedContent: string) {
	const tenant =
		typeof metadata?.tenant === 'string' && metadata.tenant.length > 0
			? metadata.tenant
			: 'public';
	const labels = Array.isArray(metadata?.labels) ? [...metadata.labels] : [];
	const sourceUri =
		typeof metadata?.sourceUri === 'string' && metadata.sourceUri.length > 0
			? metadata.sourceUri
			: undefined;
	const contentSha =
		typeof metadata?.contentSha === 'string' && metadata.contentSha.length >= 8
			? metadata.contentSha
			: computeContentSha(sanitizedContent);

	return { tenant, labels, sourceUri, contentSha };
}

async function requestMlxEmbedding(text: string): Promise<number[] | null> {
	const baseUrl = process.env.MLX_EMBED_BASE_URL;
	if (!baseUrl) {
		return null;
	}

	try {
		const parsed = new URL(baseUrl);
		const { embedding } = await safeFetchJson<{ embedding: number[] }>(`${baseUrl}/embed`, {
			allowedHosts: [parsed.hostname.toLowerCase()],
			allowedProtocols: [parsed.protocol],
			allowLocalhost: isPrivateHostname(parsed.hostname),
			fetchOptions: {
				method: 'POST',
				headers: {
					'Content-Type': 'application/json',
					'User-Agent': EMBEDDING_USER_AGENT,
				},
				body: JSON.stringify({ text }),
			},
		});
		if (!Array.isArray(embedding)) {
			logger.warn('brAInwav MLX embedding returned invalid payload');
			return null;
		}
		return embedding;
	} catch (error) {
		logger.warn('brAInwav MLX embedding failed', { error: (error as Error).message });
		return null;
	}
}

async function requestOllamaEmbedding(text: string): Promise<number[] | null> {
	const baseUrl = process.env.OLLAMA_BASE_URL;
	if (!baseUrl) {
		return null;
	}

	try {
		const parsed = new URL(baseUrl);
		const data = await safeFetchJson<Record<string, unknown>>(`${baseUrl}/embeddings`, {
			allowedHosts: [parsed.hostname.toLowerCase()],
			allowedProtocols: [parsed.protocol],
			allowLocalhost: isPrivateHostname(parsed.hostname),
			fetchOptions: {
				method: 'POST',
				headers: {
					'Content-Type': 'application/json',
					Authorization: 'Bearer ollama',
					'User-Agent': EMBEDDING_USER_AGENT,
				},
				body: JSON.stringify({
					model: process.env.OLLAMA_MODEL || 'mxbai-embed-large',
					input: text,
				}),
			},
		});
		const embedding =
			Array.isArray((data as any)?.data)
				? ((data as any).data?.[0]?.embedding as number[] | undefined)
				: (data as any)?.embedding;
		if (!Array.isArray(embedding)) {
			logger.warn('brAInwav Ollama embedding returned invalid payload');
			return null;
		}
		return embedding;
	} catch (error) {
		logger.warn('brAInwav Ollama embedding failed', { error: (error as Error).message });
		return null;
	}
}

function createMockEmbedding(text: string, dim: number): number[] {
	const embedding = new Array(dim).fill(0);
	for (let i = 0; i < text.length; i++) {
		const charCode = text.charCodeAt(i);
		embedding[i % dim] = (embedding[i % dim] + charCode) / 255;
	}
	const norm = Math.sqrt(embedding.reduce((sum, val) => sum + val * val, 0));
	return embedding.map((val) => (norm === 0 ? 0 : val / norm));
}

export class LocalMemoryProvider implements MemoryProvider {
	private readonly db: Database.Database;
	private readonly qdrant?: QdrantClient;
	private readonly qdrantConfig?: QdrantConfig;
	private qdrantHealthy = false;
	private lastQdrantCheck = 0;
	// Use a small shim type to inspect state safely
	private readonly circuitBreaker?: CircuitBreakerShim;
	private readonly queue: PQueue;
	private readonly config: MemoryCoreConfig;
	// private workflows: MemoryWorkflowEngine; // Temporarily disabled

        private readonly checkpointManager: CheckpointManager;

        constructor(config: MemoryCoreConfig) {
                this.config = config;
                this.db = new Database(config.sqlitePath);
                this.db.pragma('journal_mode = WAL');
                this.db.pragma('foreign_keys = ON');

		// Initialize Qdrant if configured
		if (config.qdrant) {
			this.qdrantConfig = config.qdrant;
			this.qdrant = new QdrantClient({
				url: config.qdrant.url,
				apiKey: config.qdrant.apiKey,
				timeout: config.qdrant.timeout || 5000,
			});
		}

		// Initialize queue for concurrent operations
		this.queue = new PQueue({ concurrency: config.queueConcurrency });

		// Initialize circuit breaker
		if (config.enableCircuitBreaker) {
			this.circuitBreaker = new CircuitBreaker({
				maxFailures: config.circuitBreakerThreshold,
				timeout: 5000,
				resetTimeout: 30000,
			});
		}

                this.initializeDatabase();

                this.checkpointManager = createCheckpointManager(this.db, {
                        policy: config.checkpoint,
                });

                /* Temporarily disabled
  // this.workflows = new MemoryWorkflowEngine({
  //   store: {
  //     generateId: () => randomUUID(),
  //     getTimestamp: () => Date.now(),
  //     persistMemory: async (payload: StoreWorkflowPersistPayload) => {
  //       await this.persistMemoryRecord(payload);
  //     },
  //     scheduleVectorIndex: async (payload: StoreWorkflowIndexPayload) => {
  //       return this.scheduleVectorIndexing(payload);
  //     },
  //   },
  // });
  */
	}

<<<<<<< HEAD
        private initializeDatabase(): void {
                // Create memories table with FTS5
                this.db.exec(`
=======
	private normalizeStoreInput(input: MemoryStoreInput): NormalizedStoreInput {
		const tags = Array.isArray(input.tags)
			? input.tags
				  .map((tag) => (typeof tag === 'string' ? tag.trim() : ''))
				  .filter((tag) => tag.length > 0)
			: undefined;
		const metadata = normalizeMetadata(input.metadata);

		return {
			...input,
			tags,
			metadata,
		};
	}

	private initializeDatabase(): void {
		// Create memories table with FTS5
		this.db.exec(`
>>>>>>> d8bef9f4
      CREATE TABLE IF NOT EXISTS memories (
	id TEXT PRIMARY KEY,
	content TEXT NOT NULL,
	importance INTEGER DEFAULT 5,
	domain TEXT,
	tags TEXT,
	metadata TEXT,
	created_at INTEGER NOT NULL,
	updated_at INTEGER NOT NULL,
	vector_indexed INTEGER DEFAULT 0
      );
    `);

		// FTS5 table for keyword search
		this.db.exec(`
      CREATE VIRTUAL TABLE IF NOT EXISTS memories_fts USING fts5(
	content,
	content='memories',
	content_rowid='rowid',
	tokenize='porter'
      );
    `);

		// Triggers for FTS5
		this.db.exec(`
      CREATE TRIGGER IF NOT EXISTS memories_ai AFTER INSERT ON memories BEGIN
	INSERT INTO memories_fts(rowid, content) VALUES (new.rowid, new.content);
      END;

      CREATE TRIGGER IF NOT EXISTS memories_au AFTER UPDATE ON memories BEGIN
	UPDATE memories_fts SET content = new.content WHERE rowid = new.rowid;
      END;

      CREATE TRIGGER IF NOT EXISTS memories_ad AFTER DELETE ON memories BEGIN
	DELETE FROM memories_fts WHERE rowid = old.rowid;
      END;
    `);

		// Relationships table
		this.db.exec(`
      CREATE TABLE IF NOT EXISTS memory_relationships (
	id TEXT PRIMARY KEY,
	source_id TEXT NOT NULL,
	target_id TEXT NOT NULL,
	type TEXT NOT NULL,
	strength REAL DEFAULT 0.5,
	bidirectional INTEGER DEFAULT 0,
	created_at INTEGER NOT NULL,
	metadata TEXT,
	FOREIGN KEY (source_id) REFERENCES memories(id) ON DELETE CASCADE,
	FOREIGN KEY (target_id) REFERENCES memories(id) ON DELETE CASCADE
      );
    `);

		// Indexes
		this.db.exec(`
      CREATE INDEX IF NOT EXISTS idx_memories_domain ON memories(domain);
      CREATE INDEX IF NOT EXISTS idx_memories_created_at ON memories(created_at);
      CREATE INDEX IF NOT EXISTS idx_memories_importance ON memories(importance);
      CREATE INDEX IF NOT EXISTS idx_memories_vector_indexed ON memories(vector_indexed);
      CREATE INDEX IF NOT EXISTS idx_relationships_source ON memory_relationships(source_id);
      CREATE INDEX IF NOT EXISTS idx_relationships_target ON memory_relationships(target_id);
      CREATE INDEX IF NOT EXISTS idx_relationships_type ON memory_relationships(type);
    `);
        }

        get checkpoints(): CheckpointManager {
                return this.checkpointManager;
        }

	private async persistMemoryRecord({
		id,
		input,
		timestamp,
	}: StoreWorkflowPersistPayload): Promise<void> {
		const stmt = this.db.prepare(`
      INSERT INTO memories (
	id, content, importance, domain, tags, metadata, created_at, updated_at, vector_indexed
      ) VALUES (?, ?, ?, ?, ?, ?, ?, ?, ?)
    `);

		stmt.run(
			id,
			input.content,
			input.importance || 5,
			input.domain || null,
			input.tags ? JSON.stringify(input.tags) : null,
			input.metadata ? JSON.stringify(input.metadata) : null,
			timestamp,
			timestamp,
			0,
		);
	}

	private async scheduleVectorIndexing({
		id,
		input,
		timestamp,
	}: StoreWorkflowIndexPayload): Promise<{ vectorIndexed: boolean }> {
		if (!this.qdrant || !this.qdrantConfig) {
			return { vectorIndexed: false };
		}

		if (!(await this.isQdrantHealthy())) {
			return { vectorIndexed: false };
		}

		const task = async () => {
			try {
				await this.ensureQdrantCollection();
				const sanitizedContent = scrubSensitiveContent(input.content);
				const embedding = await this.generateEmbedding(sanitizedContent);
				if (!embedding || embedding.length === 0) {
					throw new MemoryProviderError('INTERNAL', 'Failed to generate embedding');
				}

				if (!this.qdrant || !this.qdrantConfig) {
					throw new MemoryProviderError('INTERNAL', 'Qdrant not configured');
				}
				const provenance = buildProvenancePayload(input.metadata, sanitizedContent);
				await this.qdrant.upsert(this.qdrantConfig.collection, {
					points: [
						{
							id,
							vector: embedding,
							payload: {
								id,
								domain: input.domain,
								tags: input.tags || [],
								labels: provenance.labels,
								tenant: provenance.tenant,
								sourceUri: provenance.sourceUri,
								contentSha: provenance.contentSha,
								createdAt: timestamp,
								updatedAt: timestamp,
								importance: input.importance || 5,
							},
						},
					],
				});

				this.db.prepare('UPDATE memories SET vector_indexed = 1 WHERE id = ?').run(id);
				logger.debug('Vector indexed', {
					id,
					domain: input.domain,
					tenant: provenance.tenant,
				});
			} catch (error) {
				logger.warn('Failed to index vector', { id, error: (error as Error).message });
			}
		};

		this.queue.add(task).catch((error) => {
			logger.warn('Failed to schedule vector indexing', { id, error: (error as Error).message });
		});

		return { vectorIndexed: true };
	}

	private async isQdrantHealthy(): Promise<boolean> {
		if (!this.qdrant) return false;

		const now = Date.now();
		if (now - this.lastQdrantCheck < 5000) {
			return this.qdrantHealthy;
		}

		this.lastQdrantCheck = now;
		try {
			await this.qdrant.getCollections();
			this.qdrantHealthy = true;
		} catch (error) {
			logger.warn('Qdrant health check failed', { error: (error as Error).message });
			this.qdrantHealthy = false;
		}

		return this.qdrantHealthy;
	}

	private async ensureQdrantCollection(): Promise<void> {
		if (!this.qdrant || !this.qdrantConfig) return;

		try {
			await this.qdrant.getCollection(this.qdrantConfig.collection);
		} catch {
			// Map similarity names if needed by client (e.g., 'Euclidean' -> 'Euclid')
			const distanceMap = {
				Cosine: 'Cosine',
				Dot: 'Dot',
				Euclidean: 'Euclid',
			} as const;
			const mappedDistance =
				(distanceMap as Record<string, 'Cosine' | 'Dot' | 'Euclid' | 'Manhattan'>)[
					this.qdrantConfig.similarity
				] ?? 'Cosine';

			type CreateCollectionOptions = Parameters<QdrantClient['createCollection']>[1];
			const options = {
				vectors: {
					[this.qdrantConfig.collection]: {
						size: this.qdrantConfig.embedDim,
						distance: mappedDistance,
					},
				},
			} as unknown as CreateCollectionOptions;

			await this.qdrant.createCollection(this.qdrantConfig.collection, options);
			logger.info(`Created Qdrant collection: ${this.qdrantConfig.collection}`);
		}
	}

	private async generateEmbedding(text: string): Promise<number[]> {
		const mlxEmbedding = await requestMlxEmbedding(text);
		if (mlxEmbedding) {
			return mlxEmbedding;
		}

		const ollamaEmbedding = await requestOllamaEmbedding(text);
		if (ollamaEmbedding) {
			return ollamaEmbedding;
		}

		if (process.env.NODE_ENV === 'production') {
			throw new MemoryProviderError(
				'INTERNAL',
				'brAInwav: Embedding backend not configured - mock embeddings forbidden in production',
			);
		}

		logger.warn('brAInwav: Using mock embeddings - NOT SUITABLE FOR PRODUCTION');
		return createMockEmbedding(text, this.config.embedDim || 384);
	}

	async get(id: string): Promise<Memory | null> {
		try {
			const row = (await this.db.prepare('SELECT * FROM memories WHERE id = ?').get(id)) as
				| SQLiteMemoryRow
				| undefined;

			if (!row) {
				return null;
			}

			return {
				id: row.id,
				content: row.content,
				importance: row.importance,
				tags: row.tags ? JSON.parse(row.tags) : [],
				domain: row.domain,
				metadata: row.metadata ? JSON.parse(row.metadata) : undefined,
				createdAt: new Date(row.created_at),
				updatedAt: new Date(row.updated_at),
				vectorIndexed: Boolean(row.vector_indexed),
			};
		} catch (error) {
			logger.error('Failed to get memory by ID', {
				error: (error as Error).message,
				id,
			});
			throw new MemoryProviderError('INTERNAL', 'Failed to get memory', {
				error: (error as Error).message,
			});
		}
	}

	async store(input: MemoryStoreInput): Promise<{ id: string; vectorIndexed: boolean }> {
		try {
			// Direct implementation without workflow engine
			const normalizedInput = this.normalizeStoreInput(input);
			const id = randomUUID();
			const timestamp = Date.now();
			await this.persistMemoryRecord({ id, input: normalizedInput, timestamp });
			const indexingResult = await this.scheduleVectorIndexing({
				id,
				input: normalizedInput,
				timestamp,
			});
			const result = { id, vectorIndexed: indexingResult.vectorIndexed };
			logger.info('Memory stored', {
				id: result.id,
				domain: input.domain,
				vectorIndexed: result.vectorIndexed,
			});
			return result;
		} catch (error) {
			logger.error('Failed to store memory', {
				error: (error as Error).message,
				domain: input.domain,
			});
			throw new MemoryProviderError('STORAGE', 'Failed to store memory', {
				error: (error as Error).message,
			});
		}
	}

	async search(input: MemorySearchInput): Promise<MemorySearchResult[]> {
		this.ensureSearchGuards(input);
		const limit = Math.min(
			Math.max(1, input.limit ?? this.config.defaultLimit),
			this.config.maxLimit,
		);
		const offset = Math.min(
			Math.max(0, input.offset ?? 0),
			this.config.maxOffset,
		);
		const threshold =
			typeof input.score_threshold === 'number'
				? input.score_threshold
				: this.config.defaultThreshold;

		try {
			// Try semantic/hybrid search if Qdrant is healthy
			if (this.qdrant && (input.search_type === 'semantic' || input.search_type === 'hybrid')) {
				if (await this.isQdrantHealthy()) {
					return this.searchWithQdrant(input, limit, offset, threshold);
				}
			}

			// Fallback to SQLite FTS
			return this.searchWithFts(input, limit, offset, threshold);
		} catch (error) {
			logger.error('Search failed', { error: (error as Error).message });
			throw new MemoryProviderError('INTERNAL', 'Search operation failed', {
				error: (error as Error).message,
			});
		}
	}

	private ensureSearchGuards(input: MemorySearchInput): void {
		const hasDomain = Boolean(input.domain);
		const hasTags = Array.isArray(input.tags) && input.tags.length > 0;
		const hasTenant = Boolean(input.tenant);
		const hasLabels = Array.isArray(input.labels) && input.labels.length > 0;

		if (!hasDomain && !hasTags && !hasTenant && !hasLabels) {
			throw new MemoryProviderError(
				'VALIDATION',
				'brAInwav: Tenant, domain, tags, or labels filter required for search',
			);
		}
	}

	private async searchWithQdrant(
		input: MemorySearchInput,
		limit: number,
		offset: number,
		threshold: number,
	): Promise<MemorySearchResult[]> {
		const sanitizedQuery = scrubSensitiveContent(input.query);
		const embedding = await this.generateEmbedding(sanitizedQuery);
		const searchType = input.search_type || 'semantic';

		// Qdrant search with filters
		const filter = this.buildQdrantFilter(input);

		const qdrantResults = await this.qdrant?.search(this.qdrantConfig?.collection ?? '', {
			vector: embedding,
			limit: limit + offset,
			score_threshold: searchType === 'semantic' ? threshold : 0,
			filter,
			with_payload: true,
		});

		const results: MemorySearchResult[] = [];

		// Get SQLite rows for full data
		const sliced = (qdrantResults ?? []).slice(offset);
		const ids = sliced
			.map((r) => r.id as string)
			.filter((id): id is string => typeof id === 'string');
		if (ids.length === 0) return results;

		const rows = this.db
			.prepare(`
      SELECT * FROM memories WHERE id IN (${ids.map(() => '?').join(',')})
    `)
			.all(...ids) as SQLiteMemoryRow[];

		const rowMap = new Map(rows.map((r) => [r.id, r]));

		for (const point of sliced) {
			const row = rowMap.get(point.id as string);
			if (!row) continue;

			const memory = this.mapRowToMemory(row);
			const pointTyped = point as { score?: number };
			const safeScore = typeof pointTyped.score === 'number' ? pointTyped.score : 0;
			const result: MemorySearchResult = {
				...memory,
				score: safeScore,
				matchType: 'semantic',
			};

			// If hybrid search is requested, delegate hybrid scoring to a helper to keep this function concise
			await this.applyHybridIfNeeded(result, point, input, limit, pointTyped.score);

			results.push(result);
		}

		// Sort by score
		results.sort((a, b) => b.score - a.score);
		return results;
	}

	private async searchWithFts(
		input: MemorySearchInput,
		limit: number,
		offset: number,
		_threshold: number,
	): Promise<MemorySearchResult[]> {
		let query = `
      SELECT memories.*,
	     COALESCE(memories_fts.rank, 0) as score
      FROM memories
      LEFT JOIN memories_fts ON memories.rowid = memories_fts.rowid
    `;

		const conditions: string[] = [];
		const params: Array<string | number> = [];

		// FTS match
		if (
			input.search_type === 'keyword' ||
			input.search_type === 'tags' ||
			input.search_type === 'hybrid'
		) {
			conditions.push('memories_fts MATCH ?');
			params.push(input.query);
		}

		// Domain filter
		if (input.domain) {
			conditions.push('memories.domain = ?');
			params.push(input.domain);
		}

		// Tags filter
		if (input.tags && input.tags.length > 0) {
			const tagConditions = input.tags
				.map(() => 'json_extract(memories.tags, ?) IS NOT NULL')
				.join(' AND ');
			conditions.push(`(${tagConditions})`);
			for (const tag of input.tags) {
				params.push(`$[? == "${tag}"]`);
			}
		}

		if (input.tenant) {
			conditions.push("json_extract(memories.metadata, '$.tenant') = ?");
			params.push(input.tenant);
		}

		if (input.labels && input.labels.length > 0) {
			for (const label of input.labels) {
				conditions.push(`EXISTS (
					SELECT 1
					FROM json_each(memories.metadata, '$.labels') AS label
					WHERE label.value = ?
				)`);
				params.push(label);
			}
		}

		if (conditions.length > 0) {
			query += ` WHERE ${conditions.join(' AND ')}`;
		}

		// Order and limit
		query += ' ORDER BY score DESC, memories.created_at DESC LIMIT ? OFFSET ?';
		params.push(limit, offset);

		const rows = this.db.prepare(query).all(...params) as (SQLiteMemoryRow & { score: number })[];

		return rows.map((row) => ({
			...this.mapRowToMemory(row),
			score: row.score || 0,
			matchType: 'keyword' as const,
		}));
	}

	private buildQdrantFilter(input: MemorySearchInput): Record<string, unknown> | undefined {
		const must: Array<Record<string, unknown>> = [];

		if (input.domain) {
			must.push({ key: 'domain', match: { value: input.domain } });
		}

		if (input.tags && input.tags.length > 0) {
			must.push({ key: 'tags', match: { any: input.tags } });
		}

		if (input.tenant) {
			must.push({ key: 'tenant', match: { value: input.tenant } });
		}

		if (input.labels && input.labels.length > 0) {
			for (const label of input.labels) {
				must.push({ key: 'labels', match: { value: label } });
			}
		}

		return must.length > 0 ? { must } : undefined;
	}

	private async fetchMemoriesForAnalysis(
		input: MemoryAnalysisInput,
		limit: number,
	): Promise<Memory[]> {
		let query = 'SELECT * FROM memories';
		const params: Array<string | number> = [];
		const conditions: string[] = [];

		if (input.domain) {
			conditions.push('domain = ?');
			params.push(input.domain);
		}

		if (input.tags && input.tags.length > 0) {
			const tagConditions = input.tags.map(() => 'json_extract(tags, ?) IS NOT NULL').join(' OR ');
			conditions.push(`(${tagConditions})`);
			for (const tag of input.tags) {
				params.push(`$[? == "${tag}"]`);
			}
		}

		if (input.time_range) {
			conditions.push('created_at >= ? AND created_at <= ?');
			params.push(
				new Date(input.time_range.start).getTime(),
				new Date(input.time_range.end).getTime(),
			);
		}

		if (conditions.length > 0) {
			query += ` WHERE ${conditions.join(' AND ')}`;
		}

		query += ' ORDER BY created_at DESC LIMIT ?';
		params.push(limit);

		const rows = this.db.prepare(query).all(...params) as SQLiteMemoryRow[];
		return rows.map((row) => this.mapRowToMemory(row));
	}

	// Traverse relationships from a seed memory id using BFS. Extracted to lower cognitive complexity
	private traverseRelationships(seedId: string, maxDepth: number, maxNodes: number) {
		const visited = new Set<string>();
		const queue = [seedId];
		const nodes = new Map<string, MemoryGraphNode>();
		const edges = new Map<string, MemoryGraphEdge>();

		visited.add(seedId);

		for (let depth = 0; depth < maxDepth && queue.length > 0 && nodes.size < maxNodes; depth++) {
			const currentSize = queue.length;

			for (let i = 0; i < currentSize && nodes.size < maxNodes; i++) {
				const currentId = queue.shift();
				if (!currentId) continue;

				const rows = this.db
					.prepare(`
	    SELECT * FROM memory_relationships
	    WHERE source_id = ? OR target_id = ?
	  `)
					.all(currentId, currentId) as SQLiteRelationshipRow[];

				for (const row of rows) {
					this.processRelationshipRow(row, currentId, visited, nodes, edges, queue, maxNodes);
					if (nodes.size >= maxNodes) break;
				}
			}
		}

		return { nodes, edges };
	}

	// Extracted small helper to process a single relationship row to reduce cognitive complexity
	private processRelationshipRow(
		row: SQLiteRelationshipRow,
		currentId: string,
		visited: Set<string>,
		nodes: Map<string, MemoryGraphNode>,
		edges: Map<string, MemoryGraphEdge>,
		queue: string[],
		maxNodes: number,
	): void {
		const otherId = row.source_id === currentId ? row.target_id : row.source_id;

		if (!visited.has(otherId) && nodes.size < maxNodes) {
			visited.add(otherId);
			queue.push(otherId);

			const otherRow = this.db.prepare('SELECT * FROM memories WHERE id = ?').get(otherId) as
				| SQLiteMemoryRow
				| undefined;
			if (otherRow) {
				nodes.set(otherId, {
					id: otherId,
					label: `${otherRow.content.slice(0, 50)}...`,
					type: 'memory',
					weight: otherRow.importance,
				});
			}
		}

		const edgeId = `${row.source_id}-${row.target_id}`;
		if (!edges.has(edgeId)) {
			edges.set(edgeId, {
				source: row.source_id,
				target: row.target_id,
				weight: row.strength,
				type: row.type as RelationshipType,
				directed: true,
			});
		}
	}

	private async mapRelationshipGraph(
		input: Extract<MemoryRelationshipsInput, { action: 'map_graph' }>,
	): Promise<MemoryGraph> {
		const maxDepth = input.max_depth || 3;
		const maxNodes = input.max_nodes || 100;

		// Ensure the seed memory is present and build base node
		const memoryRow = this.db.prepare('SELECT * FROM memories WHERE id = ?').get(input.memory_id) as
			| SQLiteMemoryRow
			| undefined;
		const nodesMap = new Map<string, MemoryGraphNode>();
		if (memoryRow) {
			nodesMap.set(input.memory_id, {
				id: input.memory_id,
				label: `${memoryRow.content.slice(0, 50)}...`,
				type: 'memory',
				weight: memoryRow.importance,
			});
		}

		const { nodes, edges } = this.traverseRelationships(input.memory_id, maxDepth, maxNodes);

		// Merge seed node into the traversal results (traverseRelationships ensures seed is visited)
		for (const [k, v] of nodes.entries()) {
			nodesMap.set(k, v);
		}

		return {
			nodes: Array.from(nodesMap.values()),
			edges: Array.from(edges.values()),
			centralNode: input.memory_id,
			metrics: {
				nodeCount: nodesMap.size,
				edgeCount: edges.size,
				density: nodesMap.size > 1 ? (2 * edges.size) / (nodesMap.size * (nodesMap.size - 1)) : 0,
			},
		};
	}

	private async createRelationship(
		input: Extract<MemoryRelationshipsInput, { action: 'create' }>,
	): Promise<MemoryRelationship> {
		const id = randomUUID();
		const now = Date.now();
		const stmt = this.db.prepare(`
      INSERT INTO memory_relationships (id, source_id, target_id, type, strength, bidirectional, created_at)
      VALUES (?, ?, ?, ?, ?, ?, ?)
    `);

		stmt.run(
			id,
			input.source_id,
			input.target_id,
			input.relationship_type,
			input.strength || 0.5,
			input.bidirectional || false,
			now,
		);

		return {
			id,
			sourceId: input.source_id,
			targetId: input.target_id,
			type: input.relationship_type,
			strength: input.strength || 0.5,
			bidirectional: input.bidirectional || false,
			createdAt: new Date(now),
		};
	}

	private async findRelationships(
		input: Extract<MemoryRelationshipsInput, { action: 'find' }>,
	): Promise<MemoryRelationship[]> {
		const query = `
       SELECT * FROM memory_relationships
       WHERE source_id = ? OR target_id = ?
       ORDER BY strength DESC
     `;
		const rows = this.db
			.prepare(query)
			.all(input.memory_id, input.memory_id) as SQLiteRelationshipRow[];

		return rows.map((row) => ({
			id: row.id,
			sourceId: row.source_id,
			targetId: row.target_id,
			type: row.type as RelationshipType,
			strength: row.strength,
			bidirectional: !!row.bidirectional,
			createdAt: new Date(row.created_at),
		}));
	}

	private async deleteRelationship(
		input: Extract<MemoryRelationshipsInput, { action: 'delete' }>,
	): Promise<{ success: boolean }> {
		const result = this.db
			.prepare(`
       DELETE FROM memory_relationships
       WHERE source_id = ? AND target_id = ? AND type = ?
     `)
			.run(input.source_id, input.target_id, input.relationship_type);

		if (
			'bidirectional' in input &&
			(input as unknown as { bidirectional?: boolean }).bidirectional
		) {
			this.db
				.prepare(`
	 DELETE FROM memory_relationships
	 WHERE source_id = ? AND target_id = ? AND type = ?
       `)
				.run(input.target_id, input.source_id, input.relationship_type);
		}

		return { success: result.changes > 0 };
	}

	async stats(input?: MemoryStatsInput): Promise<MemoryStats> {
		try {
			const include = input?.include || ['total_count', 'domain_distribution', 'tag_distribution'];
			const stats: MemoryStats = {
				totalCount: 0,
				domainDistribution: {},
				tagDistribution: {},
				importanceDistribution: {},
			};

			// Total count
			if (include.includes('total_count')) {
				const result = this.db.prepare('SELECT COUNT(*) as count FROM memories').get() as {
					count: number;
				};
				stats.totalCount = result.count;
			}

			// Domain distribution
			if (include.includes('domain_distribution')) {
				const rows = this.db
					.prepare(`
	  SELECT domain, COUNT(*) as count FROM memories
	  WHERE domain IS NOT NULL
	  GROUP BY domain
	`)
					.all() as { domain: string; count: number }[];

				stats.domainDistribution = rows.reduce(
					(acc, row) => {
						acc[row.domain] = row.count;
						return acc;
					},
					{} as Record<string, number>,
				);
			}

			// Tag distribution
			if (include.includes('tag_distribution')) {
				const rows = this.db.prepare('SELECT tags FROM memories WHERE tags IS NOT NULL').all() as {
					tags: string;
				}[];
				const tagCounts = new Map<string, number>();

				rows.forEach((row) => {
					const tags = JSON.parse(row.tags) as string[];
					tags.forEach((tag) => {
						tagCounts.set(tag, (tagCounts.get(tag) || 0) + 1);
					});
				});

				stats.tagDistribution = Object.fromEntries(tagCounts);
			}

			// Importance distribution
			if (include.includes('importance_distribution')) {
				const rows = this.db
					.prepare(`
	  SELECT importance, COUNT(*) as count FROM memories
	  GROUP BY importance
	`)
					.all() as { importance: number; count: number }[];

				stats.importanceDistribution = rows.reduce(
					(acc, row) => {
						acc[row.importance] = row.count;
						return acc;
					},
					{} as Record<number, number>,
				);
			}

			// Storage size
			if (include.includes('storage_size')) {
				const pageResult = this.db
					.prepare(
						'SELECT page_count * page_size as size FROM pragma_page_count(), pragma_page_size()',
					)
					.get() as { size: number };
				const sqliteBytes = pageResult.size;

				stats.storageSize = {
					sqliteBytes,
					totalBytes: sqliteBytes,
				};
			}

			// Qdrant stats
			if (include.includes('qdrant_stats') && this.qdrant) {
				try {
					if (await this.isQdrantHealthy()) {
						const collectionName = this.qdrantConfig?.collection ?? '';
						await this.qdrant.getCollection(collectionName);
						const vectorCount = await this.qdrant.count(collectionName);

						stats.qdrantStats = {
							healthy: true,
							collectionExists: true,
							vectorCount: vectorCount.count,
						};
					} else {
						stats.qdrantStats = {
							healthy: false,
							collectionExists: false,
							vectorCount: 0,
						};
					}
				} catch {
					stats.qdrantStats = {
						healthy: false,
						collectionExists: false,
						vectorCount: 0,
					};
				}
			}

			return stats;
		} catch (error) {
			logger.error('Stats failed', { error: (error as Error).message });
			throw new MemoryProviderError('INTERNAL', 'Failed to retrieve stats', {
				error: (error as Error).message,
			});
		}
	}

	async healthCheck(): Promise<{ healthy: boolean; details: Record<string, unknown> }> {
		const details: Record<string, unknown> = {
			sqlite: 'healthy',
			queueSize: this.queue.size,
		};

		let qdrantState: 'healthy' | 'unhealthy' | 'disabled';
		if (!this.qdrant) {
			qdrantState = 'disabled';
		} else {
			qdrantState = (await this.isQdrantHealthy()) ? 'healthy' : 'unhealthy';
		}
		details.qdrant = qdrantState;

		// Provide a runtime-inspectable circuit breaker state without TODOs or placeholders
		if (this.circuitBreaker) {
			const cb = this.circuitBreaker;
			if (typeof cb.isClosed === 'function') {
				details.circuitBreaker = cb.isClosed() ? 'closed' : 'open';
			} else if (typeof cb.state === 'string') {
				details.circuitBreaker = cb.state;
			} else {
				details.circuitBreaker = 'active';
			}
		} else {
			details.circuitBreaker = 'disabled';
		}

		const healthy =
			details.sqlite === 'healthy' &&
			(details.qdrant === 'healthy' || details.qdrant === 'disabled');

		return { healthy, details };
	}

	private mapRowToMemory(row: SQLiteMemoryRow): Memory {
		return {
			id: row.id,
			content: row.content,
			importance: row.importance,
			domain: row.domain || undefined,
			tags: row.tags ? JSON.parse(row.tags) : [],
			metadata: row.metadata ? JSON.parse(row.metadata) : undefined,
			createdAt: new Date(row.created_at),
			updatedAt: new Date(row.updated_at),
			vectorIndexed: !!row.vector_indexed,
		};
	}

	async cleanup(): Promise<void> {
		// Clean up old/expired data if needed
		logger.info('Cleanup completed');
	}

	async optimize(): Promise<void> {
		// Optimize database and indexes
		this.db.exec('VACUUM');
		this.db.exec('ANALYZE');
		logger.info('Database optimized');
	}

	async close(): Promise<void> {
		this.queue.clear();
		await this.queue.onIdle();
		this.db.close();
		logger.info('Memory provider closed');
	}

	async analysis(input: MemoryAnalysisInput): Promise<MemoryAnalysisResult> {
		const analysisType = input.analysis_type || 'summary';
		const maxMemories = Math.min(input.max_memories || 100, 1000);

		try {
			// Fetch relevant memories
			const memories = await this.fetchMemoriesForAnalysis(input, maxMemories);

			switch (analysisType) {
				case 'summary':
					return this.generateSummary(memories, input);
				case 'temporal_patterns':
					return this.analyzeTemporalPatterns(memories, input);
				case 'tag_clusters':
					return this.analyzeTagClusters(memories, input);
				case 'concept_network':
					return this.buildConceptNetwork(memories, input);
				default:
					return this.generateCustomAnalysis(memories, input);
			}
		} catch (error) {
			logger.error('Analysis failed', { type: analysisType, error: (error as Error).message });
			throw new MemoryProviderError('INTERNAL', 'Analysis operation failed', {
				error: (error as Error).message,
			});
		}
	}

	private generateSummary(memories: Memory[], _input: MemoryAnalysisInput): MemoryAnalysisResult {
		const totalMemories = memories.length;
		const domains = [...new Set(memories.map((m) => m.domain).filter(Boolean))];
		const allTags = memories.flatMap((m) => m.tags);
		const tagCounts = allTags.reduce(
			(acc, tag) => {
				acc[tag] = (acc[tag] || 0) + 1;
				return acc;
			},
			{} as Record<string, number>,
		);

		const topTags = Object.entries(tagCounts)
			.sort(([, a], [, b]) => b - a)
			.slice(0, 10)
			.map(([tag, count]) => ({ tag, count }));

		const avgImportance =
			memories.reduce((sum, m) => sum + m.importance, 0) / Math.max(totalMemories, 1);

		const summary =
			`Analyzed ${totalMemories} memories across ${domains.length} domains. ` +
			`Most common tags: ${topTags.map((t) => t.tag).join(', ')}. ` +
			`Average importance: ${avgImportance.toFixed(2)}`;

		return {
			type: 'summary',
			summary,
			insights: [
				`Total memories analyzed: ${totalMemories}`,
				`Unique domains: ${domains.length}`,
				`Most frequent tag: ${topTags[0]?.tag || 'N/A'} (${topTags[0]?.count || 0} occurrences)`,
			],
			patterns: {
				domainCount: domains.length,
				tagCount: Object.keys(tagCounts).length,
				avgImportance,
			},
		};
	}

	private analyzeTemporalPatterns(
		memories: Memory[],
		_input: MemoryAnalysisInput,
	): MemoryAnalysisResult {
		const patterns = memories.reduce(
			(acc, memory) => {
				const date = new Date(memory.createdAt).toISOString().split('T')[0];
				if (!acc[date]) acc[date] = 0;
				acc[date]++;
				return acc;
			},
			{} as Record<string, number>,
		);

		const sortedDates = Object.keys(patterns).sort((a, b) => a.localeCompare(b));
		const temporalPatterns = sortedDates.map((date) => {
			const count = patterns[date];
			let trend: 'increasing' | 'decreasing' | 'stable' = 'stable';
			const idx = sortedDates.indexOf(date);
			if (idx > 0) {
				const prevCount = patterns[sortedDates[idx - 1]];
				if (count > prevCount * 1.1) trend = 'increasing';
				else if (count < prevCount * 0.9) trend = 'decreasing';
			}
			return { period: date, frequency: count, trend };
		});

		const mostActiveDay =
			sortedDates.length > 0
				? sortedDates.reduce((a, b) => (patterns[a] > patterns[b] ? a : b), sortedDates[0])
				: 'N/A';

		return {
			type: 'temporal_patterns',
			summary: `Analyzed temporal patterns across ${sortedDates.length} days`,
			insights: [
				`Most active day: ${mostActiveDay}`,
				`Average memories per day: ${sortedDates.length > 0 ? (memories.length / sortedDates.length).toFixed(2) : '0.00'}`,
			],
			temporalPatterns,
		};
	}

	private analyzeTagClusters(
		memories: Memory[],
		_input: MemoryAnalysisInput,
	): MemoryAnalysisResult {
		const tagMap = new Map<string, Set<string>>();

		memories.forEach((memory) => {
			memory.tags.forEach((tag) => {
				if (!tagMap.has(tag)) tagMap.set(tag, new Set());
				tagMap.get(tag)?.add(memory.id);
			});
		});

		const clusters = Array.from(tagMap.entries())
			.map(([tag, memoryIds]) => ({
				id: tag,
				label: tag,
				size: memoryIds.size,
				examples: memories
					.filter((m) => memoryIds.has(m.id))
					.slice(0, 3)
					.map((m) => `${m.content.slice(0, 100)}...`),
			}))
			.sort((a, b) => b.size - a.size)
			.slice(0, 20);

		return {
			type: 'tag_clusters',
			summary: `Identified ${clusters.length} tag clusters`,
			clusters,
		};
	}

	private buildConceptNetwork(
		memories: Memory[],
		_input: MemoryAnalysisInput,
	): MemoryAnalysisResult {
		// Simple concept extraction based on common words
		const wordFreq = new Map<string, number>();
		const stopWords = new Set([
			'the',
			'a',
			'an',
			'and',
			'or',
			'but',
			'in',
			'on',
			'at',
			'to',
			'for',
			'of',
			'with',
			'by',
		]);

		memories.forEach((memory) => {
			const words = memory.content.toLowerCase().split(/\s+/);
			words.forEach((word) => {
				if (word.length > 3 && !stopWords.has(word)) {
					wordFreq.set(word, (wordFreq.get(word) || 0) + 1);
				}
			});
		});

		const topWords = Array.from(wordFreq.entries())
			.sort(([, a], [, b]) => b - a)
			.slice(0, 50)
			.map(([word, freq]) => ({ word, freq }));

		const nodes = topWords.map((item, idx) => ({
			id: `concept-${idx}`,
			label: item.word,
			weight: item.freq,
		}));

		// Simple edges based on co-occurrence
		const edges: Array<{ source: string; target: string; weight: number; type: string }> = [];
		for (let i = 0; i < nodes.length; i++) {
			for (let j = i + 1; j < Math.min(i + 5, nodes.length); j++) {
				edges.push({
					source: nodes[i].id,
					target: nodes[j].id,
					weight: this.deterministicWeight(nodes[i].id, nodes[j].id),
					type: 'related_to',
				});
			}
		}

		return {
			type: 'concept_network',
			summary: `Built concept network with ${nodes.length} concepts`,
			conceptNetwork: { nodes, edges },
		};
	}

	private deterministicWeight(a: string, b: string): number {
		// Deterministic, repeatable pseudo-weight based on string hashing.
		let h = 2166136261 >>> 0;
		const s = `${a}::${b}`;
		for (let i = 0; i < s.length; i++) {
			h = Math.imul(h ^ s.charCodeAt(i), 16777619) >>> 0;
		}
		// Map to range [0.1, 0.6)
		return (h % 500) / 1000 + 0.1;
	}

	private generateCustomAnalysis(
		memories: Memory[],
		_input: MemoryAnalysisInput,
	): MemoryAnalysisResult {
		return {
			type: 'custom',
			summary: `Custom analysis on ${memories.length} memories`,
			insights: ['Custom analysis not yet implemented'],
		};
	}

	async relationships(
		input: MemoryRelationshipsInput,
	): Promise<MemoryRelationship | MemoryRelationship[] | MemoryGraph | { success: boolean }> {
		try {
			switch (input.action) {
				case 'create':
					return this.createRelationship(input);
				case 'find':
					return this.findRelationships(input);
				case 'map_graph':
					return this.mapRelationshipGraph(input);
				case 'delete':
					return this.deleteRelationship(input);
				default:
					throw new MemoryProviderError('VALIDATION', 'Invalid relationship action');
			}
		} catch (error) {
			logger.error('Relationship operation failed', {
				action: input.action,
				error: (error as Error).message,
			});
			throw new MemoryProviderError('INTERNAL', 'Relationship operation failed', {
				error: (error as Error).message,
			});
		}
	}

	private safePointScore(point: unknown): number {
		return typeof point === 'number' && !Number.isNaN(point) ? point : 0;
	}

	private combineHybridScore(semanticScore: unknown, ftsScore: unknown, weight: number): number {
		const safeSemantic = this.safePointScore(semanticScore);
		const safeFts = this.safePointScore(ftsScore);
		return safeSemantic * weight + safeFts * (1 - weight);
	}

	private async applyHybridIfNeeded(
		result: MemorySearchResult,
		point: unknown,
		input: MemorySearchInput,
		limit: number,
		pointScore?: number,
	): Promise<void> {
		if (input.search_type !== 'hybrid') return;
		const ftsResults = await this.searchWithFts(input, limit, 0, 0);
		const id = (point as { id?: string }).id;
		if (!id) return;
		const ftsResult = ftsResults.find((r) => r.id === id);
		if (!ftsResult) return;
		const hybridWeight = input.hybrid_weight || this.config.hybridWeight;
		result.score = this.combineHybridScore(pointScore, ftsResult.score, hybridWeight);
		result.matchType = 'hybrid';
	}
}<|MERGE_RESOLUTION|>--- conflicted
+++ resolved
@@ -1,7 +1,5 @@
-<<<<<<< HEAD
-=======
+
 import { createHash, randomUUID } from 'node:crypto';
->>>>>>> d8bef9f4
 import type {
         MemoryAnalysisInput,
         MemoryRelationshipsInput,
@@ -18,16 +16,10 @@
 import type { CheckpointManager } from '../checkpoints/index.js';
 import { createCheckpointManager } from '../checkpoints/index.js';
 import type {
-<<<<<<< HEAD
-        Memory,
-        MemoryAnalysisResult,
-        MemoryCoreConfig,
-=======
 	Memory,
 	MemoryAnalysisResult,
 	MemoryCoreConfig,
 	MemoryMetadata,
->>>>>>> d8bef9f4
 	MemoryGraph,
 	MemoryProvider,
 	MemoryRelationship,
@@ -307,11 +299,6 @@
   */
 	}
 
-<<<<<<< HEAD
-        private initializeDatabase(): void {
-                // Create memories table with FTS5
-                this.db.exec(`
-=======
 	private normalizeStoreInput(input: MemoryStoreInput): NormalizedStoreInput {
 		const tags = Array.isArray(input.tags)
 			? input.tags
@@ -330,7 +317,6 @@
 	private initializeDatabase(): void {
 		// Create memories table with FTS5
 		this.db.exec(`
->>>>>>> d8bef9f4
       CREATE TABLE IF NOT EXISTS memories (
 	id TEXT PRIMARY KEY,
 	content TEXT NOT NULL,
