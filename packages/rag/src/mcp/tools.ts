/**
<<<<<<< HEAD
 * MCP Tool definitions for the RAG package.
 * Implements ingestion, search, retrieval, reranking, and citation helpers
 * that expose the core RAG pipeline over the Model Context Protocol (MCP).
 */

import { z } from 'zod';
import { byChars } from '../chunk/index.js';
import { handleRAG } from '../index.js';
import { CitationBundler } from '../lib/citation-bundler.js';
import type { RAGQuerySchema } from '../lib/contracts-shim.js';
import type { Chunk, Document, Embedder, Store } from '../lib/index.js';
import { retrieveDocs } from '../lib/retrieve-docs.js';
import { RAGPipeline } from '../rag-pipeline.js';

type MCPContent = { type: 'text'; text: string };
type MCPResponse = { content: MCPContent[] };

interface RAGTool {
	name: string;
	description: string;
	inputSchema: z.ZodTypeAny;
	handler: (params: unknown) => Promise<MCPResponse>;
}

class SimpleEmbedder implements Embedder {
	private readonly dimensions: number;

	constructor(dimensions = 32) {
		this.dimensions = dimensions;
	}

	async embed(queries: string[]): Promise<number[][]> {
		return queries.map((query) => this.encode(query));
	}

	private encode(text: string): number[] {
		const vector = new Array(this.dimensions).fill(0);
		const normalized = text.toLowerCase();
		for (const char of normalized) {
			const code = char.charCodeAt(0);
			if (!Number.isFinite(code)) continue;
			const bucket = code % this.dimensions;
			vector[bucket] += 1;
		}
		const magnitude = Math.sqrt(
			vector.reduce((sum, value) => sum + value * value, 0),
		);
		if (magnitude === 0) return vector;
		return vector.map((value) => value / magnitude);
	}
}

function cosineSimilarity(a: number[], b: number[]): number {
	if (
		!Array.isArray(a) ||
		!Array.isArray(b) ||
		a.length === 0 ||
		b.length === 0
	) {
		return 0;
	}
	const length = Math.min(a.length, b.length);
	let dot = 0;
	let normA = 0;
	let normB = 0;
	for (let i = 0; i < length; i++) {
		const ai = a[i];
		const bi = b[i];
		dot += ai * bi;
		normA += ai * ai;
		normB += bi * bi;
	}
	if (normA === 0 || normB === 0) return 0;
	return dot / (Math.sqrt(normA) * Math.sqrt(normB));
}

function cloneMetadata(metadata?: Record<string, unknown>) {
	if (!metadata) return undefined;
	return JSON.parse(JSON.stringify(metadata)) as Record<string, unknown>;
}

class ManagedMemoryStore implements Store {
	private items: Array<Chunk & { embedding?: number[] }> = [];

	async upsert(chunks: Chunk[]): Promise<void> {
		const now = Date.now();
		for (const chunk of chunks) {
			const normalized: Chunk & { embedding?: number[] } = {
				...chunk,
				updatedAt: chunk.updatedAt ?? now,
				metadata: cloneMetadata(chunk.metadata),
				embedding: chunk.embedding ? [...chunk.embedding] : undefined,
			};
			const index = this.items.findIndex((item) => item.id === normalized.id);
			if (index >= 0) {
				this.items[index] = normalized;
			} else {
				this.items.push(normalized);
			}
		}
	}

	async query(
		embedding: number[],
		k = 5,
	): Promise<Array<Chunk & { score?: number }>> {
		const limit = Math.max(1, k);
		const scored = this.items
			.filter((item) => Array.isArray(item.embedding))
			.map((item) => ({
				...item,
				metadata: cloneMetadata(item.metadata),
				score: cosineSimilarity(embedding, item.embedding as number[]),
			}))
			.sort((a, b) => (b.score ?? 0) - (a.score ?? 0))
			.slice(0, limit)
			.map((item) => ({
				...item,
				embedding: item.embedding ? [...item.embedding] : undefined,
			}));
		return scored;
	}

	clear(): void {
		this.items = [];
	}

	stats() {
		const documents = new Set<string>();
		let characters = 0;
		let lastUpdated = 0;
		for (const item of this.items) {
			const docId = item.source ?? item.id.split('#')[0];
			documents.add(docId);
			characters += item.text.length;
			lastUpdated = Math.max(lastUpdated, item.updatedAt ?? 0);
		}
		return {
			documents: documents.size,
			chunks: this.items.length,
			characters,
			lastUpdated: lastUpdated ? new Date(lastUpdated).toISOString() : null,
		};
	}
}

interface RagEnvironment {
	embedder: SimpleEmbedder;
	store: ManagedMemoryStore;
	pipeline: RAGPipeline;
}

function createEnvironment(): RagEnvironment {
	const embedder = new SimpleEmbedder();
	const store = new ManagedMemoryStore();
	const pipeline = new RAGPipeline({
		embedder,
		store,
		chunkSize: 400,
		chunkOverlap: 40,
	});
	return { embedder, store, pipeline };
}

let currentEnv = createEnvironment();

function getEnv(): RagEnvironment {
	return currentEnv;
}

export function __resetRagPipelineForTesting(): void {
	currentEnv = createEnvironment();
}

function createToolResponse(
	tool: string,
	payload: Record<string, unknown>,
): MCPResponse {
	return {
		content: [
			{
				type: 'text',
				text: JSON.stringify({
					tool,
					timestamp: new Date().toISOString(),
					...payload,
				}),
			},
		],
	};
}

function mapResults(results: Array<Chunk & { score?: number }>): Array<{
	documentId: string;
	chunkId: string;
	text: string;
	score: number;
	metadata?: Record<string, unknown> | null;
	updatedAt?: string | null;
}> {
	return results.map((result) => ({
		documentId: result.source ?? result.id.split('#')[0],
		chunkId: result.id,
		text: result.text,
		score: result.score ?? 0,
		metadata: result.metadata ?? null,
		updatedAt: result.updatedAt
			? new Date(result.updatedAt).toISOString()
			: null,
	}));
}

export const ragQueryToolSchema = z.object({
	query: z.string().min(1).describe('The query text to search for'),
	topK: z
		.number()
		.int()
		.positive()
		.max(100)
		.default(5)
		.describe('Number of results to return'),
	maxTokens: z
		.number()
		.int()
		.positive()
		.max(4096)
		.default(1024)
		.describe('Maximum tokens for response'),
	timeoutMs: z
		.number()
		.int()
		.positive()
		.max(120000)
		.default(30000)
		.describe('Timeout in milliseconds'),
});

const baseIngestSchema = z.object({
	documentId: z
		.string()
		.min(1)
		.max(256)
		.describe('Unique identifier for the document being ingested'),
	text: z
		.string()
		.min(1)
		.describe('Raw document text to store and chunk for retrieval'),
	metadata: z
		.record(z.unknown())
		.optional()
		.describe('Optional metadata attached to each chunk'),
	chunkSize: z
		.number()
		.int()
		.positive()
		.max(4000)
		.default(400)
		.describe('Maximum characters per chunk'),
	chunkOverlap: z
		.number()
		.int()
		.min(0)
		.max(1000)
		.default(40)
		.describe('Overlap between consecutive chunks'),
});

export const ragDocumentIngestToolSchema = baseIngestSchema;

export const ragSearchToolSchema = z.object({
	query: z
		.string()
		.min(1)
		.describe('Search query to run against the knowledge base'),
	topK: z
		.number()
		.int()
		.positive()
		.max(50)
		.default(5)
		.describe('Maximum number of chunks to return'),
});

export const ragRetrieveToolSchema = z.object({
	query: z
		.string()
		.min(1)
		.describe('Question to retrieve supporting context for'),
	topK: z
		.number()
		.int()
		.positive()
		.max(50)
		.default(5)
		.describe('Maximum number of citations to include'),
});

const rerankDocumentSchema = z.object({
	id: z.string().min(1),
	content: z.string().min(1),
	metadata: z.record(z.unknown()).optional(),
	embedding: z.array(z.number()).optional(),
});

export const ragRerankToolSchema = z.object({
	query: z.string().min(1),
	documents: z.array(rerankDocumentSchema).min(1),
	topK: z.number().int().positive().max(50).default(5),
});

export const ragCitationToolSchema = z.object({
	query: z.string().min(1),
	topK: z.number().int().positive().max(50).default(5),
	claims: z.array(z.string().min(1)).optional(),
});

export const ragStatusToolSchema = z.object({
	includeStats: z
		.boolean()
		.default(false)
		.describe('Include detailed ingestion statistics'),
});

export const ragQueryTool: RAGTool = {
	name: 'rag_query',
	description: 'Query the RAG knowledge base using semantic search',
	inputSchema: ragQueryToolSchema,
	handler: async (params: unknown) => {
		const { query, topK, maxTokens, timeoutMs } =
			ragQueryToolSchema.parse(params);

		const input = {
			config: {
				maxTokens,
				timeoutMs,
				memory: {
					maxItems: topK * 10,
					maxBytes: maxTokens * 4,
				},
			},
			query: { query, topK } satisfies z.infer<typeof RAGQuerySchema>,
			json: true,
		};

		const result = await handleRAG(input);
		return { content: [{ type: 'text', text: result }] };
	},
};

const ragDocumentIngestToolImpl: RAGTool = {
	name: 'rag_ingest_document',
	description: 'Chunk and ingest a document into the in-memory RAG store',
	inputSchema: baseIngestSchema,
	handler: async (params: unknown) => {
		const { documentId, text, metadata, chunkSize, chunkOverlap } =
			baseIngestSchema.parse(params);
		const env = getEnv();
		const now = Date.now();
		const parts = byChars(text, chunkSize, chunkOverlap);
		const chunks: Chunk[] = parts.map((part, index) => ({
			id: `${documentId}#${index}`,
			text: part,
			source: documentId,
			updatedAt: now,
			metadata: cloneMetadata(metadata),
		}));
		await env.pipeline.ingest(chunks);
		const stats = env.store.stats();
		return createToolResponse('rag_ingest_document', {
			status: 'ingested',
			documentId,
			chunks: chunks.length,
			metadata: metadata ?? null,
			store: stats,
		});
	},
};

export const ragDocumentIngestTool = ragDocumentIngestToolImpl;

export const ragSearchTool: RAGTool = {
	name: 'rag_search',
	description: 'Search indexed chunks and return scored matches',
	inputSchema: ragSearchToolSchema,
	handler: async (params: unknown) => {
		const { query, topK } = ragSearchToolSchema.parse(params);
		const env = getEnv();
		const [embedding] = await env.embedder.embed([query]);
		const results = await env.store.query(embedding, topK);
		return createToolResponse('rag_search', {
			query,
			topK,
			results: mapResults(results),
			totalResults: results.length,
		});
	},
};

export const ragRetrieveTool: RAGTool = {
	name: 'rag_retrieve',
	description: 'Retrieve contextual passages with bundled citations',
	inputSchema: ragRetrieveToolSchema,
	handler: async (params: unknown) => {
		const { query, topK } = ragRetrieveToolSchema.parse(params);
		const env = getEnv();
		const [embedding] = await env.embedder.embed([query]);
		const results = await env.store.query(embedding, topK);
		const bundler = new CitationBundler();
		const bundle = bundler.bundle(results);
		const mapped = mapResults(results);
		const citations = bundle.citations.map((citation) => {
			const match = mapped.find((item) => item.chunkId === citation.id);
			return {
				documentId: citation.source ?? citation.id.split('#')[0],
				chunkId: citation.id,
				text: citation.text,
				score: citation.score ?? 0,
				metadata: match?.metadata ?? null,
				updatedAt: match?.updatedAt ?? null,
			};
		});
		return createToolResponse('rag_retrieve', {
			query,
			topK,
			context: bundle.text,
			citations,
			noEvidence: bundle.noEvidence ?? false,
		});
	},
};

export const ragRerankTool: RAGTool = {
	name: 'rag_rerank',
	description:
		'Rerank provided documents against a query using cosine similarity',
	inputSchema: ragRerankToolSchema,
	handler: async (params: unknown) => {
		const { query, documents, topK } = ragRerankToolSchema.parse(params);
		const env = getEnv();
		const limit = Math.min(topK, documents.length);
		const [queryEmbedding] = await env.embedder.embed([query]);
		const prepared: Document[] = documents.map((doc) => ({
			id: doc.id,
			content: doc.content,
			metadata: cloneMetadata(doc.metadata),
			embedding: doc.embedding ? [...doc.embedding] : undefined,
		}));
		const reranked = await retrieveDocs(
			env.embedder as unknown as Embedder,
			queryEmbedding,
			prepared,
			limit,
		);
		const mapped = reranked.map((doc) => ({
			id: doc.id,
			content: doc.content,
			metadata: doc.metadata ?? null,
			similarity: doc.similarity ?? 0,
		}));
		return createToolResponse('rag_rerank', {
			query,
			topK: limit,
			documents: mapped,
		});
	},
};

export const ragCitationTool: RAGTool = {
	name: 'rag_citations',
	description: 'Generate citation bundles and optional per-claim evidence',
	inputSchema: ragCitationToolSchema,
	handler: async (params: unknown) => {
		const { query, topK, claims } = ragCitationToolSchema.parse(params);
		const env = getEnv();
		const [embedding] = await env.embedder.embed([query]);
		const results = await env.store.query(embedding, topK);
		const bundler = new CitationBundler();
		const bundle =
			claims && claims.length > 0
				? bundler.bundleWithClaims(results, claims)
				: bundler.bundle(results);
		const mapped = mapResults(results);
		const citations = bundle.citations.map((citation) => {
			const match = mapped.find((item) => item.chunkId === citation.id);
			return {
				documentId: citation.source ?? citation.id.split('#')[0],
				chunkId: citation.id,
				text: citation.text,
				score: citation.score ?? 0,
				metadata: match?.metadata ?? null,
				updatedAt: match?.updatedAt ?? null,
			};
		});
		const claimCitations = (bundle.claimCitations ?? []).map((claim) => ({
			claim: claim.claim,
			noEvidence: claim.noEvidence ?? false,
			citations: claim.citations.map((citation) => {
				const match = mapped.find((item) => item.chunkId === citation.id);
				return {
					documentId: citation.source ?? citation.id.split('#')[0],
					chunkId: citation.id,
					text: citation.text,
					score: citation.score ?? 0,
					metadata: match?.metadata ?? null,
					updatedAt: match?.updatedAt ?? null,
				};
			}),
		}));
		return createToolResponse('rag_citations', {
			query,
			topK,
			citations,
			claimCitations,
			noEvidence: bundle.noEvidence ?? false,
		});
	},
};

export const ragStatusTool: RAGTool = {
	name: 'rag_status',
	description: 'Get status and statistics of the RAG system',
	inputSchema: ragStatusToolSchema,
	handler: async (params: unknown) => {
		const { includeStats } = ragStatusToolSchema.parse(params);
		const env = getEnv();
		const base = {
			status: 'active',
		} as Record<string, unknown>;
		if (includeStats) {
			base.stats = env.store.stats();
		}
		return createToolResponse('rag_status', base);
	},
};

export const ragMcpTools: RAGTool[] = [
	ragQueryTool,
	ragDocumentIngestTool,
	ragSearchTool,
	ragRetrieveTool,
	ragRerankTool,
	ragCitationTool,
	ragStatusTool,
];
=======
 * Contract-first MCP tool definitions for Retrieval Augmented Generation (RAG).
 *
 * These contracts intentionally focus on schemas, metadata, and error surfaces
 * so subsequent implementation work can plug in concrete handlers while
 * preserving a stable Model Context Protocol interface.
 */

import { z, type ZodTypeAny, ZodIssueCode } from 'zod';

type RagToolHandler<I, O> = (input: I) => Promise<O>;

export interface RagToolContract<I extends ZodTypeAny, O extends ZodTypeAny> {
        name: `rag.${string}`;
        description: string;
        inputSchema: I;
        outputSchema: O;
        errors: Array<{
                code: 'validation_error' | 'not_found' | 'quota_exceeded' | 'internal_error';
                description: string;
        }>;
        handler: RagToolHandler<z.infer<I>, z.infer<O>>;
}

const notImplemented = <I, O>(name: string): RagToolHandler<I, O> => {
        return async (_input: I) => {
                throw new Error(`${name} handler not yet implemented - please implement before using this tool`);
        };
};

const DOCUMENT_ID_PATTERN = /^[a-zA-Z0-9._:-]+$/;
const METADATA_KEY_PATTERN = /^[A-Za-z0-9_.-]{1,64}$/;
const MAX_METADATA_KEYS = 64;

const metadataPrimitiveSchema = z.union([
        z.string().max(1024),
        z.number(),
        z.boolean(),
        z.null(),
]);

const metadataArraySchema = z.array(metadataPrimitiveSchema).max(20);

export const RagMetadataSchema = z
        .record(z.union([metadataPrimitiveSchema, metadataArraySchema]))
        .superRefine((metadata, ctx) => {
                const keys = Object.keys(metadata);
                if (keys.length > MAX_METADATA_KEYS) {
                        ctx.addIssue({
                                code: ZodIssueCode.custom,
                                message: `Metadata supports a maximum of ${MAX_METADATA_KEYS} keys`,
                        });
                }
                for (const key of keys) {
                        if (!METADATA_KEY_PATTERN.test(key)) {
                                ctx.addIssue({
                                        code: ZodIssueCode.custom,
                                        message:
                                                'Metadata keys must use alphanumeric characters plus . _ - and be at most 64 characters',
                                        path: [key],
                                });
                        }
                }
        });

export const RagDocumentSchema = z.object({
        id: z
                .string()
                .min(3, 'Document id must be at least 3 characters long')
                .max(256, 'Document id cannot exceed 256 characters')
                .regex(
                        DOCUMENT_ID_PATTERN,
                        'Document id may only include letters, numbers, period, underscore, colon, or dash',
                ),
        content: z
                .string()
                .trim()
                .min(1, 'Document content cannot be empty')
                .max(200_000, 'Document content exceeds maximum length of 200k characters'),
        source: z.string().trim().max(1024).optional(),
        mimeType: z.string().trim().max(128).optional(),
        metadata: RagMetadataSchema.optional(),
        tags: z.array(z.string().trim().min(1).max(64)).max(32).optional(),
        embedding: z.array(z.number()).min(1).max(4096).optional(),
});

const RagChunkingOptionsSchema = z.object({
        maxChars: z
                .number()
                .int()
                .min(128, 'Chunk size must be at least 128 characters')
                .max(16_384, 'Chunk size cannot exceed 16,384 characters')
                .default(2_000),
        overlap: z
                .number()
                .int()
                .min(0, 'Chunk overlap cannot be negative')
                .max(8_000, 'Chunk overlap cannot exceed 8,000 characters')
                .default(200),
});

export const RagDocumentIngestionOptionsSchema = z.object({
        mode: z.enum(['upsert', 'append', 'replace']).default('upsert'),
        deduplicate: z.boolean().default(true),
        chunking: RagChunkingOptionsSchema.default({ maxChars: 2_000, overlap: 200 }),
        disableEmbeddings: z.boolean().default(false),
});

export const RagDocumentIngestionInputSchema = z.object({
        documents: z
                .array(RagDocumentSchema)
                .min(1, 'At least one document must be provided for ingestion')
                .max(500, 'Batch ingestion limited to 500 documents'),
        options: RagDocumentIngestionOptionsSchema,
});

export const RagDocumentIngestionOutputSchema = z.object({
        ingested: z.number().int().nonnegative(),
        skipped: z.number().int().nonnegative(),
        warnings: z.array(z.string()).default([]),
        correlationId: z.string(),
        durationMs: z.number().int().nonnegative().optional(),
});

const RagSearchModeSchema = z.enum(['hybrid', 'semantic', 'keyword']);

export const RagSearchInputSchema = z.object({
        query: z
                .string()
                .trim()
                .min(1, 'Search query must include text')
                .max(2_000, 'Search query cannot exceed 2,000 characters'),
        topK: z
                .number()
                .int()
                .min(1, 'topK must be at least 1')
                .max(50, 'topK cannot exceed 50')
                .default(10),
        mode: RagSearchModeSchema.default('hybrid'),
        filters: RagMetadataSchema.optional(),
        vector: z.array(z.number()).min(1).max(4_096).optional(),
        scoreThreshold: z.number().min(0).max(1).default(0),
        includeMetadata: z.boolean().default(true),
        includeCitations: z.boolean().default(true),
        includeChunks: z.boolean().default(false),
});

export const RagSearchResultSchema = z.object({
        id: z.string(),
        documentId: z.string().optional(),
        chunkId: z.string().optional(),
        score: z.number().min(0),
        snippet: z.string(),
        source: z.string().optional(),
        metadata: RagMetadataSchema.optional(),
});

export const RagSearchOutputSchema = z.object({
        query: z.string(),
        mode: RagSearchModeSchema,
        results: z.array(RagSearchResultSchema),
        hasMore: z.boolean().default(false),
});

export const RagRetrievalInputSchema = z.object({
        documentIds: z
                .array(
                        z
                                .string()
                                .min(1, 'Document id cannot be empty')
                                .max(256, 'Document id cannot exceed 256 characters')
                                .regex(
                                        DOCUMENT_ID_PATTERN,
                                        'Document id may only include letters, numbers, period, underscore, colon, or dash',
                                ),
                )
                .min(1, 'At least one document id must be provided for retrieval')
                .max(100, 'Retrieval limited to 100 document ids per request'),
        includeContent: z.boolean().default(true),
        includeMetadata: z.boolean().default(true),
        includeChunks: z.boolean().default(false),
        chunkLimit: z.number().int().min(1).max(100).default(20),
});

export const RagRetrievedChunkSchema = z.object({
        id: z.string(),
        text: z.string(),
        score: z.number().optional(),
        metadata: RagMetadataSchema.optional(),
});

export const RagRetrievedDocumentSchema = z.object({
        id: z.string(),
        content: z.string().optional(),
        metadata: RagMetadataSchema.optional(),
        chunks: z.array(RagRetrievedChunkSchema).optional(),
});

export const RagRetrievalOutputSchema = z.object({
        documents: z.array(RagRetrievedDocumentSchema),
        correlationId: z.string(),
        warnings: z.array(z.string()).default([]),
});

export type RagDocument = z.infer<typeof RagDocumentSchema>;
export type RagDocumentIngestionInput = z.infer<typeof RagDocumentIngestionInputSchema>;
export type RagDocumentIngestionOutput = z.infer<typeof RagDocumentIngestionOutputSchema>;
export type RagSearchInput = z.infer<typeof RagSearchInputSchema>;
export type RagSearchOutput = z.infer<typeof RagSearchOutputSchema>;
export type RagRetrievalInput = z.infer<typeof RagRetrievalInputSchema>;
export type RagRetrievalOutput = z.infer<typeof RagRetrievalOutputSchema>;

export const ragDocumentIngestionTool: RagToolContract<
        typeof RagDocumentIngestionInputSchema,
        typeof RagDocumentIngestionOutputSchema
> = {
        name: 'rag.document.ingest',
        description: 'Ingest batched documents into the Cortex RAG knowledge base.',
        inputSchema: RagDocumentIngestionInputSchema,
        outputSchema: RagDocumentIngestionOutputSchema,
        errors: [
                {
                        code: 'validation_error',
                        description: 'Input payload failed schema validation.',
                },
                {
                        code: 'quota_exceeded',
                        description: 'Ingestion would exceed configured storage limits.',
                },
                {
                        code: 'internal_error',
                        description: 'Unexpected failure while persisting documents.',
                },
        ],
        handler: notImplemented('rag.document.ingest'),
};

export const ragSearchTool: RagToolContract<
        typeof RagSearchInputSchema,
        typeof RagSearchOutputSchema
> = {
        name: 'rag.search',
        description: 'Execute semantic or hybrid searches against the Cortex knowledge base.',
        inputSchema: RagSearchInputSchema,
        outputSchema: RagSearchOutputSchema,
        errors: [
                {
                        code: 'validation_error',
                        description: 'Search query or filters were invalid.',
                },
                {
                        code: 'not_found',
                        description: 'No documents matched the provided identifiers or filters.',
                },
                {
                        code: 'internal_error',
                        description: 'Unexpected error while executing search.',
                },
        ],
        handler: notImplemented('rag.search'),
};

export const ragRetrievalTool: RagToolContract<
        typeof RagRetrievalInputSchema,
        typeof RagRetrievalOutputSchema
> = {
        name: 'rag.retrieve',
        description: 'Retrieve canonical documents and optional chunk evidence by identifier.',
        inputSchema: RagRetrievalInputSchema,
        outputSchema: RagRetrievalOutputSchema,
        errors: [
                {
                        code: 'validation_error',
                        description: 'Retrieval request contained invalid document identifiers.',
                },
                {
                        code: 'not_found',
                        description: 'One or more requested documents could not be found.',
                },
                {
                        code: 'internal_error',
                        description: 'Unexpected error while assembling retrieval response.',
                },
        ],
        handler: notImplemented('rag.retrieve'),
};

export const ragToolContracts = [
        ragDocumentIngestionTool,
        ragSearchTool,
        ragRetrievalTool,
] as const;
>>>>>>> ac07bef5
<|MERGE_RESOLUTION|>--- conflicted
+++ resolved
@@ -1,5 +1,5 @@
 /**
-<<<<<<< HEAD
+
  * MCP Tool definitions for the RAG package.
  * Implements ingestion, search, retrieval, reranking, and citation helpers
  * that expose the core RAG pipeline over the Model Context Protocol (MCP).
@@ -544,296 +544,3 @@
 	ragCitationTool,
 	ragStatusTool,
 ];
-=======
- * Contract-first MCP tool definitions for Retrieval Augmented Generation (RAG).
- *
- * These contracts intentionally focus on schemas, metadata, and error surfaces
- * so subsequent implementation work can plug in concrete handlers while
- * preserving a stable Model Context Protocol interface.
- */
-
-import { z, type ZodTypeAny, ZodIssueCode } from 'zod';
-
-type RagToolHandler<I, O> = (input: I) => Promise<O>;
-
-export interface RagToolContract<I extends ZodTypeAny, O extends ZodTypeAny> {
-        name: `rag.${string}`;
-        description: string;
-        inputSchema: I;
-        outputSchema: O;
-        errors: Array<{
-                code: 'validation_error' | 'not_found' | 'quota_exceeded' | 'internal_error';
-                description: string;
-        }>;
-        handler: RagToolHandler<z.infer<I>, z.infer<O>>;
-}
-
-const notImplemented = <I, O>(name: string): RagToolHandler<I, O> => {
-        return async (_input: I) => {
-                throw new Error(`${name} handler not yet implemented - please implement before using this tool`);
-        };
-};
-
-const DOCUMENT_ID_PATTERN = /^[a-zA-Z0-9._:-]+$/;
-const METADATA_KEY_PATTERN = /^[A-Za-z0-9_.-]{1,64}$/;
-const MAX_METADATA_KEYS = 64;
-
-const metadataPrimitiveSchema = z.union([
-        z.string().max(1024),
-        z.number(),
-        z.boolean(),
-        z.null(),
-]);
-
-const metadataArraySchema = z.array(metadataPrimitiveSchema).max(20);
-
-export const RagMetadataSchema = z
-        .record(z.union([metadataPrimitiveSchema, metadataArraySchema]))
-        .superRefine((metadata, ctx) => {
-                const keys = Object.keys(metadata);
-                if (keys.length > MAX_METADATA_KEYS) {
-                        ctx.addIssue({
-                                code: ZodIssueCode.custom,
-                                message: `Metadata supports a maximum of ${MAX_METADATA_KEYS} keys`,
-                        });
-                }
-                for (const key of keys) {
-                        if (!METADATA_KEY_PATTERN.test(key)) {
-                                ctx.addIssue({
-                                        code: ZodIssueCode.custom,
-                                        message:
-                                                'Metadata keys must use alphanumeric characters plus . _ - and be at most 64 characters',
-                                        path: [key],
-                                });
-                        }
-                }
-        });
-
-export const RagDocumentSchema = z.object({
-        id: z
-                .string()
-                .min(3, 'Document id must be at least 3 characters long')
-                .max(256, 'Document id cannot exceed 256 characters')
-                .regex(
-                        DOCUMENT_ID_PATTERN,
-                        'Document id may only include letters, numbers, period, underscore, colon, or dash',
-                ),
-        content: z
-                .string()
-                .trim()
-                .min(1, 'Document content cannot be empty')
-                .max(200_000, 'Document content exceeds maximum length of 200k characters'),
-        source: z.string().trim().max(1024).optional(),
-        mimeType: z.string().trim().max(128).optional(),
-        metadata: RagMetadataSchema.optional(),
-        tags: z.array(z.string().trim().min(1).max(64)).max(32).optional(),
-        embedding: z.array(z.number()).min(1).max(4096).optional(),
-});
-
-const RagChunkingOptionsSchema = z.object({
-        maxChars: z
-                .number()
-                .int()
-                .min(128, 'Chunk size must be at least 128 characters')
-                .max(16_384, 'Chunk size cannot exceed 16,384 characters')
-                .default(2_000),
-        overlap: z
-                .number()
-                .int()
-                .min(0, 'Chunk overlap cannot be negative')
-                .max(8_000, 'Chunk overlap cannot exceed 8,000 characters')
-                .default(200),
-});
-
-export const RagDocumentIngestionOptionsSchema = z.object({
-        mode: z.enum(['upsert', 'append', 'replace']).default('upsert'),
-        deduplicate: z.boolean().default(true),
-        chunking: RagChunkingOptionsSchema.default({ maxChars: 2_000, overlap: 200 }),
-        disableEmbeddings: z.boolean().default(false),
-});
-
-export const RagDocumentIngestionInputSchema = z.object({
-        documents: z
-                .array(RagDocumentSchema)
-                .min(1, 'At least one document must be provided for ingestion')
-                .max(500, 'Batch ingestion limited to 500 documents'),
-        options: RagDocumentIngestionOptionsSchema,
-});
-
-export const RagDocumentIngestionOutputSchema = z.object({
-        ingested: z.number().int().nonnegative(),
-        skipped: z.number().int().nonnegative(),
-        warnings: z.array(z.string()).default([]),
-        correlationId: z.string(),
-        durationMs: z.number().int().nonnegative().optional(),
-});
-
-const RagSearchModeSchema = z.enum(['hybrid', 'semantic', 'keyword']);
-
-export const RagSearchInputSchema = z.object({
-        query: z
-                .string()
-                .trim()
-                .min(1, 'Search query must include text')
-                .max(2_000, 'Search query cannot exceed 2,000 characters'),
-        topK: z
-                .number()
-                .int()
-                .min(1, 'topK must be at least 1')
-                .max(50, 'topK cannot exceed 50')
-                .default(10),
-        mode: RagSearchModeSchema.default('hybrid'),
-        filters: RagMetadataSchema.optional(),
-        vector: z.array(z.number()).min(1).max(4_096).optional(),
-        scoreThreshold: z.number().min(0).max(1).default(0),
-        includeMetadata: z.boolean().default(true),
-        includeCitations: z.boolean().default(true),
-        includeChunks: z.boolean().default(false),
-});
-
-export const RagSearchResultSchema = z.object({
-        id: z.string(),
-        documentId: z.string().optional(),
-        chunkId: z.string().optional(),
-        score: z.number().min(0),
-        snippet: z.string(),
-        source: z.string().optional(),
-        metadata: RagMetadataSchema.optional(),
-});
-
-export const RagSearchOutputSchema = z.object({
-        query: z.string(),
-        mode: RagSearchModeSchema,
-        results: z.array(RagSearchResultSchema),
-        hasMore: z.boolean().default(false),
-});
-
-export const RagRetrievalInputSchema = z.object({
-        documentIds: z
-                .array(
-                        z
-                                .string()
-                                .min(1, 'Document id cannot be empty')
-                                .max(256, 'Document id cannot exceed 256 characters')
-                                .regex(
-                                        DOCUMENT_ID_PATTERN,
-                                        'Document id may only include letters, numbers, period, underscore, colon, or dash',
-                                ),
-                )
-                .min(1, 'At least one document id must be provided for retrieval')
-                .max(100, 'Retrieval limited to 100 document ids per request'),
-        includeContent: z.boolean().default(true),
-        includeMetadata: z.boolean().default(true),
-        includeChunks: z.boolean().default(false),
-        chunkLimit: z.number().int().min(1).max(100).default(20),
-});
-
-export const RagRetrievedChunkSchema = z.object({
-        id: z.string(),
-        text: z.string(),
-        score: z.number().optional(),
-        metadata: RagMetadataSchema.optional(),
-});
-
-export const RagRetrievedDocumentSchema = z.object({
-        id: z.string(),
-        content: z.string().optional(),
-        metadata: RagMetadataSchema.optional(),
-        chunks: z.array(RagRetrievedChunkSchema).optional(),
-});
-
-export const RagRetrievalOutputSchema = z.object({
-        documents: z.array(RagRetrievedDocumentSchema),
-        correlationId: z.string(),
-        warnings: z.array(z.string()).default([]),
-});
-
-export type RagDocument = z.infer<typeof RagDocumentSchema>;
-export type RagDocumentIngestionInput = z.infer<typeof RagDocumentIngestionInputSchema>;
-export type RagDocumentIngestionOutput = z.infer<typeof RagDocumentIngestionOutputSchema>;
-export type RagSearchInput = z.infer<typeof RagSearchInputSchema>;
-export type RagSearchOutput = z.infer<typeof RagSearchOutputSchema>;
-export type RagRetrievalInput = z.infer<typeof RagRetrievalInputSchema>;
-export type RagRetrievalOutput = z.infer<typeof RagRetrievalOutputSchema>;
-
-export const ragDocumentIngestionTool: RagToolContract<
-        typeof RagDocumentIngestionInputSchema,
-        typeof RagDocumentIngestionOutputSchema
-> = {
-        name: 'rag.document.ingest',
-        description: 'Ingest batched documents into the Cortex RAG knowledge base.',
-        inputSchema: RagDocumentIngestionInputSchema,
-        outputSchema: RagDocumentIngestionOutputSchema,
-        errors: [
-                {
-                        code: 'validation_error',
-                        description: 'Input payload failed schema validation.',
-                },
-                {
-                        code: 'quota_exceeded',
-                        description: 'Ingestion would exceed configured storage limits.',
-                },
-                {
-                        code: 'internal_error',
-                        description: 'Unexpected failure while persisting documents.',
-                },
-        ],
-        handler: notImplemented('rag.document.ingest'),
-};
-
-export const ragSearchTool: RagToolContract<
-        typeof RagSearchInputSchema,
-        typeof RagSearchOutputSchema
-> = {
-        name: 'rag.search',
-        description: 'Execute semantic or hybrid searches against the Cortex knowledge base.',
-        inputSchema: RagSearchInputSchema,
-        outputSchema: RagSearchOutputSchema,
-        errors: [
-                {
-                        code: 'validation_error',
-                        description: 'Search query or filters were invalid.',
-                },
-                {
-                        code: 'not_found',
-                        description: 'No documents matched the provided identifiers or filters.',
-                },
-                {
-                        code: 'internal_error',
-                        description: 'Unexpected error while executing search.',
-                },
-        ],
-        handler: notImplemented('rag.search'),
-};
-
-export const ragRetrievalTool: RagToolContract<
-        typeof RagRetrievalInputSchema,
-        typeof RagRetrievalOutputSchema
-> = {
-        name: 'rag.retrieve',
-        description: 'Retrieve canonical documents and optional chunk evidence by identifier.',
-        inputSchema: RagRetrievalInputSchema,
-        outputSchema: RagRetrievalOutputSchema,
-        errors: [
-                {
-                        code: 'validation_error',
-                        description: 'Retrieval request contained invalid document identifiers.',
-                },
-                {
-                        code: 'not_found',
-                        description: 'One or more requested documents could not be found.',
-                },
-                {
-                        code: 'internal_error',
-                        description: 'Unexpected error while assembling retrieval response.',
-                },
-        ],
-        handler: notImplemented('rag.retrieve'),
-};
-
-export const ragToolContracts = [
-        ragDocumentIngestionTool,
-        ragSearchTool,
-        ragRetrievalTool,
-] as const;
->>>>>>> ac07bef5
