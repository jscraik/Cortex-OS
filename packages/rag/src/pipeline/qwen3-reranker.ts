<<<<<<< HEAD
import { tmpdir } from 'os';
import path, { join } from 'path';
import { fileURLToPath } from 'url';
=======
import { spawn } from 'child_process';
import { tmpdir } from 'os';
import path, { join } from 'path';
>>>>>>> 24d0b8ee

/**
 * Document with relevance score for reranking
 */
export interface RerankDocument {
  id: string;
  text: string;
  score?: number;
}

/**
 * Interface for reranking documents based on query relevance
 */
export interface Reranker {
  /**
   * Rerank documents based on relevance to the query
   * @param query The search query
   * @param documents Documents to rerank
   * @param topK Number of top documents to return
   * @returns Reranked documents with relevance scores
   */
  rerank(query: string, documents: RerankDocument[], topK?: number): Promise<RerankDocument[]>;
}

/**
 * Configuration for Qwen3 reranker
 */
export interface Qwen3RerankOptions {
  /** Model path or identifier */
  modelPath?: string;
  /** Maximum sequence length for input */
  maxLength?: number;
  /** Number of top documents to return */
  topK?: number;
  /** Batch size for processing */
  batchSize?: number;
  /** Cache directory for model files */
  cacheDir?: string;
  /** Custom Python executable path */
  pythonPath?: string;
  /** Timeout in milliseconds for Python process */
  timeoutMs?: number;
}

/**
 * Qwen3-4B reranker for improved document relevance scoring
 *
 * Uses the Qwen3-Reranker-4B model to provide more accurate relevance
 * scoring between queries and documents compared to simple cosine similarity.
 */
export class Qwen3Reranker implements Reranker {
  private readonly modelPath: string;
  private readonly maxLength: number;
  private readonly topK: number;
  private readonly batchSize: number;
  private readonly cacheDir: string;
  private readonly pythonPath: string;
  private readonly timeoutMs: number;

  constructor(options: Qwen3RerankOptions = {}) {
    const defaultPath =
      process.env.QWEN_RERANKER_MODEL_PATH ||
      path.resolve(process.cwd(), 'models/Qwen3-Reranker-4B');
    this.modelPath = options.modelPath || defaultPath;
    this.maxLength = options.maxLength || 512;
    this.topK = options.topK || 10;
    this.batchSize = options.batchSize || 32;

    this.cacheDir =
      options.cacheDir || join(process.env.HF_HOME || tmpdir(), 'qwen3-reranker-cache');
    this.pythonPath = options.pythonPath || 'python3';
    this.timeoutMs = options.timeoutMs ?? 30000;
  }

  /**
   * Rerank documents using Qwen3-Reranker-4B model
   */
  async rerank(
    query: string,
    documents: RerankDocument[],
    topK?: number,
  ): Promise<RerankDocument[]> {
    if (documents.length === 0) {
      return [];
    }

    const actualTopK = topK || this.topK;
    const batches = this.createBatches(documents, this.batchSize);
    const allScores: number[] = [];

    // Process documents in batches
    for (const batch of batches) {
      const batchScores = await this.scoreBatch(query, batch);
      allScores.push(...batchScores);
    }

    // Combine documents with scores and sort by relevance
    const scoredDocs = documents.map((doc, index) => ({
      ...doc,
      score: allScores[index] || 0,
    }));

    // Sort by score (highest first) and return top K
    scoredDocs.sort((a, b) => (b.score || 0) - (a.score || 0));
    return scoredDocs.slice(0, actualTopK);
  }

  /**
   * Score a batch of documents against the query
   */
<<<<<<< HEAD
  private async scoreBatch(query: string, documents: RerankDocument[]): Promise<number[]> {
    const pythonScript = this.getPythonScript();
    const input = {
      query,
      documents: documents.map((doc) => doc.text),
      model_path: this.modelPath,
      max_length: this.maxLength,
    };

    // eslint-disable-next-line @typescript-eslint/ban-ts-comment
    // @ts-ignore - dynamic import crosses package boundaries; resolved at runtime
    const { runPython } = await import('../../../../libs/python/exec.js');
    const out = await runPython('-c', [pythonScript, JSON.stringify(input)], {
      envOverrides: { TRANSFORMERS_CACHE: this.cacheDir, HF_HOME: this.cacheDir },
      python: this.pythonPath,
    } as any);
    const parsed = JSON.parse(out);
    if (parsed.error) throw new Error(parsed.error);
    return parsed.scores || [];
=======
  private scoreBatch(query: string, documents: RerankDocument[]): Promise<number[]> {
    return new Promise((resolve, reject) => {
      const pythonScript = this.getPythonScript();
      const child = spawn(this.pythonPath, ['-c', pythonScript], {
        stdio: ['pipe', 'pipe', 'pipe'],
        env: {
          ...process.env,
          TRANSFORMERS_CACHE: this.cacheDir,
          HF_HOME: this.cacheDir,
        },
      });

      let stdout = '';
      let stderr = '';

      child.stdout?.on('data', (data) => {
        stdout += data.toString();
      });

      child.stderr?.on('data', (data) => {
        stderr += data.toString();
      });

      const timer = setTimeout(() => {
        child.kill();
        reject(new Error('Qwen3 reranker timed out'));
      }, this.timeoutMs);

      child.on('close', (code) => {
        clearTimeout(timer);
        if (code !== 0) {
          reject(new Error(`Qwen3 reranker failed with code ${code}: ${stderr}`));
          return;
        }

        try {
          const result = JSON.parse(stdout.trim());
          if (result.error) {
            reject(new Error(`Qwen3 reranker error: ${result.error}`));
          } else {
            resolve(result.scores || []);
          }
        } catch (err) {
          reject(new Error(`Failed to parse Qwen3 reranker output: ${err}`));
        }
      });

      child.on('error', (err) => {
        reject(new Error(`Failed to spawn Qwen3 reranker process: ${err}`));
      });

      // Send input data
      const input = {
        query,
        documents: documents.map((doc) => doc.text),
        model_path: this.modelPath,
        max_length: this.maxLength,
      };

      child.stdin?.write(JSON.stringify(input));
      child.stdin?.end();
    });
>>>>>>> 24d0b8ee
  }

  /**
   * Create batches from documents array
   */
  private createBatches(documents: RerankDocument[], batchSize: number): RerankDocument[][] {
    const batches: RerankDocument[][] = [];
    for (let i = 0; i < documents.length; i += batchSize) {
      batches.push(documents.slice(i, i + batchSize));
    }
    return batches;
  }

  /**
   * Get the Python script for Qwen3 reranking
   */
  private getPythonScript(): string {
    return `
import json
import sys
import torch
from transformers import AutoTokenizer, AutoModel
import os
import tempfile

import os.path as osp


def rerank_documents():
    try:
        # Read input from stdin
        input_data = json.loads(sys.stdin.read())
        query = input_data['query']
        documents = input_data['documents']
        model_path = input_data['model_path']
        max_length = input_data.get('max_length', 512)

        # Set up cache directory

        cache_dir = os.getenv('TRANSFORMERS_CACHE') or osp.join(os.getenv('HF_HOME', tempfile.gettempdir()), 'qwen3-reranker-cache')

        os.makedirs(cache_dir, exist_ok=True)

        # Load model and tokenizer
        tokenizer = AutoTokenizer.from_pretrained(
            model_path,
            cache_dir=cache_dir,
            trust_remote_code=True
        )
        model = AutoModel.from_pretrained(
            model_path,
            cache_dir=cache_dir,
            trust_remote_code=True,
            torch_dtype=torch.float16 if torch.cuda.is_available() else torch.float32
        )
        
        if torch.cuda.is_available():
            model = model.cuda()
        elif hasattr(torch.backends, 'mps') and torch.backends.mps.is_available():
            model = model.to('mps')
        
        model.eval()
        
        scores = []
        
        with torch.no_grad():
            for doc_text in documents:
                # Create query-document pairs for reranking
                inputs = tokenizer(
                    query,
                    doc_text,
                    return_tensors='pt',
                    max_length=max_length,
                    truncation=True,
                    padding=True
                )
                
                # Move to appropriate device
                if torch.cuda.is_available():
                    inputs = {k: v.cuda() for k, v in inputs.items()}
                elif hasattr(torch.backends, 'mps') and torch.backends.mps.is_available():
                    inputs = {k: v.to('mps') for k, v in inputs.items()}
                
                # Get relevance score
                outputs = model(**inputs)
                
                # Extract relevance score (model-specific)
                # For Qwen3-Reranker, the score is typically in the last hidden state
                if hasattr(outputs, 'logits'):
                    score = torch.sigmoid(outputs.logits).item()
                elif hasattr(outputs, 'last_hidden_state'):
                    # Use CLS token representation for scoring
                    cls_embedding = outputs.last_hidden_state[:, 0, :]
                    score = torch.sigmoid(cls_embedding.mean()).item()
                else:
                    # Fallback: use mean of hidden states
                    score = torch.sigmoid(outputs.last_hidden_state.mean()).item()
                
                scores.append(float(score))
        
        # Return scores as JSON
        result = {"scores": scores}
        print(json.dumps(result))
        
    except Exception as e:
        error_result = {"error": str(e)}
        print(json.dumps(error_result))
        sys.exit(1)

if __name__ == "__main__":
    rerank_documents()
`;
  }

  /**
   * Cleanup resources if needed
   */
  async close(): Promise<void> {
    // No persistent resources to cleanup
  }
}

/**
 * Factory function for easy Qwen3 reranker creation
 */
export function createQwen3Reranker(options?: Qwen3RerankOptions): Qwen3Reranker {
  return new Qwen3Reranker(options);
}

/**
 * Preset configurations for different use cases
 */
export const Qwen3RerankPresets = {
  /** Fast reranking with smaller batch size */
  fast: {
    batchSize: 16,
    maxLength: 256,
    topK: 5,
  },

  /** Balanced performance and accuracy */
  balanced: {
    batchSize: 32,
    maxLength: 512,
    topK: 10,
  },

  /** High accuracy with larger context */
  accurate: {
    batchSize: 8,
    maxLength: 1024,
    topK: 20,
  },
} as const;<|MERGE_RESOLUTION|>--- conflicted
+++ resolved
@@ -1,12 +1,8 @@
-<<<<<<< HEAD
+
 import { tmpdir } from 'os';
 import path, { join } from 'path';
 import { fileURLToPath } from 'url';
-=======
-import { spawn } from 'child_process';
-import { tmpdir } from 'os';
-import path, { join } from 'path';
->>>>>>> 24d0b8ee
+
 
 /**
  * Document with relevance score for reranking
@@ -116,28 +112,7 @@
 
   /**
    * Score a batch of documents against the query
-   */
-<<<<<<< HEAD
-  private async scoreBatch(query: string, documents: RerankDocument[]): Promise<number[]> {
-    const pythonScript = this.getPythonScript();
-    const input = {
-      query,
-      documents: documents.map((doc) => doc.text),
-      model_path: this.modelPath,
-      max_length: this.maxLength,
-    };
-
-    // eslint-disable-next-line @typescript-eslint/ban-ts-comment
-    // @ts-ignore - dynamic import crosses package boundaries; resolved at runtime
-    const { runPython } = await import('../../../../libs/python/exec.js');
-    const out = await runPython('-c', [pythonScript, JSON.stringify(input)], {
-      envOverrides: { TRANSFORMERS_CACHE: this.cacheDir, HF_HOME: this.cacheDir },
-      python: this.pythonPath,
-    } as any);
-    const parsed = JSON.parse(out);
-    if (parsed.error) throw new Error(parsed.error);
-    return parsed.scores || [];
-=======
+
   private scoreBatch(query: string, documents: RerankDocument[]): Promise<number[]> {
     return new Promise((resolve, reject) => {
       const pythonScript = this.getPythonScript();
@@ -200,7 +175,7 @@
       child.stdin?.write(JSON.stringify(input));
       child.stdin?.end();
     });
->>>>>>> 24d0b8ee
+
   }
 
   /**
