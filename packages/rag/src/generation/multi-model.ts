--- conflicted
+++ resolved
@@ -129,7 +129,7 @@
     prompt: string,
     config: Partial<GenerationConfig>,
   ): Promise<string> {
-<<<<<<< HEAD
+
     try {
       const response = await fetch('http://localhost:11434/api/generate', {
         method: 'POST',
@@ -158,13 +158,7 @@
     } catch (error) {
       throw new Error(`Ollama generation failed: ${error}`);
     }
-=======
-    const stdout = await runProcess<string>('ollama', ['generate', model.model, prompt], {
-      timeoutMs: this.timeout,
-      parseJson: false,
-    });
-    return stdout.trim();
->>>>>>> 94239371
+
   }
 
   /**
