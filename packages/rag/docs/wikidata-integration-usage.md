# Wikidata Semantic Layer - Usage Guide

**Package**: `@cortex-os/rag`  
**Status**: ✅ **PRODUCTION READY**  
**Integration**: MCP + A2A Events  
**Last Updated**: 2025-01-12

## 🎯 Overview

The Wikidata Semantic Layer provides production-ready semantic search and knowledge enrichment capabilities for brAInwav Cortex-OS agents. It orchestrates multi-step workflows combining vector search, claims retrieval, and SPARQL queries with complete provenance tracking.

## 🚀 Quick Start

### Installation

```bash
# The Wikidata integration is included in the RAG package
pnpm add @cortex-os/rag

# For MCP integration
pnpm add @cortex-os/mcp @cortex-os/a2a-contracts
```

### Basic Usage

```typescript
import type { ConnectorEntry } from '@cortex-os/protocol';
import { executeWikidataWorkflow, routeFactQuery } from '@cortex-os/rag/integrations/remote-mcp';
<<<<<<< HEAD
import { createAgentMCPClient } from '@cortex-os/rag/stubs/agent-mcp-client';
import type { ConnectorEntry } from '@cortex-os/protocol';
=======
import { createAgentMCPClient } from '@cortex-os/rag/integrations/agents-shim';
// TODO: Update the path below to point to your connectors.manifest.json location
import connectorsManifest from './path/to/connectors.manifest.json' assert { type: 'json' };

// Helper function to resolve a connector by id from the manifest
function resolveConnector(manifest: { connectors: ConnectorEntry[] }, id: string): ConnectorEntry {
  const connector = manifest.connectors.find((entry: ConnectorEntry) => entry.id === id);
  if (!connector) {
    throw new Error(`Connector with id "${id}" missing from manifest`);
  }
  return connector;
}
>>>>>>> 0cd35713

// Resolve the Wikidata connector from the manifest
const wikidataConnector = resolveConnector(connectorsManifest, 'wikidata');
// Initialize MCP client
const mcpClient = createAgentMCPClient({
  endpoint: 'http://localhost:3029/mcp',
  timeout: 30000,
});

// Route a fact-finding query
const routing = await routeFactQuery(
  'Who invented the telephone?',
  wikidataConnector,
  {
    scope: 'facts',
    matryoshkaDimension: 768,
    embedderHint: 'jina-embeddings-v3',
  }
);

// Resolve your Wikidata connector (e.g., from MCP discovery)
const wikidataConnector: ConnectorEntry = await resolveConnector('wikidata');

// Execute complete Wikidata workflow
const results = await executeWikidataWorkflow(
<<<<<<< HEAD
  routedQuery,
=======
  'Who invented the telephone?',
>>>>>>> 0cd35713
  wikidataConnector,
  {
    mcpClient,
    timeout: 30000,
<<<<<<< HEAD
    enableClaims: true,
=======
    enableSparql: true,
>>>>>>> 0cd35713
  }
);

console.log('[brAInwav] Routing decision:', routing);
console.log('[brAInwav] Wikidata results:', results);
```

## 🔄 Workflow Components

### 1. Query Routing (`routeFactQuery`)

Routes queries to appropriate search scope with optimization hints:

```typescript
import { routeFactQuery } from '@cortex-os/rag/integrations/remote-mcp';
import connectorsManifest from '../../../config/connectors.manifest.json' assert { type: 'json' };

const wikidataConnector = connectorsManifest.connectors.find(
  (entry) => entry.id === 'wikidata'
);

if (!wikidataConnector) throw new Error('Wikidata connector missing');

const routing = await routeFactQuery(
  'What are the properties of quantum entanglement?',
  wikidataConnector,
  {
    scope: 'properties',
    matryoshkaDimension: 768,
    embedderHint: 'jina-embeddings-v3',
  }
);

// Returns: RouteResult with optimized parameters
```

### 2. Workflow Orchestration (`executeWikidataWorkflow`)

Complete vector → claims → SPARQL pipeline with metadata stitching:

```typescript
import { executeWikidataWorkflow } from '@cortex-os/rag/integrations/remote-mcp';
import { createAgentMCPClient } from '@cortex-os/rag/integrations/agents-shim';
import connectorsManifest from '../../../config/connectors.manifest.json' assert { type: 'json' };

const wikidataConnector = connectorsManifest.connectors.find(
  (entry) => entry.id === 'wikidata'
);

if (!wikidataConnector) throw new Error('Wikidata connector missing');

const mcpClient = createAgentMCPClient({
  endpoint: 'http://localhost:3029/mcp',
  timeout: 30000,
});

const workflow = await executeWikidataWorkflow(
<<<<<<< HEAD
  routedQuery,
=======
  'What are the properties of quantum entanglement?',
>>>>>>> 0cd35713
  wikidataConnector,
  {
    mcpClient,
    timeout: 30000,
    enableSparql: true,       // Include SPARQL enrichment
<<<<<<< HEAD
    enableClaims: false       // Skip claims retrieval if you only need vector + SPARQL
=======
    enablePartialResults: true,
>>>>>>> 0cd35713
  }
);

// Returns: Complete results with provenance tracking
```

> ℹ️ **Claims retrieval is enabled by default.** Set `enableClaims: false` in `WorkflowOptions` to skip the `get_claims` call when you only need vector search (and optional SPARQL) results.

### 3. Testing Infrastructure (`AgentMCPClientStub`)

Comprehensive testing stub for development and testing:

```typescript
import { createAgentMCPClientStub } from '@cortex-os/rag/stubs/agent-mcp-client';

const stubClient = createAgentMCPClientStub();

// Configure mock responses using the canonical tool names
stubClient.mockCallTool('vector_search_items', {
  results: [
    { qid: 'Q1234', title: 'Test Entity', score: 0.95 },
  ],
});

stubClient.mockCallTool('get_claims', {
  claims: [
    { property: 'P31', value: 'Q898983', qualifiers: [] },
  ],
});

stubClient.mockCallTool('sparql', {
  results: [{ inventor: { type: 'uri', value: 'http://www.wikidata.org/entity/Q1234' } }],
});

// Track call history
const history = stubClient.getCallHistory();
```

## 🏗️ Architecture Integration

### MCP Tool Integration

The integration provides these MCP tools:

| Tool Name | Purpose | Input | Output |
|-----------|---------|-------|--------|
| `vector_search_items` | Vector similarity search over items | Query, matryoshkaDimension, scope | Ranked entities |
| `vector_search_properties` | Vector similarity search over properties | Query, matryoshkaDimension, scope | Ranked properties |
| `get_claims` | Retrieve entity claims | QID, brand | Structured claims |
| `sparql` | Execute SPARQL queries | Query string, brand | Result bindings |

### A2A Event Integration

Emit events for cross-feature coordination:

```typescript
import { createEnvelope } from '@cortex-os/a2a-contracts';

// Emit semantic search event
const searchEvent = createEnvelope('semantic.search.completed', {
  query: 'user query',
  results: wikidataResults,
  provenance: {
    source: 'wikidata',
    timestamp: new Date().toISOString(),
    brand: 'brAInwav'
  }
});
```

### Local Memory Integration

Store and retrieve semantic insights:

```typescript
import { createStoreFromEnv } from '@cortex-os/memories';

const memoryStore = createStoreFromEnv();

// Store semantic insights
await memoryStore.store({
  content: 'Wikidata semantic analysis results',
  metadata: {
    source: 'wikidata-integration',
    entities: results.map(r => r.qid),
    brand: 'brAInwav'
  },
  importance: 8,
  tags: ['semantic', 'wikidata', 'facts']
});
```

## 🧪 Testing

### Unit Tests

```bash
# Run wikidata integration tests
pnpm test packages/rag/src/integrations/remote-mcp.test.ts

# Run stub infrastructure tests  
pnpm test packages/rag/src/stubs/agent-mcp-client.test.ts

# Run routing tests
pnpm test packages/rag/src/integrations/agents-shim.test.ts
```

### Integration Tests

```bash
# Full workflow integration tests
pnpm test:integration packages/rag

# End-to-end MCP tests
pnpm test:e2e --grep "wikidata"
```

### Coverage Verification

```bash
# Generate coverage report
pnpm test:coverage packages/rag

# Expected: ≥95% coverage for wikidata integration
```

## 🔧 Configuration

### Environment Variables

```bash
# MCP Configuration
CORTEX_MCP_ENDPOINT=http://localhost:3029/mcp
CORTEX_MCP_TIMEOUT=30000

# Wikidata Service Configuration
WIKIDATA_VECTOR_ENDPOINT=http://localhost:8000/embed
WIKIDATA_SPARQL_ENDPOINT=https://query.wikidata.org/sparql

# Memory Integration
LOCAL_MEMORY_BASE_URL=http://localhost:3028
MEMORIES_SHORT_STORE=redis
MEMORIES_EMBEDDER=openai

# brAInwav Branding
BRAINWAV_BRAND_ENABLED=true
```

### Advanced Configuration

```typescript
// Advanced workflow configuration
const config = {
  // Timeout settings
  timeouts: {
    vector_search_items: 15000,
    get_claims: 10000,
    sparql: 20000
  },
  
  // Fallback behavior
  fallbacks: {
    enableLocalStore: true,
    maxRetries: 3,
    backoffMs: 1000
  },
  
  // Performance optimization
  optimization: {
    batchSize: 10,
    maxConcurrency: 5,
    cacheResults: true
  },
  
  // brAInwav branding
  branding: {
    enabled: true,
    includeInLogs: true,
    includeInResponses: true
  }
};
```

## 🚨 Error Handling

### Common Error Patterns

```typescript
import { WikidataIntegrationError } from '@cortex-os/rag/integrations/remote-mcp';
import { createAgentMCPClient } from '@cortex-os/rag/integrations/agents-shim';
import connectorsManifest from '../../../config/connectors.manifest.json' assert { type: 'json' };

const wikidataConnector = connectorsManifest.connectors.find(
  (entry) => entry.id === 'wikidata'
);

if (!wikidataConnector) throw new Error('Wikidata connector missing');

const mcpClient = createAgentMCPClient({ endpoint: 'http://localhost:3029/mcp' });
const workflowOptions = { timeout: 30000, enableSparql: true };

try {
  const results = await executeWikidataWorkflow(query, wikidataConnector, {
    ...workflowOptions,
    mcpClient,
  });
} catch (error) {
  if (error instanceof WikidataIntegrationError) {
    // Handle specific wikidata errors
    console.error('[brAInwav] Wikidata error:', error.message);
    
    // Use fallback if available
    if (error.fallbackResults) {
      return error.fallbackResults;
    }
  }
  
  // Handle network errors
  if (error.code === 'NETWORK_ERROR') {
    // Implement retry logic or local fallback
  }
}
```

### Graceful Degradation

```typescript
// Enable graceful fallback to local store
import { createAgentMCPClient } from '@cortex-os/rag/integrations/agents-shim';

const mcpClient = createAgentMCPClient({ endpoint: 'http://localhost:3029/mcp' });
const localStore = createLocalVectorStore();

const safeResults = await executeWikidataWorkflow(query, wikidataConnector, {
  mcpClient,
  enablePartialResults: true,
  localStore,
});

// Check result source
if (safeResults.source === 'local_fallback') {
  console.warn('[brAInwav] Using local fallback due to network issues');
}
```

## 📊 Monitoring & Observability

### Health Checks

```typescript
// Check wikidata integration health
const health = await mcpClient.callTool('health_check', {
  component: 'wikidata_integration'
});

console.log('[brAInwav] Health status:', health);
```

### Performance Metrics

```typescript
// Track workflow performance
const startTime = Date.now();
const results = await executeWikidataWorkflow(query, wikidataConnector, {
  ...options,
  mcpClient,
});
const duration = Date.now() - startTime;

// Log performance metrics
console.log(`[brAInwav] Workflow completed in ${duration}ms`);
console.log(`[brAInwav] Retrieved ${results.length} results`);
```

### Debugging

```bash
# Enable debug logging
DEBUG=cortex:rag:wikidata pnpm start

# View detailed workflow logs
tail -f logs/wikidata-integration.log
```

## 🔗 Related Documentation

- **Package README**: `packages/rag/README.md`
- **Technical Specification**: `tasks/wikidata-semantic-layer-integration/feature-spec.md`
- **Implementation Guide**: `tasks/wikidata-semantic-layer-integration/implementation-checklist.md`
- **Test Documentation**: `packages/rag/src/__tests__/README.md`
- **MCP Integration**: `packages/mcp/README.md`
- **A2A Events**: `libs/typescript/contracts/README.md`

## 🎯 Best Practices

### 1. Query Optimization

```typescript
// Use appropriate scope for better routing
import connectorsManifest from '../../../config/connectors.manifest.json' assert { type: 'json' };

const wikidataConnector = connectorsManifest.connectors.find(
  (entry) => entry.id === 'wikidata'
);

if (!wikidataConnector) throw new Error('Wikidata connector missing');

const factsRouting = await routeFactQuery(query, wikidataConnector, { scope: 'facts' });
const propsRouting = await routeFactQuery(query, wikidataConnector, { scope: 'properties' });
```

### 2. Error Resilience

```typescript
// Always enable fallback mechanisms
const options = {
  fallbackLocal: true,
  maxRetries: 3,
  gracefulDegradation: true
};
```

### 3. Performance Optimization

```typescript
// Use batch processing for multiple queries
const batchResults = await Promise.allSettled(
  queries.map((q) =>
    executeWikidataWorkflow(q, wikidataConnector, {
      ...options,
      mcpClient,
    })
  )
);
```

### 4. brAInwav Compliance

```typescript
// Always include brAInwav branding in responses
const response = {
  results: wikidataResults,
  metadata: {
    brand: 'brAInwav',
    source: 'wikidata-semantic-layer',
    timestamp: new Date().toISOString()
  }
};
```

---

**Status**: ✅ **PRODUCTION READY**  
**Quality Gate**: ✅ **GO**  
**Deployment**: Ready for immediate production use

**Maintained by**: brAInwav Development Team  
**Support**: [brAInwav Documentation](https://docs.brainwav.ai)

Co-authored-by: brAInwav Development Team <dev@brainwav.ai><|MERGE_RESOLUTION|>--- conflicted
+++ resolved
@@ -26,23 +26,8 @@
 ```typescript
 import type { ConnectorEntry } from '@cortex-os/protocol';
 import { executeWikidataWorkflow, routeFactQuery } from '@cortex-os/rag/integrations/remote-mcp';
-<<<<<<< HEAD
 import { createAgentMCPClient } from '@cortex-os/rag/stubs/agent-mcp-client';
 import type { ConnectorEntry } from '@cortex-os/protocol';
-=======
-import { createAgentMCPClient } from '@cortex-os/rag/integrations/agents-shim';
-// TODO: Update the path below to point to your connectors.manifest.json location
-import connectorsManifest from './path/to/connectors.manifest.json' assert { type: 'json' };
-
-// Helper function to resolve a connector by id from the manifest
-function resolveConnector(manifest: { connectors: ConnectorEntry[] }, id: string): ConnectorEntry {
-  const connector = manifest.connectors.find((entry: ConnectorEntry) => entry.id === id);
-  if (!connector) {
-    throw new Error(`Connector with id "${id}" missing from manifest`);
-  }
-  return connector;
-}
->>>>>>> 0cd35713
 
 // Resolve the Wikidata connector from the manifest
 const wikidataConnector = resolveConnector(connectorsManifest, 'wikidata');
@@ -68,20 +53,12 @@
 
 // Execute complete Wikidata workflow
 const results = await executeWikidataWorkflow(
-<<<<<<< HEAD
   routedQuery,
-=======
-  'Who invented the telephone?',
->>>>>>> 0cd35713
   wikidataConnector,
   {
     mcpClient,
     timeout: 30000,
-<<<<<<< HEAD
     enableClaims: true,
-=======
-    enableSparql: true,
->>>>>>> 0cd35713
   }
 );
 
@@ -139,21 +116,13 @@
 });
 
 const workflow = await executeWikidataWorkflow(
-<<<<<<< HEAD
   routedQuery,
-=======
-  'What are the properties of quantum entanglement?',
->>>>>>> 0cd35713
   wikidataConnector,
   {
     mcpClient,
     timeout: 30000,
     enableSparql: true,       // Include SPARQL enrichment
-<<<<<<< HEAD
     enableClaims: false       // Skip claims retrieval if you only need vector + SPARQL
-=======
-    enablePartialResults: true,
->>>>>>> 0cd35713
   }
 );
 
