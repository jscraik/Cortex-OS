// Cortex Security Package - Main exports

// A2A Events
export {
        CORTEX_SEC_EVENT_SOURCE,
        type ComplianceViolationEvent,
        createCortexSecEvent,
        type SecurityPolicyUpdatedEvent,
        type SecurityScanStartedEvent,
        type VulnerabilityFoundEvent,
} from './events/cortex-sec-events.js';
export {
        createSecurityEventPublisher,
        type PublishEnvelope,
        type SecurityEventPublisher,
} from './events/security-event-publisher.js';

// MCP Integration
<<<<<<< HEAD
export { cortexSecMcpTools } from './mcp/tools.js';
export type {
	CortexSecTool,
	RunSemgrepScanInput,
	AnalyzeVulnerabilitiesInput,
	GetSecurityPolicyInput,
	ValidateComplianceInput,
	CheckDependenciesInput,
} from './mcp/tools.js';
=======
export {
        CORTEX_SEC_TOOL_ALLOWLIST,
        cortexSecMcpTools,
        type CortexSecTool,
        type CortexSecToolResponse,
} from './mcp/tools.js';

// Planning utilities
export {
        mergeComplianceState,
        summarizeCompliance,
        type ComplianceSeverity,
        type ComplianceState,
        type ComplianceSummary,
        type ComplianceViolation,
} from './planning/compliance-strategy.js';
>>>>>>> 0a57474d
<|MERGE_RESOLUTION|>--- conflicted
+++ resolved
@@ -16,22 +16,18 @@
 } from './events/security-event-publisher.js';
 
 // MCP Integration
-<<<<<<< HEAD
-export { cortexSecMcpTools } from './mcp/tools.js';
+export {
+        CORTEX_SEC_TOOL_ALLOWLIST,
+        cortexSecMcpTools,
+} from './mcp/tools.js';
 export type {
 	CortexSecTool,
+	CortexSecToolResponse,
 	RunSemgrepScanInput,
 	AnalyzeVulnerabilitiesInput,
 	GetSecurityPolicyInput,
 	ValidateComplianceInput,
 	CheckDependenciesInput,
-} from './mcp/tools.js';
-=======
-export {
-        CORTEX_SEC_TOOL_ALLOWLIST,
-        cortexSecMcpTools,
-        type CortexSecTool,
-        type CortexSecToolResponse,
 } from './mcp/tools.js';
 
 // Planning utilities
@@ -42,5 +38,4 @@
         type ComplianceState,
         type ComplianceSummary,
         type ComplianceViolation,
-} from './planning/compliance-strategy.js';
->>>>>>> 0a57474d
+} from './planning/compliance-strategy.js';