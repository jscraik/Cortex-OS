/**
 * @file integration.test.ts
 * @description Integration tests for Cortex Kernel with PRP runner
 * @author Cortex-OS Team
 * @version 1.0.0
 * @status TDD-CRITICAL
 */

import { describe, it, expect, beforeEach } from 'vitest';
import { createKernel } from '../src/graph-simple.js';

describe('Cortex Kernel Integration', () => {
  let kernel: ReturnType<typeof createKernel>;
  let mockOrchestrator: { getNeuronCount: () => number };

  beforeEach(() => {
    mockOrchestrator = {
      getNeuronCount: () => 5,
    };
    kernel = createKernel(mockOrchestrator);
  });

  describe('Basic Integration', () => {
    it('should successfully run a complete PRP workflow', async () => {
      const blueprint = {
        title: 'Integration Test Project',
        description: 'A test project to validate kernel integration',
        requirements: ['Feature A', 'Feature B', 'Testing'],
      };

      const result = await kernel.runPRPWorkflow(blueprint, {
        runId: 'integration-test-001',
      });

      // Verify final state
      expect(result.phase).toBe('completed');
      expect(result.runId).toBe('integration-test-001');
      expect(result.blueprint.title).toBe('Integration Test Project');

      // Verify metadata
      expect(result.metadata.startTime).toBeDefined();
      expect(result.metadata.endTime).toBeDefined();

      // Verify validation gates
      expect(result.validationResults.strategy?.passed).toBe(true);
      expect(result.validationResults.build?.passed).toBe(true);
      expect(result.validationResults.evaluation?.passed).toBe(true);

      // Verify cerebrum decision
      expect(result.cerebrum?.decision).toBe('promote');
      expect(result.cerebrum?.confidence).toBeGreaterThan(0.9);
    });

    it('should handle orchestrator integration correctly', async () => {
      const blueprint = {
        title: 'Orchestrator Integration',
        description: 'Test orchestrator method calls',
        requirements: ['Integration validation'],
      };

      const result = await kernel.runPRPWorkflow(blueprint);

      // Should successfully get neuron count from orchestrator
      expect(kernel.getNeuronCount()).toBe(5);

      // Workflow should complete successfully
      expect(result.phase).toBe('completed');
    });
  });

  describe('Error Handling', () => {
    it('should gracefully handle workflow errors', async () => {
      // Create a kernel that will simulate an error
      const errorOrchestrator = {
        getNeuronCount: () => {
          throw new Error('Simulated orchestrator error');
        },
      };

      const errorKernel = createKernel(errorOrchestrator);

      const blueprint = {
        title: 'Error Test',
        description: 'Test error handling',
        requirements: ['Error simulation'],
      };

      // This should not throw but should handle the error gracefully
      const result = await errorKernel.runPRPWorkflow(blueprint);

      // Should complete but may recycle due to error
      expect(['completed', 'recycled']).toContain(result.phase);
    });
  });
<<<<<<< HEAD

  describe('Workflow Phases', () => {
    it('should execute all three main phases', async () => {
      const blueprint = {
        title: 'Phase Test',
        description: 'Test all workflow phases',
        requirements: ['Phase validation'],
      };

      const result = await kernel.runPRPWorkflow(blueprint, {
        runId: 'phase-test-001',
      });

      const history = kernel.getExecutionHistory('phase-test-001');
      const phases = history.map((state) => state.phase);

      // Should include the main workflow phases
      expect(phases).toContain('strategy');
      expect(phases.some((p) => p === 'build')).toBe(true);
      expect(phases.some((p) => p === 'evaluation')).toBe(true);
      expect(phases[phases.length - 1]).toBe('completed');
    });

    it('should validate state transitions correctly', async () => {
      const blueprint = {
        title: 'Transition Test',
        description: 'Test state transition validation',
        requirements: ['State machine validation'],
      };

      const result = await kernel.runPRPWorkflow(blueprint);

      // Final state should be valid
      expect(['completed', 'recycled']).toContain(result.phase);

      // All validation results should be present for completed workflows
      if (result.phase === 'completed') {
        expect(result.validationResults.strategy).toBeDefined();
        expect(result.validationResults.build).toBeDefined();
        expect(result.validationResults.evaluation).toBeDefined();
      }
    });
  });

  describe('Behavior Extensions', () => {
    it('should capture incremental state updates', async () => {
      const { ExampleCaptureSystem, BehaviorExtensionManager, createInitialPRPState } =
        await import('../src/index.js');

      const captureSystem = new ExampleCaptureSystem();
      const manager = new BehaviorExtensionManager(captureSystem);
      // Remove default extensions for a controlled test environment
      (manager as any).extensions.clear();

      manager.registerExtension({
        id: 'ext1',
        name: 'Extension One',
        description: 'Adds validation adjustment',
        trigger: () => true,
        modify: async () => ({
          modified: true,
          changes: [
            {
              type: 'validation_adjustment',
              description: 'step one',
              impact: 'low',
              parameters: { step: 'one' },
            },
          ],
          reasoning: 'first',
        }),
        confidence: 1,
        basedOnPatterns: [],
      });

      manager.registerExtension({
        id: 'ext2',
        name: 'Extension Two',
        description: 'Adds gate modification',
        trigger: () => true,
        modify: async () => ({
          modified: true,
          changes: [
            {
              type: 'gate_modification',
              description: 'step two',
              impact: 'low',
              parameters: { step: 'two' },
            },
          ],
          reasoning: 'second',
        }),
        confidence: 1,
        basedOnPatterns: [],
      });

      const blueprint = {
        title: 'Incremental Test',
        description: 'Verifies state updates',
        requirements: [],
      };
      const initialState = createInitialPRPState(blueprint, {
        id: 'state-1',
        runId: 'run-1',
      });

      await manager.applyExtensions(initialState);

      const examples = captureSystem.getExamples();
      expect(examples).toHaveLength(2);
      expect(examples[0].context.inputState.metadata?.validationAdjustments).toBeUndefined();
      expect(examples[0].outcome.resultingState.metadata.validationAdjustments).toEqual({
        step: 'one',
      });
      expect(examples[1].context.inputState.metadata.validationAdjustments).toEqual({
        step: 'one',
      });
      expect(examples[1].outcome.resultingState.metadata.gateModifications).toEqual({
        step: 'two',
      });
    });
  });
=======
>>>>>>> 2e450212
});<|MERGE_RESOLUTION|>--- conflicted
+++ resolved
@@ -92,7 +92,6 @@
       expect(['completed', 'recycled']).toContain(result.phase);
     });
   });
-<<<<<<< HEAD
 
   describe('Workflow Phases', () => {
     it('should execute all three main phases', async () => {
@@ -215,6 +214,4 @@
       });
     });
   });
-=======
->>>>>>> 2e450212
 });