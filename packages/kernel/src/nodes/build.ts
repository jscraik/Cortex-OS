--- conflicted
+++ resolved
@@ -1,5 +1,4 @@
 import { PRPState, Evidence } from '../state.js';
-<<<<<<< HEAD
 import { createEvidence, finalizePhase } from '../lib/phase-utils.js';
 import fs from 'node:fs';
 import path from 'node:path';
@@ -83,6 +82,7 @@
     : { lighthouse: 100, axe: 100, details: { type: 'backend-only' } };
 }
 
+
 async function validateDocumentation(state: PRPState) {
   const hasDocs = state.blueprint.requirements?.some((r) =>
     ['doc', 'guide', 'readme'].some((k) => r.toLowerCase().includes(k)),
@@ -90,238 +90,5 @@
   if (!hasDocs) return { passed: true, details: { readme: 'skipped' } };
   const readme = path.resolve('README.md');
   return { passed: fs.existsSync(readme), details: { readme: fs.existsSync(readme) } };
-=======
-import { generateId } from '../utils/id.js';
-import { fixedTimestamp } from '../lib/determinism.js';
-import {
-  validateBackend,
-  validateAPISchema,
-  runSecurityScan,
-  validateFrontend,
-  validateDocumentation,
-} from '../lib/gates/build.js';
 
-/**
- * Build Phase Gates:
- * - ✅ Backend passes compilation + tests
- * - ✅ API schema validated (OpenAPI/JSON Schema)
- * - ✅ Security scanner (CodeQL, Semgrep) ≤ agreed majors
- * - ✅ Frontend Lighthouse/Axe ≥ 90%
- * - ✅ Docs complete with API + usage notes
- */
-export class BuildNode {
-  async execute(state: PRPState): Promise<PRPState> {
-    const evidence: Evidence[] = [];
-    const blockers: string[] = [];
-    const majors: string[] = [];
-
-    const deterministic = !!state.metadata.deterministic;
-
-    // Gate 1: Backend compilation and tests
-    const backendValidation = await validateBackend(state);
-    if (!backendValidation.passed) {
-      blockers.push('Backend compilation or tests failed');
-    }
-    evidence.push({
-      id: generateId('build-backend', deterministic),
-      type: 'test',
-      source: 'backend_validation',
-      content: JSON.stringify(backendValidation),
-      timestamp: deterministic ? fixedTimestamp('build-backend') : new Date().toISOString(),
-      phase: 'build',
-    });
-
-    // Gate 2: API schema validation
-    const apiValidation = await validateAPISchema(state);
-    if (!apiValidation.passed) {
-      blockers.push('API schema validation failed');
-    }
-
-    evidence.push({
-      id: generateId('build-api', state.metadata.deterministic),
-      type: 'analysis',
-      source: 'api_schema_validation',
-      content: JSON.stringify(apiValidation),
-      timestamp: new Date().toISOString(),
-      phase: 'build',
-    });
-
-    // Gate 3: Security scanning
-    const securityScan = await runSecurityScan(state);
-    if (securityScan.blockers > 0) {
-      blockers.push(`Security scan found ${securityScan.blockers} critical issues`);
-    }
-    if (securityScan.majors > 3) {
-      majors.push(`Security scan found ${securityScan.majors} major issues (limit: 3)`);
-    }
-    evidence.push({
-      id: generateId('build-security', deterministic),
-      type: 'analysis',
-      source: 'security_scanner',
-      content: JSON.stringify(securityScan),
-      timestamp: deterministic ? fixedTimestamp('build-security') : new Date().toISOString(),
-      phase: 'build',
-    });
-
-    // Gate 4: Frontend performance
-    const frontendValidation = await validateFrontend(state);
-    if (frontendValidation.lighthouse < 90) {
-      majors.push(`Lighthouse score ${frontendValidation.lighthouse} below 90%`);
-    }
-    if (frontendValidation.axe < 90) {
-      majors.push(`Axe accessibility score ${frontendValidation.axe} below 90%`);
-    }
-
-    // Gate 5: Documentation completeness
-    const docsValidation = await validateDocumentation(state);
-    if (!docsValidation.passed) {
-      majors.push('Documentation incomplete - missing API docs or usage notes');
-    }
-
-    return {
-      ...state,
-      evidence: [...state.evidence, ...evidence],
-      validationResults: {
-        ...state.validationResults,
-        build: {
-          passed: blockers.length === 0 && majors.length <= 3,
-          blockers,
-          majors,
-          evidence: evidence.map((e) => e.id),
-          timestamp: deterministic ? fixedTimestamp('build-validation') : new Date().toISOString(),
-        },
-      },
-    };
-  }
-
-
-  private async validateBackend(state: PRPState): Promise<{ passed: boolean; details: any }> {
-    // Simulated backend validation - in real implementation would run actual tests
-    const hasBackendReq = state.blueprint.requirements?.some(
-      (req) =>
-        req.toLowerCase().includes('api') ||
-        req.toLowerCase().includes('backend') ||
-        req.toLowerCase().includes('server'),
-    );
-
-    if (!hasBackendReq) {
-      return { passed: true, details: { type: 'frontend-only' } };
-    }
-
-    // Mock compilation and test results
-    return {
-      passed: true, // Would be actual test results
-      details: {
-        compilation: 'success',
-        testsPassed: 45,
-        testsFailed: 0,
-        coverage: 92,
-      },
-    };
-  }
-
-  private async validateAPISchema(state: PRPState): Promise<{ passed: boolean; details: any }> {
-    const hasAPI = state.blueprint.requirements?.some(
-      (req) => req.toLowerCase().includes('api') || req.toLowerCase().includes('endpoint'),
-    );
-
-    if (!hasAPI) {
-      return {
-        passed: true,
-        details: { schemaFormat: 'N/A', validation: 'skipped' },
-      };
-    }
-
-    const schemaPathYaml = path.resolve('openapi.yaml');
-
-    const exists = fs.existsSync(schemaPathYaml);
-
-
-    return {
-      passed: exists,
-      details: {
-
-        schemaFormat: 'openapi.yaml',
-
-        validation: exists ? 'found' : 'missing',
-      },
-    };
-  }
-
-  private async runSecurityScan(
-    state: PRPState,
-  ): Promise<{ blockers: number; majors: number; details: any }> {
-    // Mock security scan - in real implementation would run CodeQL, Semgrep, etc.
-    return {
-      blockers: 0,
-      majors: 1, // Example: one major security issue found
-      details: {
-        tools: ['CodeQL', 'Semgrep'],
-        vulnerabilities: [
-          {
-            severity: 'major',
-            type: 'potential-xss',
-            file: 'frontend/src/component.tsx',
-            line: 42,
-          },
-        ],
-      },
-    };
-  }
-
-  private async validateFrontend(
-    state: PRPState,
-  ): Promise<{ lighthouse: number; axe: number; details: any }> {
-    const hasFrontend = state.blueprint.requirements?.some(
-      (req) =>
-        req.toLowerCase().includes('ui') ||
-        req.toLowerCase().includes('frontend') ||
-        req.toLowerCase().includes('interface'),
-    );
-
-    if (!hasFrontend) {
-      return { lighthouse: 100, axe: 100, details: { type: 'backend-only' } };
-    }
-
-    // Mock Lighthouse and Axe scores
-    return {
-      lighthouse: 94, // Good score
-      axe: 96, // Good accessibility score
-      details: {
-        lighthouse: {
-          performance: 94,
-          accessibility: 96,
-          bestPractices: 92,
-          seo: 98,
-        },
-        axe: {
-          violations: 2,
-          severity: 'minor',
-        },
-      },
-    };
-  }
-
-  private async validateDocumentation(state: PRPState): Promise<{ passed: boolean; details: any }> {
-    const hasDocsReq = state.blueprint.requirements?.some(
-      (req) =>
-        req.toLowerCase().includes('doc') ||
-        req.toLowerCase().includes('guide') ||
-        req.toLowerCase().includes('readme'),
-    );
-
-    if (!hasDocsReq) {
-      return { passed: true, details: { readme: 'skipped' } };
-    }
-
-    const readmePath = path.resolve('README.md');
-    const readmeExists = fs.existsSync(readmePath);
-
-    return {
-      passed: readmeExists,
-      details: { readme: readmeExists },
-    };
-  }
-
->>>>>>> fa1c0032
 }