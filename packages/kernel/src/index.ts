/**
 * @file index.ts
 * @description Main export for Cortex Kernel package
 * @author Cortex-OS Team
 * @version 1.0.0
 * @status TDD-DRIVEN
 */

export type {
	GraphStateChangedEvent,
	NodeExecutionCompletedEvent,
	NodeExecutionFailedEvent,
	NodeExecutionStartedEvent,
} from './events/kernel-events.js';
// A2A Events for inter-package communication
export {
	createKernelEvent,
	GraphStateChangedEventSchema,
	NodeExecutionCompletedEventSchema,
	NodeExecutionFailedEventSchema,
	NodeExecutionStartedEventSchema,
} from './events/kernel-events.js';
// Core kernel exports
export { CortexKernel, createKernel } from './graph-simple.js';
// Contract union re-exports for multi-version parsing convenience
// History helper
export {
	addToHistory,
	createHistory,
	getExecutionHistory,
} from './lib/history.js';
export type { MCPContext, MCPTool } from './mcp/adapter.js';
// MCP integration
export { createDefaultMCPTools, MCPAdapter } from './mcp/adapter.js';
// Workflow nodes
export {
	BuildNode,
	EvaluationNode,
	runBuildNode,
	runEvaluationNode,
	runStrategyNode,
	StrategyNode,
} from './nodes/index.js';
export type {
	ProofArtifact,
	ProofSession,
	ProofSigner,
	ProofStore,
	ProofVerification,
} from './proof/proofSystem.js';
// Proof system
export {
	createInMemoryKeyRegistry,
	createInMemoryProofStore,
	createProofGeneratedEvent,
	createProofIndexedEvent,
	createProofSession,
	createRegistrySigner,
	finalizeProof,
	produceProofFromScheduleResult,
	queryProofs,
	registerClaimSchema,
	summarizeProof,
	verifyProof,
	verifyProofAsync,
	verifyProofAuto,
} from './proof/proofSystem.js';
export type {
	DeterministicTask,
	ReplayTrace as DeterministicReplayTrace,
	ScheduleOptions as DeterministicScheduleOptions,
	ScheduleResult as DeterministicScheduleResult,
} from './scheduler/deterministicScheduler.js';
// Deterministic scheduler (Module A)
export {
	executeWithSeed as deterministicExecuteWithSeed,
	replay as deterministicReplay,
	schedule as deterministicSchedule,
	scheduleWithProof,
} from './scheduler/deterministicScheduler.js';
export type {
	CerebrumDecision,
	EnforcementProfile,
	Evidence,
	GateResult,
	HumanApproval,
	PRPState,
	ValidationGate,
} from './state.js';
export { createInitialPRPState, PRPStateSchema, validateStateTransition } from './state.js';
export type {
	BehaviorExtension,
	ExtensionContext,
	ExtensionResult,
} from './teaching/behavior-extension.js';
// Teaching layer
export { BehaviorExtensionManager } from './teaching/behavior-extension.js';
export type {
        CapturedExample,
        TeachingPattern,
} from './teaching/example-capture.js';
export { ExampleCaptureSystem } from './teaching/example-capture.js';
<<<<<<< HEAD

export type {
	BindKernelToolsOptions,
	KernelBashInput,
	KernelBashResult,
	KernelFetchInput,
	KernelFetchResult,
	KernelReadFileInput,
	KernelReadFileResult,
	KernelTool,
	KernelToolBinding,
} from './tools/bind-kernel-tools.js';
export { bindKernelTools } from './tools/bind-kernel-tools.js';
=======
export { bindKernelTools } from './tool-binding.js';
export type { BindKernelToolsOptions, BoundKernelTool } from './tool-binding.js';
>>>>>>> 0a57474d
<|MERGE_RESOLUTION|>--- conflicted
+++ resolved
@@ -100,8 +100,6 @@
         TeachingPattern,
 } from './teaching/example-capture.js';
 export { ExampleCaptureSystem } from './teaching/example-capture.js';
-<<<<<<< HEAD
-
 export type {
 	BindKernelToolsOptions,
 	KernelBashInput,
@@ -112,9 +110,6 @@
 	KernelReadFileResult,
 	KernelTool,
 	KernelToolBinding,
+	BoundKernelTool,
 } from './tools/bind-kernel-tools.js';
-export { bindKernelTools } from './tools/bind-kernel-tools.js';
-=======
-export { bindKernelTools } from './tool-binding.js';
-export type { BindKernelToolsOptions, BoundKernelTool } from './tool-binding.js';
->>>>>>> 0a57474d
+export { bindKernelTools } from './tools/bind-kernel-tools.js';