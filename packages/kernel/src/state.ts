--- conflicted
+++ resolved
@@ -99,7 +99,7 @@
     // Error tracking
     error: z.string().optional(),
   }),
-<<<<<<< HEAD
+
 
   // Checkpointing for determinism
   checkpoints: z
@@ -112,8 +112,7 @@
       }),
     )
     .optional(),
-=======
->>>>>>> 806ea099
+
 });
 
 export type PRPState = z.infer<typeof PRPStateSchema>;
