/**
 * Cortex OS Orchestration Package
 * Focused n0 LangGraph surface for state + dispatch utilities.
 */

export {
	N0BudgetSchema,
	N0SessionSchema,
	N0StateSchema,
	createInitialN0State,
	mergeN0State,
} from './langgraph/n0-state.js';
export type { N0Budget, N0Session, N0State } from './langgraph/n0-state.js';

export {
	agentStateToN0,
	cortexStateToN0,
	workflowStateToN0,
} from './langgraph/n0-adapters.js';
export type {
	AdapterOptions as N0AdapterOptions,
	AgentStateLike as N0AgentStateLike,
	CortexStateLike as N0CortexStateLike,
	WorkflowStateLike as N0WorkflowStateLike,
} from './langgraph/n0-adapters.js';

export { runSpool } from './langgraph/spool.js';
export type {
	SpoolResult,
	SpoolRunOptions,
	SpoolStatus,
	SpoolTask,
} from './langgraph/spool.js';

export { dispatchTools } from './langgraph/tool-dispatch.js';
export type {
	ToolDispatchHooks,
	ToolDispatchJob,
	ToolDispatchOptions,
	ToolDispatchResult,
} from './langgraph/tool-dispatch.js';

export { createCerebrumGraph } from './langgraph/create-cerebrum-graph.js';
export {
<<<<<<< HEAD
        ThermalPolicy,
        ThermalEventSchema,
        ThermalLevelSchema,
} from './langgraph/thermal/thermal-policy.js';
export type { ThermalEvent, ThermalLevel, ThermalPolicyConfig } from './langgraph/thermal/thermal-policy.js';
export { withThermalGuard } from './langgraph/middleware/thermal-guard.js';
export type { ThermalGuardOptions, ThermalGuardState } from './langgraph/middleware/thermal-guard.js';
export {
        THERMAL_CTX_KEY,
        applyThermalDecision,
        enqueueThermalEvent,
        getThermalContext,
        holdForCooldown,
        markThermalResume,
} from './langgraph/state/thermal-history.js';
export type { ThermalCheckpoint, ThermalContext } from './langgraph/state/thermal-history.js';
=======
        MultiAgentCoordinator,
} from './langgraph/multi-agent-coordinator.js';
export type {
        AgentHandoffRecord,
        DistributedWorkflowRequest,
        DistributedWorkflowResult,
        LangGraphRunner,
        MultiAgentCoordinatorMetrics,
        MultiAgentCoordinatorOptions,
        MultiAgentEvent,
        MultiAgentEventPublisher,
        MultiAgentEventType,
        RegisterWorkflowOptions,
        StateSharedEvent,
        WorkflowCompletedEvent,
} from './langgraph/multi-agent-coordinator.js';

export {
        LangGraphStreamCoordinator,
        streamGraphEvents,
        streamGraphUpdates,
} from './langgraph/streaming.js';
export type {
        LangGraphStreamEnvelope,
        LangGraphStreamOptions,
        LangGraphStreamResult,
        StreamClient,
        StreamableStateGraph,
} from './langgraph/streaming.js';
>>>>>>> 24feda50

// Utility defaults
export const OrchestrationDefaults = {
	maxConcurrentOrchestrations: 10,
	defaultStrategy: 'adaptive' as const,
	planningTimeout: 300_000, // 5 minutes
	executionTimeout: 1_800_000, // 30 minutes
	qualityThreshold: 0.8,
	confidenceThreshold: 0.7,
};

// Version info
export const version = '1.0.0';
export const name = '@cortex-os/orchestration';<|MERGE_RESOLUTION|>--- conflicted
+++ resolved
@@ -42,7 +42,7 @@
 
 export { createCerebrumGraph } from './langgraph/create-cerebrum-graph.js';
 export {
-<<<<<<< HEAD
+
         ThermalPolicy,
         ThermalEventSchema,
         ThermalLevelSchema,
@@ -59,37 +59,6 @@
         markThermalResume,
 } from './langgraph/state/thermal-history.js';
 export type { ThermalCheckpoint, ThermalContext } from './langgraph/state/thermal-history.js';
-=======
-        MultiAgentCoordinator,
-} from './langgraph/multi-agent-coordinator.js';
-export type {
-        AgentHandoffRecord,
-        DistributedWorkflowRequest,
-        DistributedWorkflowResult,
-        LangGraphRunner,
-        MultiAgentCoordinatorMetrics,
-        MultiAgentCoordinatorOptions,
-        MultiAgentEvent,
-        MultiAgentEventPublisher,
-        MultiAgentEventType,
-        RegisterWorkflowOptions,
-        StateSharedEvent,
-        WorkflowCompletedEvent,
-} from './langgraph/multi-agent-coordinator.js';
-
-export {
-        LangGraphStreamCoordinator,
-        streamGraphEvents,
-        streamGraphUpdates,
-} from './langgraph/streaming.js';
-export type {
-        LangGraphStreamEnvelope,
-        LangGraphStreamOptions,
-        LangGraphStreamResult,
-        StreamClient,
-        StreamableStateGraph,
-} from './langgraph/streaming.js';
->>>>>>> 24feda50
 
 // Utility defaults
 export const OrchestrationDefaults = {
