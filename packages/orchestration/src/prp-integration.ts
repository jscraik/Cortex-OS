--- conflicted
+++ resolved
@@ -12,7 +12,6 @@
   PlanningContext,
   Task,
 } from './types.js';
-<<<<<<< HEAD
 /**
  * PRP-powered Orchestration Engine
  * Replaces the multi-framework approach with unified neural orchestration
@@ -90,8 +89,6 @@
     try {
       // Convert task to PRP blueprint
       const blueprint = this.taskToPRPBlueprint(task, availableAgents, context);
-=======
->>>>>>> 92dec885
 
 export interface PRPEngine {
   config: OrchestrationConfig;
@@ -162,7 +159,9 @@
         timestamp: new Date(),
         source: 'PRPEngine',
       });
-<<<<<<< HEAD
+      return result;
+    })
+    .finally(() => engine.active.delete(id));
 
       return {
         orchestrationId,
@@ -494,32 +493,6 @@
     const blockerPenalty = totalBlockers * 0.2;
     const majorPenalty = totalMajors * 0.05;
 
-    return Math.max(0, 1.0 - blockerPenalty - majorPenalty);
-  }
-
-  private extractPhaseDuration(prpResult: PRPState, phase: string): number {
-    // Placeholder - in real implementation, track phase durations
-    const estimatedDurations: Record<string, number> = {
-      strategy: 300000, // 5 minutes
-      build: 900000, // 15 minutes
-      evaluation: 300000, // 5 minutes
-    };
-    return estimatedDurations[phase] || 0;
-  }
-
-  /**
-   * Clean up all resources
-   */
-  async cleanup(): Promise<void> {
-    this.orchestrationStates.clear();
-    this.activeOrchestrations.clear();
-    this.logger.info('PRP orchestration engine cleanup completed');
-  }
-=======
-      return result;
-    })
-    .finally(() => engine.active.delete(id));
-
 
   engine.active.set(id, run);
   return run;
@@ -553,5 +526,4 @@
 
 export async function cleanup(engine: PRPEngine): Promise<void> {
   engine.active.clear();
->>>>>>> 92dec885
 }