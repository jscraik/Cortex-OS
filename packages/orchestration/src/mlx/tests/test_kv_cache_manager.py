--- conflicted
+++ resolved
@@ -11,15 +11,10 @@
 """
 
 import json
-<<<<<<< HEAD
-import pytest
-pytest.importorskip("mlx")
-=======
 import os
 
 # Import the module under test
 import sys
->>>>>>> 1e649d8f
 import tempfile
 import time
 from pathlib import Path
@@ -30,14 +25,9 @@
 sys.path.append(os.path.dirname(os.path.dirname(os.path.abspath(__file__))))
 
 from kv_cache_manager import (
-<<<<<<< HEAD
-    AdvancedKVCacheManager, 
-    DEFAULT_SYSTEM_PROMPTS
-=======
     DEFAULT_SYSTEM_PROMPTS,
     MLX_AVAILABLE,
     AdvancedKVCacheManager,
->>>>>>> 1e649d8f
 )
 
 
@@ -81,8 +71,6 @@
             assert manager.prompt_cache_dir == Path(custom_dir)
             assert manager.prompt_cache_dir.exists()
 
-<<<<<<< HEAD
-=======
     @pytest.mark.skipif(
         MLX_AVAILABLE, reason="Testing mock behavior when MLX unavailable"
     )
@@ -97,7 +85,6 @@
         assert "Mock response to:" in response
         assert prompt[:50] in response
 
->>>>>>> 1e649d8f
     def test_generate_with_cache_no_cache_key(self, cache_manager):
         """Test generation without cache key"""
         with patch("kv_cache_manager.generate") as mock_generate:
@@ -164,12 +151,6 @@
             assert call_args[1]["temperature"] == 0.5
             assert call_args[1]["custom_param"] == "test"
 
-<<<<<<< HEAD
-    def test_cache_system_prompt_success(self, cache_manager):
-        """Test successful system prompt caching"""
-        with patch('kv_cache_manager.load') as mock_load, \
-             patch('kv_cache_manager.cache_prompt') as mock_cache_prompt:
-=======
     @pytest.mark.skipif(
         MLX_AVAILABLE, reason="Testing mock behavior when MLX unavailable"
     )
@@ -187,29 +168,13 @@
             patch("kv_cache_manager.cache_prompt"),
             patch("kv_cache_manager.MLX_AVAILABLE", True),
         ):
->>>>>>> 1e649d8f
             mock_load.return_value = (Mock(), Mock())
 
             result = cache_manager.cache_system_prompt(
-                'test-model', 'System prompt content', 'test_cache'
+                "test-model", "System prompt content", "test_cache"
             )
 
             assert result is True
-<<<<<<< HEAD
-            assert 'test_cache' in cache_manager.cached_prompts
-            assert cache_manager.cached_prompts['test_cache'] == 'System prompt content'
-            assert 'test_cache' in cache_manager.cache_metadata
-
-            metadata = cache_manager.cache_metadata['test_cache']
-            assert metadata['model_id'] == 'test-model'
-            assert 'cached_at' in metadata
-            assert 'cache_time' in metadata
-            assert metadata['prompt_length'] == len('System prompt content')
-
-    def test_cache_system_prompt_failure(self, cache_manager):
-        """Test system prompt caching failure"""
-        with patch('kv_cache_manager.load', side_effect=Exception('Load failed')):
-=======
             assert "test_cache" in cache_manager.cached_prompts
             assert cache_manager.cached_prompts["test_cache"] == "System prompt content"
             assert "test_cache" in cache_manager.cache_metadata
@@ -226,9 +191,8 @@
             patch("kv_cache_manager.load", side_effect=Exception("Load failed")),
             patch("kv_cache_manager.MLX_AVAILABLE", True),
         ):
->>>>>>> 1e649d8f
             result = cache_manager.cache_system_prompt(
-                'test-model', 'System prompt', 'test_cache'
+                "test-model", "System prompt", "test_cache"
             )
 
             assert result is False
@@ -634,8 +598,6 @@
             assert mock_cache.call_count == 10
 
 
-<<<<<<< HEAD
-=======
 class TestKVCacheManagerIntegration:
     """Integration tests for KV Cache Manager"""
 
@@ -717,6 +679,5 @@
         assert info1[0]["cache_key"] == info2[0]["cache_key"]
 
 
->>>>>>> 1e649d8f
 if __name__ == "__main__":
     pytest.main([__file__, "-v", "--tb=short"])