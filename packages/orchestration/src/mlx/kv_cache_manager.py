#!/usr/bin/env python3
"""
Advanced KV Cache Management for MLX Models
Implements rotating cache, prompt caching, and memory optimization
"""

import asyncio
import json
import logging
import time
from pathlib import Path
<<<<<<< HEAD
from typing import Dict, List, Optional, Tuple, Any
import importlib.util

if importlib.util.find_spec("mlx") is None or importlib.util.find_spec("mlx_lm") is None:
    raise ImportError("MLX and mlx_lm are required dependencies")

import mlx.core as mx
from mlx_lm import load, generate, cache_prompt
=======
from typing import Any

try:
    from mlx_lm import cache_prompt, generate, load

    import mlx.core as mx

    MLX_AVAILABLE = True
except ImportError:
    MLX_AVAILABLE = False

    # Mock classes for environments without MLX
    class mx:
        @staticmethod
        def metal_clear_cache():
            """Mock metal cache clear for environments without MLX."""
            pass

    def load(*args, **kwargs):
        return None, None

    def generate(*args, **kwargs):
        return "Mock response for environments without MLX"

    def cache_prompt(*args, **kwargs):
        """Mock cache prompt function for environments without MLX."""
        pass


logger = logging.getLogger(__name__)
>>>>>>> 1e649d8f

logger = logging.getLogger(__name__)

class AdvancedKVCacheManager:
    """
    Advanced KV Cache Manager with rotating cache and prompt caching to disk

    Features:
    - Rotating KV cache (4096 tokens optimal balance)
    - Disk-based prompt caching for 90x speedup
    - Memory pressure detection and cache cleanup
    - Performance metrics and monitoring
    """

    def __init__(self, cache_dir: str = ".cortex/mlx_prompt_cache"):
        self.rotating_cache_size = 4096  # Optimal quality/memory balance
        self.prompt_cache_dir = Path(cache_dir)
        self.prompt_cache_dir.mkdir(parents=True, exist_ok=True)

        # In-memory cache for loaded prompts
        self.cached_prompts: dict[str, str] = {}
        self.cache_metadata: dict[str, dict[str, Any]] = {}

        # Performance metrics
        self.cache_hits = 0
        self.cache_misses = 0
        self.total_cache_time_saved = 0.0

        # Memory management
        self.max_memory_cache_items = 50
        self.last_cleanup_time = time.time()
        self.cleanup_interval = 300  # 5 minutes

        logger.info(
            f"KV Cache Manager initialized with cache dir: {self.prompt_cache_dir}"
        )

    def generate_with_cache(
        self,
        model,
        tokenizer,
        prompt: str,
        cache_key: str | None = None,
        **generation_kwargs,
    ) -> str:
        """
        Generate with rotating KV cache for long contexts

        Args:
            model: MLX model instance
            tokenizer: MLX tokenizer instance
            prompt: Input prompt text
            cache_key: Optional cache key for prompt caching
            **generation_kwargs: Additional generation parameters

        Returns:
            Generated text response
        """
<<<<<<< HEAD
        
=======
        if not MLX_AVAILABLE:
            return f"Mock response to: {prompt[:50]}..."

>>>>>>> 1e649d8f
        # Check if we have a cached prompt
        if cache_key and cache_key in self.cached_prompts:
            self.cache_hits += 1
            logger.debug(f"Cache hit for key: {cache_key}")

            # Use cached prompt as base
            cached_prompt = self.cached_prompts[cache_key]
            full_prompt = f"{cached_prompt}\n{prompt}"
        else:
            self.cache_misses += 1
            full_prompt = prompt

        # Set generation parameters with rotating cache
        generation_params = {
            "max_kv_size": self.rotating_cache_size,
            "verbose": False,
            "max_tokens": 512,
            "temperature": 0.7,
            **generation_kwargs,
        }

        start_time = time.time()

        try:
            response = generate(
                model, tokenizer, prompt=full_prompt, **generation_params
            )

            generation_time = time.time() - start_time

            # Update cache metadata
            if cache_key:
                self.cache_metadata[cache_key] = {
                    "last_used": time.time(),
                    "generation_time": generation_time,
                    "prompt_length": len(full_prompt),
                }

            logger.debug(f"Generation completed in {generation_time:.2f}s")
            return response

        except Exception as e:
            logger.error(f"Generation failed: {e}")
            return f"Error during generation: {e!s}"

    def cache_system_prompt(
        self, model_id: str, system_prompt: str, cache_file: str
    ) -> bool:
        """
        Cache frequently used system prompts to disk for instant reuse

        This can save ~10 seconds on 3000 token prompts, providing 90x speedup

        Args:
            model_id: Model identifier
            system_prompt: System prompt to cache
            cache_file: Cache file name (without extension)

        Returns:
            True if caching succeeded, False otherwise
        """
<<<<<<< HEAD
        
=======
        if not MLX_AVAILABLE:
            logger.warning("MLX not available, skipping prompt caching")
            return False

>>>>>>> 1e649d8f
        cache_path = self.prompt_cache_dir / f"{cache_file}.safetensors"

        try:
            # Load model if not already loaded
            model, tokenizer = load(model_id)

            # Cache the prompt to disk
            start_time = time.time()
            cache_prompt(model, tokenizer, system_prompt, str(cache_path))
            cache_time = time.time() - start_time

            # Store in memory cache
            self.cached_prompts[cache_file] = system_prompt
            self.cache_metadata[cache_file] = {
                "model_id": model_id,
                "cached_at": time.time(),
                "cache_time": cache_time,
                "prompt_length": len(system_prompt),
                "cache_path": str(cache_path),
            }

            logger.info(f"Cached system prompt '{cache_file}' in {cache_time:.2f}s")
            return True

        except Exception as e:
            logger.error(f"Failed to cache system prompt '{cache_file}': {e}")
            return False

    def load_cached_prompt(self, cache_file: str) -> str | None:
        """
        Load a cached prompt from disk

        Args:
            cache_file: Cache file name

        Returns:
            Cached prompt text if found, None otherwise
        """
        cache_path = self.prompt_cache_dir / f"{cache_file}.safetensors"

        if not cache_path.exists():
            logger.debug(f"Cache file not found: {cache_path}")
            return None

        # Check memory cache first
        if cache_file in self.cached_prompts:
            self.cache_hits += 1
            return self.cached_prompts[cache_file]

        # Load from metadata file if exists
        metadata_path = self.prompt_cache_dir / f"{cache_file}.json"
        if metadata_path.exists():
            try:
                with open(metadata_path) as f:
                    metadata = json.load(f)

                prompt_text = metadata.get("prompt_text", "")
                self.cached_prompts[cache_file] = prompt_text
                self.cache_hits += 1
                return prompt_text

            except Exception as e:
                logger.error(f"Failed to load cached prompt metadata: {e}")

        return None

    def clear_memory_cache(self) -> None:
        """
        Periodically clear MLX metal cache to prevent memory leaks
        """
<<<<<<< HEAD
        mx.metal.clear_cache()
        logger.debug("Cleared MLX metal cache")
=======
        if MLX_AVAILABLE:
            mx.metal.clear_cache()
            logger.debug("Cleared MLX metal cache")
>>>>>>> 1e649d8f

        # Also clean up old memory cache entries
        current_time = time.time()
        if current_time - self.last_cleanup_time > self.cleanup_interval:
            self._cleanup_memory_cache()
            self.last_cleanup_time = current_time

    def _cleanup_memory_cache(self) -> None:
        """
        Clean up old entries from memory cache
        """
        if len(self.cached_prompts) <= self.max_memory_cache_items:
            return

        # Sort by last used time and remove oldest
        sorted_items = sorted(
            self.cache_metadata.items(), key=lambda x: x[1].get("last_used", 0)
        )

        items_to_remove = len(self.cached_prompts) - self.max_memory_cache_items

        for cache_key, _ in sorted_items[:items_to_remove]:
            if cache_key in self.cached_prompts:
                del self.cached_prompts[cache_key]
            if cache_key in self.cache_metadata:
                del self.cache_metadata[cache_key]

        logger.debug(f"Cleaned up {items_to_remove} cache entries")

    def get_cache_stats(self) -> dict[str, Any]:
        """
        Get cache performance statistics

        Returns:
            Dictionary with cache statistics
        """
        total_requests = self.cache_hits + self.cache_misses
        hit_rate = (self.cache_hits / total_requests) if total_requests > 0 else 0

        return {
            "cache_hits": self.cache_hits,
            "cache_misses": self.cache_misses,
            "hit_rate": hit_rate,
            "total_requests": total_requests,
            "cached_prompts_count": len(self.cached_prompts),
            "cache_dir": str(self.prompt_cache_dir),
            "rotating_cache_size": self.rotating_cache_size,
            "memory_cache_limit": self.max_memory_cache_items,
        }

    def list_cached_prompts(self) -> list[dict[str, Any]]:
        """
        List all cached prompts with metadata

        Returns:
            List of cached prompt information
        """
        cached_info = []

        for cache_file in self.prompt_cache_dir.glob("*.safetensors"):
            cache_key = cache_file.stem
            metadata = self.cache_metadata.get(cache_key, {})

            cached_info.append(
                {
                    "cache_key": cache_key,
                    "file_path": str(cache_file),
                    "file_size": cache_file.stat().st_size,
                    "created_at": cache_file.stat().st_ctime,
                    "model_id": metadata.get("model_id", "unknown"),
                    "prompt_length": metadata.get("prompt_length", 0),
                    "last_used": metadata.get("last_used", 0),
                }
            )

        return sorted(cached_info, key=lambda x: x["last_used"], reverse=True)

    async def warm_cache(self, system_prompts: dict[str, str], model_id: str) -> None:
        """
        Asynchronously warm the cache with common system prompts

        Args:
            system_prompts: Dictionary of cache_key -> prompt text
            model_id: Model to use for caching
        """
        logger.info(f"Warming cache with {len(system_prompts)} system prompts")

        for cache_key, prompt_text in system_prompts.items():
            success = self.cache_system_prompt(model_id, prompt_text, cache_key)
            if success:
                logger.debug(f"Warmed cache for: {cache_key}")
            else:
                logger.warning(f"Failed to warm cache for: {cache_key}")

            # Small delay to prevent overwhelming the system
            await asyncio.sleep(0.1)

        logger.info("Cache warming completed")

    def cleanup_cache_directory(self, max_age_days: int = 30) -> None:
        """
        Clean up old cache files to manage disk space

        Args:
            max_age_days: Maximum age of cache files to keep
        """
        current_time = time.time()
        max_age_seconds = max_age_days * 24 * 60 * 60

        removed_count = 0

        for cache_file in self.prompt_cache_dir.glob("*.safetensors"):
            file_age = current_time - cache_file.stat().st_mtime

            if file_age > max_age_seconds:
                try:
                    cache_file.unlink()

                    # Also remove corresponding metadata file
                    metadata_file = cache_file.with_suffix(".json")
                    if metadata_file.exists():
                        metadata_file.unlink()

                    # Remove from memory caches
                    cache_key = cache_file.stem
                    if cache_key in self.cached_prompts:
                        del self.cached_prompts[cache_key]
                    if cache_key in self.cache_metadata:
                        del self.cache_metadata[cache_key]

                    removed_count += 1

                except Exception as e:
                    logger.error(f"Failed to remove old cache file {cache_file}: {e}")

        if removed_count > 0:
            logger.info(f"Cleaned up {removed_count} old cache files")


# Common system prompts for pre-caching
DEFAULT_SYSTEM_PROMPTS = {
    "code_review": """You are an expert code reviewer with deep knowledge of software engineering best practices, security, performance, and maintainability.

When reviewing code:
1. Focus on correctness, security vulnerabilities, and performance issues
2. Check for proper error handling and edge cases
3. Evaluate code readability and maintainability
4. Suggest improvements following SOLID principles
5. Consider accessibility requirements (WCAG 2.2 AA compliance)
6. Verify proper testing coverage and practices

Provide constructive, actionable feedback with specific examples and explanations.""",
    "planning": """You are an expert project planner and software architect with extensive experience in agile methodologies, risk assessment, and resource allocation.

When creating plans:
1. Break down complex tasks into manageable, measurable milestones
2. Identify dependencies and potential blockers early
3. Estimate effort realistically with buffer for unknowns
4. Consider team capacity and skill distribution
5. Include testing, documentation, and deployment phases
6. Plan for accessibility, security, and performance requirements
7. Provide clear acceptance criteria for each phase

Create comprehensive, actionable plans with clear timelines and responsibilities.""",
    "coordination": """You are an intelligent coordination assistant for multi-agent systems and development teams.

Your responsibilities:
1. Route tasks to appropriate specialists based on complexity and requirements
2. Monitor progress and identify potential conflicts or delays
3. Facilitate communication between different agents/team members
4. Ensure quality gates and standards are maintained
5. Optimize resource allocation and task prioritization
6. Maintain consistency across distributed work streams
7. Escalate issues that require human intervention

Provide clear, concise coordination decisions with reasoning.""",
}


if __name__ == "__main__":
    # Demo usage
    cache_manager = AdvancedKVCacheManager()

    # Print cache statistics
    stats = cache_manager.get_cache_stats()
    print(f"Cache Statistics: {json.dumps(stats, indent=2)}")

    # List cached prompts
    cached_prompts = cache_manager.list_cached_prompts()
    print(f"Cached Prompts: {len(cached_prompts)}")<|MERGE_RESOLUTION|>--- conflicted
+++ resolved
@@ -9,16 +9,6 @@
 import logging
 import time
 from pathlib import Path
-<<<<<<< HEAD
-from typing import Dict, List, Optional, Tuple, Any
-import importlib.util
-
-if importlib.util.find_spec("mlx") is None or importlib.util.find_spec("mlx_lm") is None:
-    raise ImportError("MLX and mlx_lm are required dependencies")
-
-import mlx.core as mx
-from mlx_lm import load, generate, cache_prompt
-=======
 from typing import Any
 
 try:
@@ -49,9 +39,7 @@
 
 
 logger = logging.getLogger(__name__)
->>>>>>> 1e649d8f
-
-logger = logging.getLogger(__name__)
+
 
 class AdvancedKVCacheManager:
     """
@@ -108,13 +96,9 @@
         Returns:
             Generated text response
         """
-<<<<<<< HEAD
-        
-=======
         if not MLX_AVAILABLE:
             return f"Mock response to: {prompt[:50]}..."
 
->>>>>>> 1e649d8f
         # Check if we have a cached prompt
         if cache_key and cache_key in self.cached_prompts:
             self.cache_hits += 1
@@ -176,14 +160,10 @@
         Returns:
             True if caching succeeded, False otherwise
         """
-<<<<<<< HEAD
-        
-=======
         if not MLX_AVAILABLE:
             logger.warning("MLX not available, skipping prompt caching")
             return False
 
->>>>>>> 1e649d8f
         cache_path = self.prompt_cache_dir / f"{cache_file}.safetensors"
 
         try:
@@ -254,14 +234,9 @@
         """
         Periodically clear MLX metal cache to prevent memory leaks
         """
-<<<<<<< HEAD
-        mx.metal.clear_cache()
-        logger.debug("Cleared MLX metal cache")
-=======
         if MLX_AVAILABLE:
             mx.metal.clear_cache()
             logger.debug("Cleared MLX metal cache")
->>>>>>> 1e649d8f
 
         # Also clean up old memory cache entries
         current_time = time.time()
