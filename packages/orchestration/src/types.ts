--- conflicted
+++ resolved
@@ -154,36 +154,6 @@
 }
 
 // ================================
-<<<<<<< HEAD
-=======
-// ReAct Loop Interfaces
-// ================================
-
-export interface ReActState {
-  taskId: string;
-  currentStep: number;
-  steps: ReActStep[];
-  context: Record<string, unknown>;
-  tools: string[];
-  observations: string[];
-  reflections: string[];
-  actionHistory: Array<{
-    action: string;
-    result: unknown;
-    timestamp: Date;
-  }>;
-}
-
-export interface ReActConfig {
-  maxSteps: number;
-  maxThinkingTime: number;
-  confidenceThreshold: number;
-  tools: string[];
-  selfReflectionInterval: number;
-}
-
-// ================================
->>>>>>> 8aff8b96
 // Orchestration Interfaces
 // ================================
 
