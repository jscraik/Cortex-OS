import { randomUUID } from 'node:crypto';
import {
	type ContractSubagent,
	loadSubagents as discoverSubagents,
	type LoadedSubagents,
	type LoadSubagentsOptions,
	type SubagentToolBinding,
	type SubagentToolsOptions,
	subagentTools,
} from '@cortex-os/agents';
import {
        runSlash as defaultRunSlash,
        parseSlash,
        type RunSlashOptions,
        type SlashParseResult,
} from '@cortex-os/commands';
import { CortexHooks, type HookContext, type HookEvent, type HookResult } from '@cortex-os/hooks';
import type { LoadOptions as HookLoadOptions } from '@cortex-os/hooks/src/loaders.js';
import {
	type BindKernelToolsOptions,
	type KernelTool,
	type KernelToolBinding,
	bindKernelTools,
} from '@cortex-os/kernel';
import {
	AIMessage,
	type BaseMessage,
	HumanMessage,
	isAIMessage,
	SystemMessage,
	ToolMessage,
} from '@langchain/core/messages';
import { DynamicStructuredTool, type StructuredTool } from '@langchain/core/tools';
import { Annotation, END, MessagesAnnotation, START, StateGraph } from '@langchain/langgraph';
import type { z } from 'zod';
import type { N0Budget, N0Session, N0State } from './n0-state.js';
import { dispatchTools, type ToolDispatchHooks, type ToolDispatchJob } from './tool-dispatch.js';

export const N0Annotation = Annotation.Root({
	...MessagesAnnotation.spec,
	input: Annotation<string>({ reducer: (_prev, next) => next }),
	session: Annotation<N0Session>({ reducer: (_prev, next) => next }),
	ctx: Annotation<Record<string, unknown>>({
		reducer: (prev, next) => ({ ...(prev ?? {}), ...(next ?? {}) }),
	}),
	output: Annotation<string | undefined>({ reducer: (_prev, next) => next }),
	budget: Annotation<N0Budget | undefined>({ reducer: (_prev, next) => next }),
});

export interface ToolCallableModel {
	bindTools(tools: StructuredTool[]): ToolCallableModel;
	invoke(messages: BaseMessage[], options?: unknown): Promise<BaseMessage>;
}

export interface ToolExecutionContext {
	session: N0Session;
	state: N0State;
	callId: string;
}

export interface ToolExecutionOutput {
	content: string;
	status?: 'success' | 'error';
	metadata?: Record<string, unknown>;
	artifact?: unknown;
}

export interface ToolDefinition {
	name: string;
	description: string;
	schema: z.ZodTypeAny;
	execute: (input: unknown, context: ToolExecutionContext) => Promise<ToolExecutionOutput>;
	metadata?: Record<string, unknown>;
}

export interface HookRunner {
	run(event: HookEvent, ctx: HookContext | Record<string, unknown>): Promise<HookResult[]>;
	init?(options?: HookLoadOptions): Promise<void>;
}

export interface PlanDecision {
	strategy: 'plan' | 'direct';
	rationale?: string;
}

export type StreamEvent = { type: 'chunk'; content: string } | { type: 'final'; content: string };

export interface BuildN0Options {
	model: ToolCallableModel;
	hooks?: HookRunner;
	hookLoadOptions?: HookLoadOptions;
	runSlash?: typeof defaultRunSlash;
	runSlashOptions?: RunSlashOptions;
	kernelBinding?: KernelToolBinding;
	kernelTools?: KernelTool[];
	kernelOptions?: BindKernelToolsOptions;
	subagents?: Map<string, ContractSubagent>;
	subagentOptions?: LoadSubagentsOptions;
	subagentToolOptions?: SubagentToolsOptions;
	disableSubagentDiscovery?: boolean;
	orchestratorTools?: ToolDefinition[];
	toolHooks?: ToolDispatchHooks;
	toolAllowList?: string[];
	toolConcurrency?: number;
	systemPrompt?: string;
	planResolver?: (state: N0State) => PlanDecision;
	compaction?: { maxMessages?: number; maxChars?: number };
	logger?: Pick<Console, 'info' | 'warn' | 'error'>;
	streamPublisher?: (event: StreamEvent) => Promise<void> | void;
}

export interface BuildN0Result {
	graph: ReturnType<StateGraph<typeof N0Annotation>['compile']>;
	hooks: HookRunner;
	tools: Map<string, ToolDefinition>;
	subagentManager?: LoadedSubagents['manager'];
}

export async function buildN0(options: BuildN0Options): Promise<BuildN0Result> {

        const hooks = await ensureHooks(options.hooks, options.hookLoadOptions);
        const logger = options.logger ?? console;
        const runSlashImpl = options.runSlash ?? defaultRunSlash;
        const systemPrompt = options.systemPrompt ?? defaultSystemPrompt();
        const planResolver = options.planResolver ?? defaultPlanResolver;
        const compactionConfig = options.compaction ?? {};
        const dispatchHooks = options.toolHooks ?? createToolHookAdapter(hooks);

<<<<<<< HEAD
        const kernelBinding = resolveKernelBinding(options);
        const kernelDefinitions = (kernelBinding?.tools ?? []).map((tool) =>
                kernelToolToDefinition(tool),
        );
=======
        const kernelTools = options.kernelTools ?? bindKernelTools(options.kernelOptions ?? {});
        const kernelDefinitions = kernelTools.map((tool) => kernelToolToDefinition(tool));
        const renderDefaults = pickDefined({
                runBashSafe: createKernelRunBash(kernelTools),
                readFileCapped: createKernelReadFile(kernelTools),
                fileAllowlist: deriveKernelFileAllowlist(options.kernelOptions),
                maxIncludeBytes: options.kernelOptions?.filesystem?.maxBytes,
        });
>>>>>>> 4c9c8b86

        let subagentManager: LoadedSubagents['manager'] | undefined;
        let subagentMap: Map<string, ContractSubagent> = options.subagents ?? new Map();
        if (!options.subagents && !options.disableSubagentDiscovery) {
                const discovered = await discoverSubagents(options.subagentOptions ?? {});
                subagentManager = discovered.manager;
                subagentMap = discovered.subagents;
        }

        const subagentDefinitions = subagentMap.size
                ? subagentTools(subagentMap).map((binding) => subagentToolToDefinition(binding))
                : [];

        const allDefinitions = [...kernelDefinitions, ...subagentDefinitions, ...(options.orchestratorTools ?? [])];
        const toolMap = new Map<string, ToolDefinition>();
        for (const definition of allDefinitions) {
                if (toolMap.has(definition.name)) {
                        throw new Error(`Duplicate tool registration detected for ${definition.name}`);
                }
                toolMap.set(definition.name, definition);
        }

        const structuredTools = Array.from(toolMap.values()).map(toStructuredTool);
        const toolModel = options.model.bindTools(structuredTools);

        const graph = new StateGraph(N0Annotation)
                .addNode('parse_or_command', async (state: N0State) => {
                        const ctxPatch: Record<string, unknown> = { sessionStarted: true };
                        if (kernelBinding?.metadata) {
                                ctxPatch.kernelToolkit = kernelBinding.metadata;
                        }
                        const ctx = extendCtx(state.ctx, ctxPatch);
                        await safeRunHook(hooks, 'SessionStart', sessionHookContext(state), logger);

                        const baseMessages = [...(state.messages ?? []), new HumanMessage({ content: state.input })];
                        const parsed = tryParseSlash(state.input);
                        if (!parsed) {
                                return { messages: baseMessages, ctx };
                        }

                        const slashOptions: RunSlashOptions = {
                                ...options.runSlashOptions,
                                session: {
                                        ...options.runSlashOptions?.session,
                                        id: state.session.id,
                                        cwd: state.session.cwd,
                                        projectDir: options.runSlashOptions?.session?.projectDir ?? state.session.cwd,
                                        userDir: options.runSlashOptions?.session?.userDir,
                                        modelStore: options.runSlashOptions?.session?.modelStore,
                                },
                                renderContext: {
                                        ...renderDefaults,
                                        ...(options.runSlashOptions?.renderContext ?? {}),
                                        cwd: state.session.cwd,
                                },
                        };
                        const result = await runSlashImpl(parsed, slashOptions);
                        const outputText = typeof result.text === 'string' ? result.text : '';
                        const response = new AIMessage({ content: outputText });
                        if (outputText) {
                                try {
                                        await options.streamPublisher?.({ type: 'chunk', content: outputText });
                                } catch (error) {
                                        logger.error?.('brAInwav slash stream failed', {
                                                sessionId: state.session.id,
                                                error,
                                        });
                                }
                        }
                        logger.info?.('brAInwav slash command executed', {
                                sessionId: state.session.id,
                                command: parsed.cmd,
                        });
                        const commandMetadata = extractCommandMetadata(result.metadata);
                        const commandModel = extractString(commandMetadata?.['model']) ?? 'inherit';
                        const commandAllowedTools = extractStringArray(commandMetadata?.['allowedTools']);

                        return {
                                messages: [...baseMessages, response],
                                output: outputText,
                                ctx: extendCtx(ctx, {
                                        lastCommand: parsed.cmd,
                                        commandResult: result,
                                        commandMetadata,
                                        commandModel,
                                        commandAllowedTools,
                                }),
                        };
                })
                .addNode('pre_prompt_hooks', async (state: N0State) => {
                        const results = await safeRunHook(hooks, 'UserPromptSubmit', {
                                event: 'UserPromptSubmit',
                                cwd: state.session.cwd,
                                user: state.session.user,
                                model: state.session.model,
                                input: state.input,
                        }, logger);

                        if (!results) {
                                return { ctx: state.ctx, messages: state.messages, input: state.input };
                        }

                        let input = state.input;
                        for (const result of results) {
                                if (result.action === 'deny') {
                                        const denial = result.reason ?? 'brAInwav prompt denied by policy';
                                        logger.warn?.('brAInwav prompt denied by hook', {
                                                sessionId: state.session.id,
                                                hook: 'UserPromptSubmit',
                                                reason: result.reason,
                                        });
                                        const denialMessage = new AIMessage({ content: denial });
                                        return {
                                                output: denial,
                                                messages: [...(state.messages ?? []), denialMessage],
                                                ctx: extendCtx(state.ctx, {
                                                        promptDenied: true,
                                                        hookResults: results,
                                                }),
                                        };
                                }
                                if (result.action === 'allow' && 'input' in result && typeof result.input === 'string') {
                                        if (result.input !== state.input) {
                                                logger.info?.('brAInwav prompt mutated by hook', {
                                                        sessionId: state.session.id,
                                                        hook: 'UserPromptSubmit',
                                                });
                                        }
                                        input = result.input;
                                }
                        }

                        let updatedMessages = state.messages ?? [];
                        if (updatedMessages.length > 0) {
                                const lastIndex = updatedMessages.length - 1;
                                const last = updatedMessages[lastIndex];
                                if (last.getType() === 'human' && input !== state.input) {
                                        updatedMessages = [
                                                ...updatedMessages.slice(0, lastIndex),
                                                new HumanMessage({ content: input }),
                                        ];
                                }
                        }

                        return {
                                input,
                                messages: updatedMessages,
                                ctx: extendCtx(state.ctx, { hookResults: results }),
                        };
                })
                .addNode('plan_or_direct', async (state: N0State) => {
                        const decision = planResolver(state);
                        logger.info?.('brAInwav plan_or_direct decision', {
                                sessionId: state.session.id,
                                strategy: decision.strategy,
                                rationale: decision.rationale,
                        });
                        return {
                                ctx: extendCtx(state.ctx, {
                                        strategy: decision.strategy,
                                        planRationale: decision.rationale,
                                }),
                        };
                })
                .addNode('llm_with_tools', async (state: N0State) => {
                        const prepared = ensureSystemPrompt(state.messages ?? [], systemPrompt, state.ctx);
                        const response = await toolModel.invoke(prepared);
                        const aiMessage = normaliseToAIMessage(response);
                        const toolCalls = aiMessage.tool_calls ?? [];
                        const messages = [...(state.messages ?? []), aiMessage];
                        const output = toolCalls.length === 0 ? renderMessageContent(aiMessage.content) : state.output;
                        if (toolCalls.length === 0 && output) {
                                try {
                                        await options.streamPublisher?.({ type: 'chunk', content: output });
                                } catch (error) {
                                        logger.error?.('brAInwav model stream failed', {
                                                sessionId: state.session.id,
                                                error,
                                        });
                                }
                        }
                        return {
                                messages,
                                output,
                                ctx: extendCtx(state.ctx, {
                                        toolLoopPending: toolCalls.length > 0,
                                        lastModelResponse: {
                                                toolCalls: toolCalls.length,
                                                timestamp: new Date().toISOString(),
                                        },
                                }),
                        };
                })
                .addNode('tool_dispatch', async (state: N0State) => {
                        const messages = state.messages ?? [];
                        const last = messages[messages.length - 1];
                        if (!last || !isAIMessage(last) || !last.tool_calls || last.tool_calls.length === 0) {
                                return {
                                        ctx: extendCtx(state.ctx, { toolLoopPending: false }),
                                };
                        }

                        const jobs: ToolDispatchJob<ToolExecutionOutput>[] = [];
                        const toolMessages: ToolMessage[] = [];
                        const loopContext: Record<string, unknown> = {
                                toolLoopPending: false,
                                lastToolResults: [],
                        };

                        for (const call of last.tool_calls) {
                                const definition = toolMap.get(call.name);
                                const callId = call.id ?? randomUUID();
                                if (!definition) {
                                        logger.warn?.('brAInwav tool missing for call', {
                                                sessionId: state.session.id,
                                                toolCall: call.name,
                                        });
                                        toolMessages.push(
                                                new ToolMessage({
                                                        tool_call_id: callId,
                                                        status: 'error',
                                                        content: `brAInwav tool ${call.name} is not available`,
                                                        metadata: { tool: call.name },
                                                }),
                                        );
                                        continue;
                                }
                                jobs.push({
                                        id: callId,
                                        name: definition.name,
                                        metadata: {
                                                ...(definition.metadata ?? {}),
                                                tool: definition.name,
                                        },
                                        input: call.args,
                                        execute: async (input) =>
                                                await definition.execute(input, {
                                                        session: state.session,
                                                        state,
                                                        callId,
                                                }),
                                });
                        }

                        if (jobs.length === 0) {
                                return {
                                        messages: [...messages, ...toolMessages],
                                        ctx: extendCtx(state.ctx, loopContext),
                                };
                        }

                        const results: ToolDispatchResult<ToolExecutionOutput>[] = await dispatchTools(jobs, {
                                session: state.session,
                                budget: state.budget,
                                concurrency: options.toolConcurrency,
                                allowList: options.toolAllowList,
                                hooks: dispatchHooks,
                        });

                        for (let index = 0; index < results.length; index++) {
                                const job = jobs[index];
                                const settled = results[index];
                                if (settled.status === 'fulfilled' && settled.value) {
                                        const payload = settled.value;
                                        toolMessages.push(
                                                new ToolMessage({
                                                        tool_call_id: job.id,
                                                        status: payload.status ?? 'success',
                                                        content: payload.content,
                                                        metadata: {
                                                                ...(job.metadata ?? {}),
                                                                ...(payload.metadata ?? {}),
                                                                durationMs: settled.durationMs,
                                                                tokensUsed: settled.tokensUsed,
                                                        },
                                                        artifact: payload.artifact,
                                                }),
                                        );
                                } else {
                                        const reason = settled.reason?.message ?? 'unknown error';
                                        toolMessages.push(
                                                new ToolMessage({
                                                        tool_call_id: job.id,
                                                        status: 'error',
                                                        content: `brAInwav tool ${job.name} failed: ${reason}`,
                                                        metadata: {
                                                                ...(job.metadata ?? {}),
                                                                durationMs: settled.durationMs,
                                                                tokensUsed: settled.tokensUsed,
                                                        },
                                                }),
                                        );
                                }
                        }

                        loopContext.toolLoopPending = true;
                        loopContext.lastToolResults = toolMessages.map((msg) => ({
                                tool: msg.metadata?.tool ?? msg.tool_call_id,
                                status: msg.status,
                        }));

                        logger.info?.('brAInwav tool dispatch complete', {
                                sessionId: state.session.id,
                                jobs: jobs.length,
                                results: loopContext.lastToolResults,
                        });

                        return {
                                messages: [...messages, ...toolMessages],
                                ctx: extendCtx(state.ctx, loopContext),
                        };
                })
                .addNode('compact_if_needed', async (state: N0State) => {
                        const messages = state.messages ?? [];
                        const maxMessages = compactionConfig.maxMessages ?? 30;
                        const maxChars = compactionConfig.maxChars ?? 16_000;
                        if (messages.length <= maxMessages && totalCharacters(messages) <= maxChars) {
                                return {
                                        ctx: extendCtx(state.ctx, { compacted: false }),
                                };
                        }
                        await safeRunHook(hooks, 'PreCompact', {
                                event: 'PreCompact',
                                cwd: state.session.cwd,
                                user: state.session.user,
                                model: state.session.model,
                        }, logger);
                        const compacted = compactMessages(messages, maxMessages, maxChars);
                        logger.warn?.('brAInwav memory compaction applied', {
                                sessionId: state.session.id,
                                originalCount: messages.length,
                                compactedCount: compacted.length,
                        });
                        return {
                                messages: compacted,
                                ctx: extendCtx(state.ctx, {
                                        compacted: true,
                                        compactedAt: new Date().toISOString(),
                                }),
                        };
                })
                .addNode('stream_and_log', async (state: N0State) => {
                        const finalOutput = state.output ?? deriveOutputFromMessages(state.messages);
                        if (finalOutput) {
                                try {
                                        await options.streamPublisher?.({ type: 'final', content: finalOutput });
                                } catch (error) {
                                        logger.error?.('brAInwav final stream failed', {
                                                sessionId: state.session.id,
                                                error,
                                        });
                                }
                        }
                        logger.info?.('brAInwav n0 run complete', {
                                sessionId: state.session.id,
                                outputLength: finalOutput?.length ?? 0,
                        });
                        if (!state.ctx?.sessionCompleted) {
                                const payload = stopHookContext(state, finalOutput);
                                await safeRunHook(hooks, 'Stop', payload, logger);
                                await safeRunHook(hooks, 'SessionEnd', payload, logger);
                        }
                        return {
                                output: finalOutput,
                                ctx: extendCtx(state.ctx, {
                                        sessionCompleted: true,
                                        finalisedAt: new Date().toISOString(),
                                }),
                        };
                });

        graph.addEdge(START, 'parse_or_command');
        graph.addConditionalEdges('parse_or_command', (state: N0State) => (state.output ? 'stream_and_log' : 'pre_prompt_hooks'));
        graph.addEdge('pre_prompt_hooks', 'plan_or_direct');
        graph.addEdge('plan_or_direct', 'llm_with_tools');
        graph.addConditionalEdges('llm_with_tools', (state: N0State) => {
                const messages = state.messages ?? [];
                const last = messages[messages.length - 1];
                if (last && isAIMessage(last) && last.tool_calls && last.tool_calls.length > 0) {
                        return 'tool_dispatch';
                }
                return 'compact_if_needed';
        });
        graph.addConditionalEdges('tool_dispatch', (state: N0State) => {
                return state.ctx?.toolLoopPending ? 'llm_with_tools' : 'compact_if_needed';
        });
        graph.addEdge('compact_if_needed', 'stream_and_log');
        graph.addEdge('stream_and_log', END);

        return {
                graph: graph.compile(),
                hooks,
                tools: toolMap,
                subagentManager,
        };

}

function resolveKernelBinding(options: BuildN0Options): KernelToolBinding | undefined {
        if (options.kernelBinding) {
                return options.kernelBinding;
        }
        if (options.kernelOptions) {
                return bindKernelTools(options.kernelOptions);
        }
        if (options.kernelTools) {
                return createKernelBindingFromTools(options.kernelTools, options.kernelOptions);
        }
        return undefined;
}

function createKernelBindingFromTools(
        tools: KernelTool[],
        options?: BindKernelToolsOptions,
): KernelToolBinding {
        const allowLists = {
                bash: collectAllowList(tools, 'bash'),
                filesystem: collectAllowList(tools, 'filesystem'),
                network: collectAllowList(tools, 'network'),
        };
        const timeoutMs = tools.reduce(
                (acc, tool) => (tool.metadata.timeoutMs > acc ? tool.metadata.timeoutMs : acc),
                options?.timeoutMs ?? 30000,
        );
        return {
                tools,
                metadata: {
                        brand: 'brAInwav kernel toolkit',
                        cwd: options?.cwd ?? process.cwd(),
                        defaultModel: options?.defaultModel ?? 'inherit',
                        allowLists,
                        timeoutMs,
                        surfaces: tools.map((tool) => tool.name),
                        security: undefined,
                },
        };
}

function collectAllowList(tools: KernelTool[], surface: 'bash' | 'filesystem' | 'network'): string[] {
        const entries = new Set<string>();
        for (const tool of tools) {
                if (tool.metadata.surface === surface) {
                        for (const item of tool.metadata.allowList) {
                                entries.add(item);
                        }
                }
        }
        return Array.from(entries);
}

function ensureHooks(
        hooks: HookRunner | undefined,
        options?: HookLoadOptions,
): Promise<HookRunner> {
        if (hooks) {
                return Promise.resolve(hooks);
        }
        const instance = new CortexHooks();
        return instance.init(options).then(() => instance);
}

type KernelRunBash = (
        cmd: string,
        allowlist: string[],
) => Promise<{ stdout: string; stderr: string; code: number }>;

type KernelReadFile = (target: string, maxBytes: number, allowlist: string[]) => Promise<string>;

function createKernelRunBash(tools: BoundKernelTool[]): KernelRunBash | undefined {
        const tool = findKernelTool(tools, ['kernel.bash', 'shell.exec']);
        if (!tool) return undefined;
        return async (cmd: string, allowlist: string[]) => {
                // TODO: Use allowlist for command validation if needed
                const payload = await tool.execute({ command: cmd });
                const stdout =
                        typeof payload === 'object' && payload && 'stdout' in payload && typeof payload.stdout === 'string'
                                ? payload.stdout
                                : '';
                const stderr =
                        typeof payload === 'object' && payload && 'stderr' in payload && typeof payload.stderr === 'string'
                                ? payload.stderr
                                : '';
                return {
                        stdout,
                        stderr,
                        code: normaliseKernelExitCode(payload),
                } satisfies { stdout: string; stderr: string; code: number };
        };
}

function createKernelReadFile(tools: BoundKernelTool[]): KernelReadFile | undefined {
        const tool = findKernelTool(tools, ['kernel.fs.read', 'kernel.filesystem.read', 'fs.read']);
        if (!tool) return undefined;
        return async (target, maxBytes, allowlist) => {
                // If allowlist is provided, check if target is allowed
                if (Array.isArray(allowlist) && allowlist.length > 0) {
                        const isAllowed = allowlist.some((allowedPath) => target.startsWith(allowedPath));
                        if (!isAllowed) {
                                throw new Error(`Access to file "${target}" is not allowed by the allowlist.`);
                        }
                }
                const payload = await tool.execute(
                        tool.name === 'fs.read' ? { path: target } : { path: target, maxBytes },
                );
                const content = extractKernelFileContent(payload);
                return typeof maxBytes === 'number' ? content.slice(0, maxBytes) : content;
        };
}

function deriveKernelFileAllowlist(options?: BindKernelToolsOptions): string[] | undefined {
        const allow = options?.filesystem?.allow;
        if (!allow || allow.length === 0) return undefined;
        return [...allow];
}

function pickDefined<T extends Record<string, unknown>>(source: T): Partial<T> {
        const defined: Partial<T> = {};
        for (const [key, value] of Object.entries(source)) {
                if (value !== undefined) {
                        (defined as Record<string, unknown>)[key] = value;
                }
        }
        return defined;
}

function findKernelTool(tools: BoundKernelTool[], names: string[]): BoundKernelTool | undefined {
        return tools.find((tool) => names.includes(tool.name));
}

function normaliseKernelExitCode(payload: unknown): number {
        if (typeof payload === 'object' && payload) {
                const record = payload as Record<string, unknown>;
                const exit = record['exitCode'];
                if (typeof exit === 'number') {
                        return exit;
                }
                const code = record['code'];
                if (typeof code === 'number') {
                        return code;
                }
        }
        return 0;
}

function extractKernelFileContent(payload: unknown): string {
        if (typeof payload === 'string') {
                return payload;
        }
        if (typeof payload === 'object' && payload) {
                const record = payload as Record<string, unknown>;
                const content = record['content'];
                if (typeof content === 'string') {
                        return content;
                }
                const body = record['body'];
                if (typeof body === 'string') {
                        return body;
                }
        }
        return '';
}

function createToolHookAdapter(hooks: HookRunner): ToolDispatchHooks {
        return {
                run: async (event, ctx) => hooks.run(event, ctx),
        };
}

function kernelToolToDefinition(tool: KernelTool): ToolDefinition {
        return {
                name: tool.name,
                description: tool.description,
                schema: tool.schema,
                metadata: {
                        provider: 'kernel',
                        surface: tool.metadata.surface,
                        allowList: [...tool.metadata.allowList],
                        timeoutMs: tool.metadata.timeoutMs,
                },
                async execute(input) {
                        const parsed = tool.schema.parse(input);
                        const result = await tool.invoke(parsed);
                        return {
                                content: renderOutput(result),
                                status: 'success',
                                metadata: {
                                        provider: 'kernel',
                                        surface: tool.metadata.surface,
                                        allowList: [...tool.metadata.allowList],
                                        timeoutMs: tool.metadata.timeoutMs,
                                },
                                artifact: result,
                        } satisfies ToolExecutionOutput;
                },
        } satisfies ToolDefinition;
}

function subagentToolToDefinition(binding: SubagentToolBinding): ToolDefinition {
	return {
		name: binding.tool.name,
		description: binding.tool.description,
		schema: binding.tool.schema,
		metadata: binding.metadata,
		async execute(input) {
			const response = await binding.tool.call(input, { caller: 'n0', depth: 0 });
			const status: 'success' | 'error' = response.success ? 'success' : 'error';
			const content =
				response.text ?? (response.error ? `brAInwav subagent error: ${response.error}` : '');
			return {
				content,
				status,
				metadata: {
					...(binding.metadata ?? {}),
					traceId: response.traceId,
					metrics: response.metrics,
				},
				artifact: response,
			} satisfies ToolExecutionOutput;
		},
	} satisfies ToolDefinition;
}

function toStructuredTool(definition: ToolDefinition): StructuredTool {
	return new DynamicStructuredTool({
		name: definition.name,
		description: definition.description,
		schema: definition.schema,
		func: async () => {
			throw new Error(
				`brAInwav tool ${definition.name} must be invoked via the LangGraph tool_dispatch pipeline`,
			);
		},
	});
}

function isRecord(value: unknown): value is Record<string, unknown> {
	return typeof value === 'object' && value !== null && !Array.isArray(value);
}

function extractCommandMetadata(metadata: unknown): Record<string, unknown> | undefined {
	if (!metadata) {
		return undefined;
	}
	if (isRecord(metadata)) {
		const command = 'command' in metadata
			? (metadata as { command?: unknown }).command
			: undefined;
		if (isRecord(command)) {
			return command;
		}
		if (typeof metadata['name'] === 'string') {
			return metadata;
		}
	}
	return undefined;
}

function extractString(value: unknown): string | undefined {
	if (typeof value !== 'string') {
		return undefined;
	}
	const trimmed = value.trim();
	return trimmed.length > 0 ? trimmed : undefined;
}

function extractStringArray(value: unknown): string[] | undefined {
	if (Array.isArray(value)) {
		const strings = value
			.map((item) => (typeof item === 'string' ? item.trim() : undefined))
			.filter((item): item is string => Boolean(item));
		return strings.length ? strings : undefined;
	}
	const single = extractString(value);
	return single ? [single] : undefined;
}

function extendCtx(
	base: Record<string, unknown> | undefined,
	patch: Record<string, unknown>,
): Record<string, unknown> {
	return { ...(base ?? {}), ...patch };
}

function ensureSystemPrompt(
	messages: BaseMessage[],
	prompt: string,
	ctx?: Record<string, unknown>,
): BaseMessage[] {
	const cloned = [...messages];
	if (cloned.length === 0 || cloned[0].getType() !== 'system') {
		cloned.unshift(new SystemMessage({ content: prompt }));
	}
	const hasPlanInstruction = cloned.some(
		(message) => message.getType() === 'system' && message.additional_kwargs?.['brAInwav-plan'],
	);
	if (ctx?.strategy && !hasPlanInstruction) {
		const instruction =
			ctx.strategy === 'plan'
				? 'You must outline a brief plan before executing tools. Use subagents when helpful.'
				: 'Respond directly while using tools only when they materially improve the answer.';
		cloned.splice(
			1,
			0,
			new SystemMessage({
				content: instruction,
				additional_kwargs: { 'brAInwav-plan': true },
			}),
		);
	}
	return cloned;
}

function normaliseToAIMessage(message: BaseMessage): AIMessage {
	if (isAIMessage(message)) return message;
	return new AIMessage({ content: renderMessageContent(message.content) });
}

function renderMessageContent(content: BaseMessage['content']): string {
	if (typeof content === 'string') return content;
	if (Array.isArray(content)) {
		return content
			.map((part) => {
				if (typeof part === 'string') return part;
				if (typeof part === 'object' && part && 'text' in part) {
					return String((part as { text?: unknown }).text ?? '');
				}
				try {
					return JSON.stringify(part);
				} catch {
					return String(part);
				}
			})
			.join('\n');
	}
	try {
		return JSON.stringify(content);
	} catch {
		return String(content);
	}
}

function renderOutput(value: unknown): string {
	if (value === undefined || value === null) return '';
	if (typeof value === 'string') return value;
	if (typeof value === 'number' || typeof value === 'boolean') return String(value);
	try {
		return JSON.stringify(value);
	} catch {
		return String(value);
	}
}

async function safeRunHook(
	hooks: HookRunner,
	event: HookEvent,
	ctx: Record<string, unknown>,
	logger: Pick<Console, 'warn'>,
): Promise<HookResult[] | undefined> {
	try {
		return await hooks.run(event, ctx as HookContext);
	} catch (error) {
		logger.warn?.('brAInwav hook execution failed', { event, error });
		return undefined;
	}
}

function sessionHookContext(state: N0State): Record<string, unknown> {
	return {
		event: 'SessionStart',
		cwd: state.session.cwd,
		user: state.session.user,
		model: state.session.model,
		session: state.session,
		tags: ['n0'],
	};
}

function stopHookContext(state: N0State, output?: string): Record<string, unknown> {
	return {
		event: 'Stop',
		cwd: state.session.cwd,
		user: state.session.user,
		model: state.session.model,
		session: state.session,
		output,
		tags: ['n0'],
	};
}

function totalCharacters(messages: BaseMessage[]): number {
	return messages.reduce((sum, message) => sum + renderMessageContent(message.content).length, 0);
}

function compactMessages(
	messages: BaseMessage[],
	maxMessages: number,
	maxChars: number,
): BaseMessage[] {
	const preserved: BaseMessage[] = [];
	if (messages.length > 0) preserved.push(messages[0]);
	const remainder = messages.slice(-Math.max(0, maxMessages - preserved.length));
	const result = [...preserved, ...remainder];
	while (totalCharacters(result) > maxChars && result.length > 2) {
		result.splice(1, 1);
	}
	return result;
}

function deriveOutputFromMessages(messages?: BaseMessage[]): string | undefined {
	if (!messages || messages.length === 0) return undefined;
	for (let index = messages.length - 1; index >= 0; index -= 1) {
		const candidate = messages[index];
		const type = candidate.getType();
		if (type === 'ai' || type === 'tool') {
			return renderMessageContent(candidate.content);
		}
	}
	return undefined;
}

function tryParseSlash(input: string): SlashParseResult | null {
	try {
		return parseSlash(input);
	} catch {
		return null;
	}
}

function defaultPlanResolver(state: N0State): PlanDecision {
	const content = state.input.toLowerCase();
	const shouldPlan =
		state.input.length > 240 ||
		state.input.split('\n').length > 3 ||
		['plan', 'steps', 'strategy', 'investigate', 'analysis', 'roadmap'].some((keyword) =>
			content.includes(keyword),
		);
	return shouldPlan
		? { strategy: 'plan', rationale: 'Detected long or multi-part request requiring coordination.' }
		: { strategy: 'direct', rationale: 'Prompt is concise; direct execution preferred.' };
}

function defaultSystemPrompt(): string {

        return [
                'You are brAInwav n0, the master orchestration loop for Cortex-OS.',
                'Coordinate kernel tools, workspace commands, and subagents to produce accurate, secure results.',
                'Always respect hook policies, filesystem/network allow-lists, and budget constraints.',
                'Explain tool usage briefly in natural language while keeping sensitive data protected.',
                'Log session information and relevant context for debugging when errors or unexpected behavior occur, following best practices for observability.',
                'Handle errors gracefully and provide clear, actionable feedback to users and developers.',
        ].join(' ');

}<|MERGE_RESOLUTION|>--- conflicted
+++ resolved
@@ -125,22 +125,11 @@
         const planResolver = options.planResolver ?? defaultPlanResolver;
         const compactionConfig = options.compaction ?? {};
         const dispatchHooks = options.toolHooks ?? createToolHookAdapter(hooks);
-
-<<<<<<< HEAD
         const kernelBinding = resolveKernelBinding(options);
         const kernelDefinitions = (kernelBinding?.tools ?? []).map((tool) =>
                 kernelToolToDefinition(tool),
         );
-=======
-        const kernelTools = options.kernelTools ?? bindKernelTools(options.kernelOptions ?? {});
-        const kernelDefinitions = kernelTools.map((tool) => kernelToolToDefinition(tool));
-        const renderDefaults = pickDefined({
-                runBashSafe: createKernelRunBash(kernelTools),
-                readFileCapped: createKernelReadFile(kernelTools),
-                fileAllowlist: deriveKernelFileAllowlist(options.kernelOptions),
-                maxIncludeBytes: options.kernelOptions?.filesystem?.maxBytes,
-        });
->>>>>>> 4c9c8b86
+
 
         let subagentManager: LoadedSubagents['manager'] | undefined;
         let subagentMap: Map<string, ContractSubagent> = options.subagents ?? new Map();
