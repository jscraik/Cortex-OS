/**
 * @file_path packages/orchestration/src/bridges/python-agent-bridge.ts
 * @description Bridge for communicating with Python agents via IPC
 * @maintainer @jamiescottcraik
 * @last_updated 2025-08-03
 * @version 1.0.0
 * @status active
 * @ai_generated_by claude-3.5-sonnet
 * @ai_provenance_hash implementation_phase_1
 */

import { ChildProcess, spawn } from 'child_process';
import { EventEmitter } from 'events';
import path from 'path';
import winston from 'winston';

export interface PythonAgentConfig {
  pythonPath?: string;
  bridgeScriptPath?: string;
  bridgeModule?: string;
  timeout?: number;
  maxRetries?: number;
}

export interface AgentTaskPayload {
  coordinationId: string;
  phaseId: string;
  phaseName: string;
  requirements: string[];
  dependencies?: string[];
  metadata?: Record<string, unknown>;
  agentType?: 'langgraph' | 'crewai';
}

export interface AgentTaskResult {
  success: boolean;
  data: Record<string, unknown>;
  errors: string[];
  duration_ms: number;
  agent_id: string;
  timestamp: string;
}

export interface AgentBridgeMessage {
  type: 'result' | 'error' | 'query_response';
  from: string;
  payload: {
    coordinationId?: string;
    queryId?: string;
    result?: AgentTaskResult;
    error?: string;
    data?: unknown;
    id?: string;
  };
}

/**
 * Bridge for Python-TypeScript IPC communication with AI agents
 */
export class PythonAgentBridge extends EventEmitter {
  private logger: winston.Logger;
  private config: PythonAgentConfig;
  private pythonProcess: ChildProcess | null = null;
  private isInitialized = false;
  private pendingTasks = new Map<
    string,
    {
      resolve: (result: AgentTaskResult) => void;
      reject: (error: Error) => void;
      timeout: NodeJS.Timeout;
    }
  >();
  private pendingQueries = new Map<
    string,
    {
      resolve: (data: unknown) => void;
      reject: (error: Error) => void;
      timeout: NodeJS.Timeout;
    }
  >();

  constructor(config: Partial<PythonAgentConfig> = {}) {
    super();

    this.config = {
      pythonPath: config.pythonPath || 'python3',
      bridgeScriptPath:
        config.bridgeScriptPath ||
        path.resolve(process.cwd(), 'packages/python-agents/src/agent_bridge.py'),
      bridgeModule: config.bridgeModule || 'src.agent_bridge',
      timeout: config.timeout || 30000,
      maxRetries: config.maxRetries || 3,
    };

    this.logger = winston.createLogger({
      level: 'info',
      format: winston.format.combine(winston.format.timestamp(), winston.format.json()),
      transports: [
        new winston.transports.Console(),
        new winston.transports.File({ filename: 'python-agent-bridge.log' }),
      ],
    });
  }

  /**
   * Initialize the Python agent bridge
   */
  async initialize(): Promise<void> {
    if (this.isInitialized) {
      return;
    }

    this.logger.info('Initializing Python Agent Bridge');

    try {
      await this.startPythonProcess();
      this.isInitialized = true;
      this.logger.info('Python Agent Bridge initialized successfully');
    } catch (error) {
      this.logger.error('Failed to initialize Python Agent Bridge', { error });
      throw error;
    }
  }

  /**
   * Execute a task using a Python agent
   */
  async executeAgentTask(payload: AgentTaskPayload): Promise<AgentTaskResult> {
    if (!this.isInitialized) {
      throw new Error('Python Agent Bridge not initialized');
    }

    return new Promise((resolve, reject) => {
      const coordinationId = payload.coordinationId;

      // Set up timeout
      const timeout = setTimeout(() => {
        this.pendingTasks.delete(coordinationId);
        reject(new Error(`Agent task timeout after ${this.config.timeout}ms`));
      }, this.config.timeout);

      // Store pending task
      this.pendingTasks.set(coordinationId, { resolve, reject, timeout });

      // Send task to Python agent using the canonical bridge protocol
      const message = { type: 'task-assignment', payload };

      this.sendMessageToPython(message);
    });
  }

  /**
   * Query agent status and capabilities
   */
  async queryAgents(queryType: 'status'): Promise<Record<string, unknown>>;
  async queryAgents(queryType: 'capabilities'): Promise<Record<string, string[]>>;
  async queryAgents(
    queryType: 'status' | 'capabilities',
  ): Promise<Record<string, unknown> | Record<string, string[]>> {
    if (!this.isInitialized) {
      throw new Error('Python Agent Bridge not initialized');
    }

    return new Promise((resolve, reject) => {
      const queryId = `query_${Date.now()}_${Math.random().toString(36).substr(2, 9)}`;

      // Set up timeout
      const timeout = setTimeout(() => {
        this.pendingQueries.delete(queryId);
        reject(new Error(`Agent query timeout after ${this.config.timeout}ms`));
      }, this.config.timeout);

      // Store pending query
      this.pendingQueries.set(queryId, {
        resolve: resolve as (data: unknown) => void,
        reject,
        timeout,
      });

      // Send query to Python agent
      const message = {
        type: 'agent-query',
        payload: { queryType, queryId },
      };

      this.sendMessageToPython(message);
    });
  }

  /**
   * Get agent status
   */
  async getAgentStatus(): Promise<Record<string, unknown>> {
    return this.queryAgents('status');
  }

  /**
   * Get agent capabilities
   */
  async getAgentCapabilities(): Promise<Record<string, string[]>> {
    return this.queryAgents('capabilities');
  }

  /**
   * Shutdown the Python agent bridge
   */
  async shutdown(): Promise<void> {
    this.logger.info('Shutting down Python Agent Bridge');

    // Send shutdown message
    if (this.pythonProcess && !this.pythonProcess.killed) {
      const message = { type: 'shutdown', payload: {} };
      this.sendMessageToPython(message);
    }

    // Clean up pending tasks and queries
    this.cleanupPendingOperations();

    // Kill Python process
    if (this.pythonProcess) {
      this.pythonProcess.kill('SIGTERM');

      // Force kill after 5 seconds if not terminated
      setTimeout(() => {
        if (this.pythonProcess && !this.pythonProcess.killed) {
          this.pythonProcess.kill('SIGKILL');
        }
      }, 5000);
    }

    this.isInitialized = false;
    this.logger.info('Python Agent Bridge shutdown completed');
  }

  private async startPythonProcess(): Promise<void> {
    return new Promise((resolve, reject) => {
      this.logger.info('Starting Python agent process', {
        pythonPath: this.config.pythonPath,
        scriptPath: this.config.bridgeScriptPath,
      });

      const pythonArgs = ['-m', this.config.bridgeModule!];

<<<<<<< HEAD
      // Discover monorepo root (so tests run from package still resolve python paths)
      const findRepoRoot = (): string => {
        let dir = process.cwd();
        while (true) {
          if (
            fs.existsSync(path.join(dir, 'pnpm-workspace.yaml')) ||
            fs.existsSync(path.join(dir, 'turbo.json')) ||
            fs.existsSync(path.join(dir, '.git'))
          ) {
            return dir;
          }
          const parent = path.dirname(dir);
          if (parent === dir) return process.cwd();
          dir = parent;
        }
      };

      const repoRoot = findRepoRoot();
      const pythonPathParts = [
        // Parent directory so that `src` is recognized as a package for relative imports
        path.resolve(repoRoot, 'packages/python-agents'),
      ];
      const existingPyPath = process.env.PYTHONPATH || '';
      if (existingPyPath) pythonPathParts.push(existingPyPath);
=======
      const modulePath = path.resolve(path.dirname(this.config.bridgeScriptPath!), '..');
>>>>>>> 49baa21a

      this.pythonProcess = spawn(this.config.pythonPath!, pythonArgs, {
        stdio: ['pipe', 'pipe', 'pipe'],
        env: {
          ...process.env,
          // Ensure local package imports work regardless of current working directory
          PYTHONPATH: modulePath,
        },
      });

      // Handle process startup
      this.pythonProcess.on('spawn', () => {
        this.logger.info('Python agent process spawned successfully');
        this.setupProcessHandlers();
        resolve();
      });

      this.pythonProcess.on('error', (error) => {
        this.logger.error('Python agent process error', { error });
        reject(error);
      });

      // Handle process exit during startup
      this.pythonProcess.on('exit', (code, signal) => {
        if (!this.isInitialized) {
          reject(
            new Error(`Python agent process exited during startup: code=${code}, signal=${signal}`),
          );
        }
      });
    });
  }

  private setupProcessHandlers(): void {
    if (!this.pythonProcess) return;

    // Handle stdout messages
    this.pythonProcess.stdout?.on('data', (data) => {
      const output = data.toString();
      const lines = output.split('\n').filter((line: string) => line.trim());

      for (const line of lines) {
        if (line.startsWith('PYTHON_BRIDGE:')) {
          try {
            const messageJson = line.replace('PYTHON_BRIDGE:', '').trim();
            const message: AgentBridgeMessage = JSON.parse(messageJson);
            this.handlePythonMessage(message);
          } catch (error) {
            this.logger.error('Failed to parse Python message', {
              line,
              error,
            });
          }
        } else {
          // Regular Python output (for debugging)
          this.logger.debug('Python output', { output: line });
        }
      }
    });

    // Handle stderr
    this.pythonProcess.stderr?.on('data', (data) => {
      const error = data.toString();
      this.logger.warn('Python stderr', { error });
    });

    // Handle process exit
    this.pythonProcess.on('exit', (code, signal) => {
      this.logger.info('Python agent process exited', { code, signal });
      this.isInitialized = false;
      this.cleanupPendingOperations();
      this.emit('processExit', { code, signal });
    });

    // Handle process close
    this.pythonProcess.on('close', (code, signal) => {
      this.logger.info('Python agent process closed', { code, signal });
      this.pythonProcess = null;
    });
  }

  private handlePythonMessage(message: AgentBridgeMessage): void {
    this.logger.info('Received message from Python', { message });
    const { type, payload } = message;

    switch (type) {
      case 'result':
        this.handleTaskResult(payload);
        break;
      case 'error':
        this.handleTaskError(payload);
        break;
      case 'query_response':
        this.handleQueryResponse(payload);
        break;
      default:
        this.logger.warn('Unknown message type from Python', { type, payload });
    }
  }

  private handleTaskResult(payload: { coordinationId?: string; result?: AgentTaskResult }): void {
    this.logger.info('Handling task result', { payload });
    const { coordinationId, result } = payload;

    if (!coordinationId || !result) {
      this.logger.warn('Malformed task result payload', { payload });
      return;
    }

    const pendingTask = this.pendingTasks.get(coordinationId);
    if (pendingTask) {
      clearTimeout(pendingTask.timeout);
      this.pendingTasks.delete(coordinationId);
      pendingTask.resolve(result);
    } else {
      this.logger.warn('Received result for unknown coordination ID', {
        coordinationId,
      });
    }
  }

  private handleTaskError(payload: { coordinationId?: string; error?: string }): void {
    const coordinationId = payload.coordinationId;
    const error = payload.error ?? 'Unknown error from Python agent';

    if (!coordinationId) {
      this.logger.warn('Received error without coordination ID', { payload });
      return;
    }

    const pendingTask = this.pendingTasks.get(coordinationId);
    if (pendingTask) {
      clearTimeout(pendingTask.timeout);
      this.pendingTasks.delete(coordinationId);
      pendingTask.reject(new Error(error));
    } else {
      this.logger.warn('Received error for unknown coordination ID', {
        coordinationId,
        error,
      });
    }
  }

  private handleQueryResponse(payload: { queryId?: string; data?: unknown }): void {
    const queryId = payload.queryId;
    const data = payload.data;

    if (!queryId) {
      this.logger.warn('Received query response without query ID', { payload });
      return;
    }

    const pendingQuery = this.pendingQueries.get(queryId);
    if (pendingQuery) {
      clearTimeout(pendingQuery.timeout);
      this.pendingQueries.delete(queryId);
      pendingQuery.resolve(data);
    } else {
      this.logger.warn('Received query response for unknown query ID', {
        queryId,
      });
    }
  }

  private sendMessageToPython(message: unknown): void {
    if (!this.pythonProcess?.stdin) {
      throw new Error('Python process not available');
    }

    try {
      const messageJson = JSON.stringify(message as Record<string, unknown>);
      this.pythonProcess.stdin.write(messageJson + '\n');
      this.logger.debug('Sent message to Python', { message });
    } catch (error) {
      this.logger.error('Failed to send message to Python', { error });
      throw error;
    }
  }

  private cleanupPendingOperations(): void {
    // Clean up pending tasks
    for (const [_coordinationId, pendingTask] of this.pendingTasks) {
      clearTimeout(pendingTask.timeout);
      pendingTask.reject(new Error('Python agent bridge shutdown'));
    }
    this.pendingTasks.clear();

    // Clean up pending queries
    for (const [_queryId, pendingQuery] of this.pendingQueries) {
      clearTimeout(pendingQuery.timeout);
      pendingQuery.reject(new Error('Python agent bridge shutdown'));
    }
    this.pendingQueries.clear();
  }

  /**
   * Get bridge statistics
   */
  getStatistics(): {
    isInitialized: boolean;
    pendingTasks: number;
    pendingQueries: number;
    processId: number | null;
  } {
    return {
      isInitialized: this.isInitialized,
      pendingTasks: this.pendingTasks.size,
      pendingQueries: this.pendingQueries.size,
      processId: this.pythonProcess?.pid || null,
    };
  }
}

// © 2025 brAInwav LLC — every line reduces barriers, enhances security, and supports resilient AI engineering.<|MERGE_RESOLUTION|>--- conflicted
+++ resolved
@@ -241,7 +241,7 @@
 
       const pythonArgs = ['-m', this.config.bridgeModule!];
 
-<<<<<<< HEAD
+
       // Discover monorepo root (so tests run from package still resolve python paths)
       const findRepoRoot = (): string => {
         let dir = process.cwd();
@@ -266,9 +266,7 @@
       ];
       const existingPyPath = process.env.PYTHONPATH || '';
       if (existingPyPath) pythonPathParts.push(existingPyPath);
-=======
-      const modulePath = path.resolve(path.dirname(this.config.bridgeScriptPath!), '..');
->>>>>>> 49baa21a
+
 
       this.pythonProcess = spawn(this.config.pythonPath!, pythonArgs, {
         stdio: ['pipe', 'pipe', 'pipe'],
