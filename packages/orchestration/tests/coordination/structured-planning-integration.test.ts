--- conflicted
+++ resolved
@@ -1,601 +1,4 @@
 import { beforeEach, describe, expect, it, vi } from 'vitest';
-<<<<<<< HEAD
-import {
-	AdaptiveCoordinationManager,
-	type CoordinationRequest,
-} from '../../src/coordinator/adaptive-coordinator.js';
-import { LongHorizonPlanner, type LongHorizonTask } from '../../src/lib/long-horizon-planner.js';
-import { type Agent, AgentRole } from '../../src/types.js';
-import { type PlanningContext, PlanningPhase } from '../../src/utils/dsp.js';
-
-describe('Structured Planning Integration - Phase 11 DSP Integration', () => {
-	let longHorizonPlanner: LongHorizonPlanner;
-	let coordinationManager: AdaptiveCoordinationManager;
-	let mockAgents: Agent[];
-	let mockTask: LongHorizonTask;
-
-	beforeEach(() => {
-		// Initialize long-horizon planner with DSP integration
-		longHorizonPlanner = new LongHorizonPlanner({
-			enableContextIsolation: true,
-			maxPlanningTime: 15000,
-			adaptiveDepthEnabled: true,
-			persistenceEnabled: true,
-			initialStep: 0,
-			maxStep: 20,
-			planningDepth: 4,
-			contextIsolation: true,
-		});
-
-		// Initialize adaptive coordination manager
-		coordinationManager = new AdaptiveCoordinationManager({
-			learningEnabled: true,
-			contextIsolationEnabled: true,
-			maxHistorySize: 100,
-			strategyTimeoutMs: 10000,
-			performanceThreshold: 0.7,
-			nOArchitectureEnabled: true,
-		});
-
-		// Connect long-horizon planner to coordination manager
-		coordinationManager.setLongHorizonPlanner(longHorizonPlanner);
-
-		mockAgents = [
-			createMockAgent('agent-planner-001', AgentRole.PLANNER, ['strategic-planning', 'analysis']),
-			createMockAgent('agent-executor-001', AgentRole.EXECUTOR, ['execution', 'deployment']),
-			createMockAgent('agent-coordinator-001', AgentRole.COORDINATOR, [
-				'coordination',
-				'monitoring',
-			]),
-			createMockAgent('agent-specialist-001', AgentRole.SPECIALIST, ['security', 'performance']),
-		];
-
-		mockTask = {
-			id: 'integration-task-001',
-			description: 'Complex planning and coordination integration task',
-			complexity: 8,
-			priority: 7,
-			estimatedDuration: 20000,
-			dependencies: ['dep-001', 'dep-002'],
-			metadata: {
-				integrationTest: true,
-				brainwavOrigin: 'test-suite',
-				requiresStructuredPlanning: true,
-			},
-		};
-	});
-
-	describe('Planning Phase Integration with Orchestration', () => {
-		it('should integrate planning phases with orchestration workflow', async () => {
-			const mockExecutor = vi.fn();
-			const executionResults: Record<string, any> = {};
-
-			// Mock executor to capture phase-specific results
-			mockExecutor.mockImplementation((phase: PlanningPhase, context: PlanningContext) => {
-				const result = {
-					phase,
-					contextId: context.id,
-					brainwavProcessed: true,
-					timestamp: new Date(),
-				};
-				executionResults[phase] = result;
-				return Promise.resolve(result);
-			});
-
-			// Execute planning with phase integration
-			const planningResult = await longHorizonPlanner.planTask(mockTask, mockExecutor);
-
-			// Verify all phases were executed and integrated
-			expect(planningResult.success).toBe(true);
-			expect(planningResult.phases).toHaveLength(6); // Now includes COMPLETION phase
-
-			const expectedPhases = [
-				PlanningPhase.INITIALIZATION,
-				PlanningPhase.ANALYSIS,
-				PlanningPhase.STRATEGY,
-				PlanningPhase.EXECUTION,
-				PlanningPhase.VALIDATION,
-				PlanningPhase.COMPLETION,
-			];
-
-			expectedPhases.forEach((phase, index) => {
-				expect(planningResult.phases[index].phase).toBe(phase);
-				expect(executionResults[phase]).toBeDefined();
-				expect(executionResults[phase].brainwavProcessed).toBe(true);
-			});
-
-			expect(planningResult.brainwavMetadata.createdBy).toBe('brAInwav');
-		});
-
-		it('should coordinate agents across planning phases', async () => {
-			const mockExecutor = vi.fn();
-			const coordinationRequests: CoordinationRequest[] = [];
-
-			// Mock executor to trigger coordination during planning phases
-			mockExecutor.mockImplementation(async (phase: PlanningPhase, context: PlanningContext) => {
-				if (phase === PlanningPhase.EXECUTION) {
-					// Trigger coordination during execution phase
-					const coordinationRequest: CoordinationRequest = {
-						task: mockTask,
-						availableAgents: mockAgents,
-						constraints: {
-							maxDuration: 15000,
-							maxAgents: 4,
-							requiredCapabilities: ['execution', 'coordination'],
-						},
-						context,
-					};
-
-					coordinationRequests.push(coordinationRequest);
-					const coordinationResult = await coordinationManager.coordinate(coordinationRequest);
-
-					return {
-						phase,
-						coordinationStrategy: coordinationResult.strategy,
-						assignments: coordinationResult.assignments,
-						brainwavCoordinated: true,
-					};
-				}
-
-				return { phase, directExecution: true };
-			});
-
-			const planningResult = await longHorizonPlanner.planTask(mockTask, mockExecutor);
-
-			// Verify coordination was triggered during planning
-			expect(coordinationRequests).toHaveLength(1);
-			expect(coordinationRequests[0].context).toBeDefined();
-			expect(coordinationRequests[0].context?.id).toBe(mockTask.id);
-
-			// Verify execution phase includes coordination results
-			const executionPhase = planningResult.phases.find((p) => p.phase === PlanningPhase.EXECUTION);
-			expect(executionPhase?.result).toMatchObject({
-				phase: PlanningPhase.EXECUTION,
-				brainwavCoordinated: true,
-			});
-		});
-
-		it('should maintain context flow between planning and coordination', async () => {
-			const mockExecutor = vi.fn();
-			let capturedContext: PlanningContext | undefined;
-			let executorPhase: PlanningPhase | undefined;
-
-			mockExecutor.mockImplementation(async (phase: PlanningPhase, context: PlanningContext) => {
-				if (phase === PlanningPhase.STRATEGY) {
-					capturedContext = context;
-					executorPhase = phase; // Capture the phase parameter instead
-
-					// Simulate coordination request with captured context
-					const coordinationRequest: CoordinationRequest = {
-						task: mockTask,
-						availableAgents: mockAgents.slice(0, 2),
-						constraints: {
-							maxDuration: 10000,
-							maxAgents: 2,
-							requiredCapabilities: ['strategic-planning'],
-						},
-						context,
-					};
-
-					const coordinationResult = await coordinationManager.coordinate(coordinationRequest);
-
-					// Verify context data flows correctly
-					expect(coordinationResult.reasoning).toBeDefined();
-					return {
-						phase,
-						contextIntegrated: true,
-						coordinationStrategy: coordinationResult.strategy,
-					};
-				}
-
-				return { phase };
-			});
-
-			await longHorizonPlanner.planTask(mockTask, mockExecutor);
-
-			// Verify context was captured and integrated
-			expect(capturedContext).toBeDefined();
-			expect(capturedContext?.id).toBe(mockTask.id);
-			expect(capturedContext?.metadata.createdBy).toBe('brAInwav');
-			expect(executorPhase).toBe(PlanningPhase.STRATEGY); // Use executor phase parameter instead
-		});
-
-		it('should handle planning failures with coordination fallbacks', async () => {
-			const mockExecutor = vi.fn();
-			const fallbackCoordinations: any[] = [];
-
-			mockExecutor.mockImplementation(async (phase: PlanningPhase, context: PlanningContext) => {
-				if (phase === PlanningPhase.STRATEGY) {
-					// Simulate strategy planning failure
-					throw new Error('brAInwav test: Strategy planning failed');
-				}
-
-				if (phase === PlanningPhase.EXECUTION) {
-					// Trigger fallback coordination after planning failure
-					const fallbackRequest: CoordinationRequest = {
-						task: mockTask,
-						availableAgents: mockAgents,
-						constraints: {
-							maxDuration: 8000,
-							maxAgents: 3,
-							requiredCapabilities: ['execution'],
-						},
-						context,
-					};
-
-					const fallbackResult = await coordinationManager.coordinate(fallbackRequest);
-					fallbackCoordinations.push(fallbackResult);
-
-					return {
-						phase,
-						fallbackCoordination: true,
-						strategy: fallbackResult.strategy,
-					};
-				}
-
-				return { phase };
-			});
-
-			const planningResult = await longHorizonPlanner.planTask(mockTask, mockExecutor);
-
-			// Verify planning continued despite strategy failure
-			expect(planningResult.success).toBe(false); // Overall failure due to strategy phase
-			expect(planningResult.phases.some((p) => p.phase === PlanningPhase.EXECUTION)).toBe(true);
-
-			// Verify fallback coordination was triggered
-			expect(fallbackCoordinations).toHaveLength(1);
-			expect(fallbackCoordinations[0].strategy).toBeDefined();
-		});
-	});
-
-	describe('LangGraph State Flow Integration', () => {
-		it('should prepare planning states for LangGraph workflow integration', async () => {
-			const mockExecutor = vi.fn();
-			const stateTransitions: Array<{ from: PlanningPhase; to: PlanningPhase; state: any }> = [];
-
-			mockExecutor.mockImplementation((phase: PlanningPhase, context: PlanningContext) => {
-				// Simulate state transitions that would flow into LangGraph
-				const currentPhaseIndex = Object.values(PlanningPhase).indexOf(phase);
-				const nextPhase = Object.values(PlanningPhase)[currentPhaseIndex + 1];
-
-				if (nextPhase) {
-					stateTransitions.push({
-						from: phase,
-						to: nextPhase,
-						state: {
-							contextId: context.id,
-							complexity: context.metadata.complexity,
-							priority: context.metadata.priority,
-							brainwavState: true,
-						},
-					});
-				}
-
-				return Promise.resolve({
-					phase,
-					langGraphReady: true,
-					stateData: {
-						workspaceId: context.workspaceId,
-						phaseComplete: true,
-					},
-				});
-			});
-
-			const planningResult = await longHorizonPlanner.planTask(mockTask, mockExecutor);
-
-			// Verify state transitions are prepared for LangGraph
-			expect(stateTransitions).toHaveLength(5); // 6 phases = 5 transitions
-			stateTransitions.forEach((transition) => {
-				expect(transition.state.brainwavState).toBe(true);
-				expect(transition.state.contextId).toBe(mockTask.id);
-			});
-
-			// Verify planning results contain LangGraph-compatible data
-			planningResult.phases.forEach((phase) => {
-				expect(phase.result).toMatchObject({
-					langGraphReady: true,
-					stateData: expect.any(Object),
-				});
-			});
-		});
-
-		it('should maintain state consistency across planning and coordination boundaries', async () => {
-			const mockExecutor = vi.fn();
-			const stateHistory: Array<{ phase: PlanningPhase; state: any; timestamp: Date }> = [];
-
-			mockExecutor.mockImplementation(async (phase: PlanningPhase, context: PlanningContext) => {
-				const currentState = {
-					phase,
-					contextId: context.id,
-					stepCount: context.steps.length,
-					historyLength: context.history.length,
-					brainwavState: {
-						createdBy: context.metadata.createdBy,
-						updatedAt: context.metadata.updatedAt,
-					},
-				};
-
-				stateHistory.push({
-					phase,
-					state: currentState,
-					timestamp: new Date(),
-				});
-
-				// Trigger coordination to test state consistency
-				if (phase === PlanningPhase.ANALYSIS) {
-					const coordinationRequest: CoordinationRequest = {
-						task: mockTask,
-						availableAgents: mockAgents.slice(0, 2),
-						constraints: {
-							maxDuration: 8000,
-							maxAgents: 2,
-							requiredCapabilities: ['analysis'],
-						},
-						context,
-					};
-
-					await coordinationManager.coordinate(coordinationRequest);
-				}
-
-				return currentState;
-			});
-
-			await longHorizonPlanner.planTask(mockTask, mockExecutor);
-
-			// Verify state consistency throughout the planning lifecycle
-			expect(stateHistory).toHaveLength(6); // Now includes COMPLETION phase
-
-			// All states should maintain consistent context ID
-			const contextIds = stateHistory.map((s) => s.state.contextId);
-			expect(new Set(contextIds).size).toBe(1);
-
-			// Step count should increase monotonically
-			for (let i = 1; i < stateHistory.length; i++) {
-				expect(stateHistory[i].state.stepCount).toBeGreaterThanOrEqual(
-					stateHistory[i - 1].state.stepCount,
-				);
-			}
-
-			// brAInwav metadata should be consistent
-			stateHistory.forEach((entry) => {
-				expect(entry.state.brainwavState.createdBy).toBe('brAInwav');
-				expect(entry.state.brainwavState.updatedAt).toBeInstanceOf(Date);
-			});
-		});
-
-		it('should generate adaptive depth recommendations for LangGraph coordination', async () => {
-			const highComplexityTask = { ...mockTask, complexity: 9, priority: 9 };
-			const mockExecutor = vi.fn();
-			const adaptiveRecommendations: Array<{
-				phase: PlanningPhase;
-				depth: number;
-				reason: string;
-			}> = [];
-
-			mockExecutor.mockImplementation((phase: PlanningPhase, context: PlanningContext) => {
-				// Get adaptive depth for LangGraph planning
-				const currentStats = longHorizonPlanner.getStats();
-				const adaptiveDepth = currentStats.adaptiveDepth;
-
-				adaptiveRecommendations.push({
-					phase,
-					depth: adaptiveDepth,
-					reason: `Complex task (${context.metadata.complexity}) requires deeper planning`,
-				});
-
-				return Promise.resolve({
-					phase,
-					adaptiveDepthRecommendation: adaptiveDepth,
-					langGraphDepthHint: adaptiveDepth > 6 ? 'deep-planning' : 'standard-planning',
-				});
-			});
-
-			const planningResult = await longHorizonPlanner.planTask(highComplexityTask, mockExecutor);
-
-			// Verify adaptive depth recommendations are generated
-			expect(adaptiveRecommendations).toHaveLength(6); // Now includes COMPLETION phase
-			expect(adaptiveRecommendations.every((rec) => rec.depth > 0)).toBe(true);
-
-			// High complexity should result in deeper planning recommendations
-			const avgDepth =
-				adaptiveRecommendations.reduce((sum, rec) => sum + rec.depth, 0) /
-				adaptiveRecommendations.length;
-			expect(avgDepth).toBeGreaterThan(4);
-
-			// Verify planning results include LangGraph depth hints
-			planningResult.phases.forEach((phase) => {
-				expect(phase.result).toMatchObject({
-					adaptiveDepthRecommendation: expect.any(Number),
-					langGraphDepthHint: expect.stringMatching(/deep-planning|standard-planning/),
-				});
-			});
-		});
-	});
-
-	describe('Integration Error Handling and Recovery', () => {
-		it('should gracefully handle coordination failures during planning', async () => {
-			const mockExecutor = vi.fn();
-			const coordinationFailures: Array<{ phase: PlanningPhase; error: string }> = [];
-
-			// Mock coordination manager to simulate failures
-			const originalCoordinate = coordinationManager.coordinate.bind(coordinationManager);
-			const coordinateSpy = vi.spyOn(coordinationManager, 'coordinate');
-			coordinateSpy.mockImplementation(async (request: CoordinationRequest) => {
-				// Check if this is an execution phase coordination request
-				if (request.constraints.requiredCapabilities.includes('execution')) {
-					const error = new Error('brAInwav test: Coordination failure during execution');
-					coordinationFailures.push({
-						phase: PlanningPhase.EXECUTION,
-						error: error.message,
-					});
-					throw error;
-				}
-				return originalCoordinate(request);
-			});
-
-			mockExecutor.mockImplementation(async (phase: PlanningPhase, context: PlanningContext) => {
-				if (phase === PlanningPhase.EXECUTION) {
-					try {
-						const coordinationRequest: CoordinationRequest = {
-							task: mockTask,
-							availableAgents: mockAgents,
-							constraints: {
-								maxDuration: 10000,
-								maxAgents: 3,
-								requiredCapabilities: ['execution'],
-							},
-							context,
-						};
-
-						await coordinationManager.coordinate(coordinationRequest);
-						return { phase, coordinationSuccess: true };
-					} catch (error) {
-						// Handle coordination failure gracefully
-						return {
-							phase,
-							coordinationFailed: true,
-							fallbackStrategy: 'direct-execution',
-							error: error instanceof Error ? error.message : 'Unknown error',
-						};
-					}
-				}
-
-				return { phase };
-			});
-
-			const planningResult = await longHorizonPlanner.planTask(mockTask, mockExecutor);
-
-			// Verify coordination failure was captured and handled
-			expect(coordinationFailures).toHaveLength(1);
-			expect(coordinationFailures[0].phase).toBe(PlanningPhase.EXECUTION);
-
-			// Verify planning continued with fallback strategy
-			const executionPhase = planningResult.phases.find((p) => p.phase === PlanningPhase.EXECUTION);
-			expect(executionPhase?.result).toMatchObject({
-				coordinationFailed: true,
-				fallbackStrategy: 'direct-execution',
-			});
-
-			coordinateSpy.mockRestore();
-		});
-
-		it('should provide comprehensive integration diagnostics', async () => {
-			const mockExecutor = vi.fn().mockResolvedValue({ diagnosticsEnabled: true });
-
-			const planningResult = await longHorizonPlanner.planTask(mockTask, mockExecutor);
-			const coordinationStats = coordinationManager.getStats();
-			const plannerStats = longHorizonPlanner.getStats();
-
-			// Verify comprehensive integration diagnostics
-			expect(planningResult.totalDuration).toBeGreaterThanOrEqual(0); // Can be 0 for fast mock execution
-			expect(planningResult.adaptiveDepth).toBeGreaterThan(0);
-			expect(planningResult.recommendations).toBeDefined();
-
-			expect(coordinationStats.learningEnabled).toBe(true);
-			expect(coordinationStats.nOArchitectureEnabled).toBe(true);
-			expect(coordinationStats.strategyPerformance).toBeDefined();
-
-			expect(plannerStats.hasActiveContext).toBeDefined();
-			expect(plannerStats.currentStep).toBeGreaterThanOrEqual(0);
-			expect(plannerStats.adaptiveDepth).toBeGreaterThan(0);
-
-			// Verify brAInwav integration metadata
-			expect(planningResult.brainwavMetadata.createdBy).toBe('brAInwav');
-			expect(planningResult.brainwavMetadata.timestamp).toBeInstanceOf(Date);
-		});
-	});
-
-	describe('brAInwav Integration Compliance', () => {
-		it('should maintain brAInwav branding throughout integrated workflows', async () => {
-			const consoleSpy = vi.spyOn(console, 'log').mockImplementation(() => {});
-			const mockExecutor = vi.fn().mockResolvedValue({ brainwavCompliant: true });
-
-			await longHorizonPlanner.planTask(mockTask, mockExecutor);
-
-			// Verify brAInwav branding in console outputs
-			expect(consoleSpy).toHaveBeenCalledWith(
-				expect.stringContaining('brAInwav Long-Horizon Planner'),
-			);
-			// In integration test, not all phases may trigger adaptive coordinator
-			// so we verify DSP and planning components are properly branded
-			expect(consoleSpy).toHaveBeenCalledWith(expect.stringContaining('brAInwav DSP'));
-
-			consoleSpy.mockRestore();
-		});
-
-		it('should ensure brAInwav metadata consistency across integration boundaries', async () => {
-			const mockExecutor = vi.fn();
-			const metadataSnapshots: Array<{ phase: PlanningPhase; metadata: any }> = [];
-
-			mockExecutor.mockImplementation(async (phase: PlanningPhase, context: PlanningContext) => {
-				metadataSnapshots.push({
-					phase,
-					metadata: {
-						contextCreatedBy: context.metadata.createdBy,
-						contextUpdatedAt: context.metadata.updatedAt,
-					},
-				});
-
-				if (phase === PlanningPhase.STRATEGY) {
-					const coordinationRequest: CoordinationRequest = {
-						task: mockTask,
-						availableAgents: mockAgents.slice(0, 2),
-						constraints: {
-							maxDuration: 8000,
-							maxAgents: 2,
-							requiredCapabilities: ['strategic-planning'],
-						},
-						context,
-					};
-
-					const coordinationResult = await coordinationManager.coordinate(coordinationRequest);
-
-					metadataSnapshots.push({
-						phase,
-						metadata: {
-							coordinatedBy: coordinationResult.brainwavMetadata.coordinatedBy,
-							coordinationTimestamp: coordinationResult.brainwavMetadata.timestamp,
-						},
-					});
-				}
-
-				return { phase, brainwavCompliant: true };
-			});
-
-			const planningResult = await longHorizonPlanner.planTask(mockTask, mockExecutor);
-
-			// Verify consistent brAInwav metadata across all integration points
-			metadataSnapshots.forEach((snapshot) => {
-				if (snapshot.metadata.contextCreatedBy) {
-					expect(snapshot.metadata.contextCreatedBy).toBe('brAInwav');
-				}
-				if (snapshot.metadata.coordinatedBy) {
-					expect(snapshot.metadata.coordinatedBy).toBe('brAInwav');
-				}
-			});
-
-			expect(planningResult.brainwavMetadata.createdBy).toBe('brAInwav');
-		});
-	});
-});
-
-// Helper function to create mock agents
-function createMockAgent(id: string, role: AgentRole, capabilities: string[]): Agent {
-	return {
-		id,
-		name: `Agent ${id}`,
-		role,
-		capabilities,
-		status: 'available',
-		metadata: {
-			brainwavManaged: true,
-			createdBy: 'brAInwav',
-			integrationTest: true,
-		},
-		lastSeen: new Date(),
-	};
-}
-=======
 import type { SecurityIntegrationResult, SecurityIntegrationService } from '@cortex-os/cortex-sec';
 import { AdaptiveCoordinationManager } from '../../src/coordinator/adaptive-coordinator.js';
 import { LongHorizonPlanner, type LongHorizonTask } from '../../src/lib/long-horizon-planner.js';
@@ -768,5 +171,4 @@
                 const followUpDecision = coordinationManager.coordinate(request);
                 expect(followUpDecision.confidence).toBeLessThan(decision.confidence);
         });
-});
->>>>>>> 50c984c3
+});