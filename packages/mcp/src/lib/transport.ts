
import commandExists from 'command-exists';
import { z } from 'zod';
import type { McpRequest, TransportConfig, Transport } from './types.js';
import { parseTransportConfig } from './transport-schema.js';

<<<<<<< HEAD
export function validateTransportConfig(config: TransportConfig) {
  const baseSchema = {
    allowNetwork: z.boolean().optional(),
    sandbox: z.boolean().optional(),
    timeoutMs: z.number().int().nonnegative().optional(),
    maxMemoryMB: z.number().int().nonnegative().optional(),
  };
=======
>>>>>>> e7a37d6e

function validateMessage(message: McpRequest): void {
  const schema = z
    .object({
      jsonrpc: z.literal('2.0'),
      id: z.union([z.string(), z.number()]),
      method: z.string().optional(),
      params: z.unknown().optional(),
      result: z.unknown().optional(),
      error: z.unknown().optional(),
    })
    .strict();
  schema.parse(message);
}

<<<<<<< HEAD
  const httpSchema = z
    .object({
      type: z.literal('http'),
      url: z.string().url(),
      ...baseSchema,
    })
    .strict();

  return z.union([stdioSchema, httpSchema]).parse(config);
}

function ensureCommandExists(command: string) {
  const check = spawnSync('command', ['-v', command]);
  if (check.status !== 0) {
    throw new Error('Command not found');
  }
}

export function validateMessage(
  message: McpRequest,
  onError?: (err: unknown, msg: McpRequest) => void,
) {
  const msgSchema = z
    .object({
      jsonrpc: z.literal('2.0'),
      id: z.union([z.string(), z.number()]),
      method: z.string().optional(),
      params: z.unknown().optional(),
      result: z.unknown().optional(),
      error: z.unknown().optional(),
    })
    .strict();
  try {
    msgSchema.parse(message);
  } catch (err) {
    if (onError) {
      onError(err, message);
    } else {
      console.error('Malformed message in transport.send:', err, message);
    }
  }
}

export function createTransport(config: TransportConfig) {
  const cfg = validateTransportConfig(config);
  let connected = false;

  return {
    async connect() {
      if (cfg.type === 'stdio') {
        ensureCommandExists(cfg.command);
=======

function createConnect(cfg: TransportConfig, state: { connected: boolean }) {
  return async () => {
    if (cfg.type === 'stdio') {
      try {
        await commandExists(cfg.command);
      } catch {
        throw new Error('Command not found');
      }
    }
    state.connected = true;
  };
}

function createDisconnect(state: { connected: boolean }) {
  return async () => {
    state.connected = false;
  };
}

function createSend() {
  return (message: McpRequest, onError?: (err: unknown, msg: McpRequest) => void) => {
    try {
      validateMessage(message);
    } catch (err) {
      if (onError) {
        onError(err, message);
      } else {
        console.error('Malformed message in transport.send:', err, message);
>>>>>>> e7a37d6e
      }
    }
  };
}


export function createTransport(config: TransportConfig): Transport {
  const cfg = parseTransportConfig(config);
  const state = { connected: false };


  return {
    connect: createConnect(cfg, state),
    disconnect: createDisconnect(state),
    isConnected: () => state.connected,
    send: createSend(),

<<<<<<< HEAD
    send(message: McpRequest, onError?: (err: unknown, msg: McpRequest) => void) {
      validateMessage(message, onError);
    },
=======
>>>>>>> e7a37d6e
  };
}
<|MERGE_RESOLUTION|>--- conflicted
+++ resolved
@@ -4,7 +4,7 @@
 import type { McpRequest, TransportConfig, Transport } from './types.js';
 import { parseTransportConfig } from './transport-schema.js';
 
-<<<<<<< HEAD
+
 export function validateTransportConfig(config: TransportConfig) {
   const baseSchema = {
     allowNetwork: z.boolean().optional(),
@@ -12,8 +12,7 @@
     timeoutMs: z.number().int().nonnegative().optional(),
     maxMemoryMB: z.number().int().nonnegative().optional(),
   };
-=======
->>>>>>> e7a37d6e
+
 
 function validateMessage(message: McpRequest): void {
   const schema = z
@@ -29,14 +28,6 @@
   schema.parse(message);
 }
 
-<<<<<<< HEAD
-  const httpSchema = z
-    .object({
-      type: z.literal('http'),
-      url: z.string().url(),
-      ...baseSchema,
-    })
-    .strict();
 
   return z.union([stdioSchema, httpSchema]).parse(config);
 }
@@ -81,37 +72,7 @@
     async connect() {
       if (cfg.type === 'stdio') {
         ensureCommandExists(cfg.command);
-=======
 
-function createConnect(cfg: TransportConfig, state: { connected: boolean }) {
-  return async () => {
-    if (cfg.type === 'stdio') {
-      try {
-        await commandExists(cfg.command);
-      } catch {
-        throw new Error('Command not found');
-      }
-    }
-    state.connected = true;
-  };
-}
-
-function createDisconnect(state: { connected: boolean }) {
-  return async () => {
-    state.connected = false;
-  };
-}
-
-function createSend() {
-  return (message: McpRequest, onError?: (err: unknown, msg: McpRequest) => void) => {
-    try {
-      validateMessage(message);
-    } catch (err) {
-      if (onError) {
-        onError(err, message);
-      } else {
-        console.error('Malformed message in transport.send:', err, message);
->>>>>>> e7a37d6e
       }
     }
   };
@@ -129,11 +90,10 @@
     isConnected: () => state.connected,
     send: createSend(),
 
-<<<<<<< HEAD
+
     send(message: McpRequest, onError?: (err: unknown, msg: McpRequest) => void) {
       validateMessage(message, onError);
     },
-=======
->>>>>>> e7a37d6e
+
   };
 }
