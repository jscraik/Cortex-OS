/**
 * @file MCP Protocol Conformance Tests
 * @description Test suite for MCP protocol compliance across transports
 * @maintainer @jamiescottcraik
 * @version 1.0.0
 */

import { beforeEach, describe, expect, it, vi } from 'vitest';
import { redactSensitiveData, validateApiKey, validateUrlSecurity } from './lib/security.js';
import { createMcpServer } from './lib/server.js';
import { createTransport } from './lib/transport.js';
import type { McpRequest, TransportConfig } from './lib/types.js';

describe('MCP Protocol Conformance Tests', () => {
  describe('Transport Matrix Tests', () => {
    const transports: TransportConfig[] = [
      {
        type: 'stdio',
        command: 'echo',
        args: ['{"jsonrpc":"2.0","id":1,"result":{}}'],
      },
      {
        type: 'http',
        url: 'http://localhost:3000/mcp',
      },
    ];

    transports.forEach((transportConfig) => {
      describe(`${transportConfig.type.toUpperCase()} Transport`, () => {
        it('should conform to JSON-RPC 2.0 message format', async () => {
          const transport = createTransport(transportConfig);

          const validRequest: McpRequest = {
            jsonrpc: '2.0',
            id: 'test-1',
            method: 'initialize',
          };

          // Test message serialization
          expect(() => JSON.stringify(validRequest)).not.toThrow();

          // Validate required fields
          expect(validRequest.jsonrpc).toBe('2.0');
          expect(validRequest.id).toBeDefined();
          expect(validRequest.method).toBeDefined();
        });

        it('should handle connection lifecycle properly', async () => {
          const transport = createTransport(transportConfig);

          expect(transport.isConnected()).toBe(false);

          if (transportConfig.type === 'stdio') {
            // Skip actual connection for stdio in test environment
            return;
          }

          // For HTTP transport, we'll mock the connection
          const connectSpy = vi.spyOn(transport, 'connect');
          const disconnectSpy = vi.spyOn(transport, 'disconnect');

          await expect(transport.connect()).resolves.toBeUndefined();
          expect(connectSpy).toHaveBeenCalled();

          await expect(transport.disconnect()).resolves.toBeUndefined();
          expect(disconnectSpy).toHaveBeenCalled();
        });

        it('should validate message integrity', () => {
          const validMessages = [
            { jsonrpc: '2.0', id: 1, method: 'test' },
            { jsonrpc: '2.0', id: 'str-id', method: 'test', params: {} },
            { jsonrpc: '2.0', id: 1, result: {} },
          ];

          const invalidMessages = [
            { id: 1, method: 'test' }, // Missing jsonrpc
            { jsonrpc: '1.0', id: 1, method: 'test' }, // Wrong version
            { jsonrpc: '2.0', method: 'test' }, // Missing id
            { jsonrpc: '2.0', id: 1 }, // Missing method/result/error
          ];

          validMessages.forEach((msg, index) => {
            expect(() => JSON.parse(JSON.stringify(msg)), `Valid message ${index}`).not.toThrow();
          });

          invalidMessages.forEach((msg, index) => {
            // These should be caught by validation logic
            expect(typeof msg, `Invalid message ${index}`).toBe('object');
          });
        });
      });
    });
  });

  describe('Capability Discovery Tests', () => {
    let server: ReturnType<typeof createMcpServer>;

    beforeEach(() => {
      server = createMcpServer({
        name: 'Test Server',
        version: '1.0.0',
      });
    });

    it('should properly negotiate capabilities during initialize', async () => {
      const request: McpRequest = {
        jsonrpc: '2.0',
        id: 'init-1',
        method: 'initialize',
        params: {
          protocolVersion: '2025-06-18',
          capabilities: {
            tools: true,
            resources: true,
            prompts: true,
          },
        },
      };

      const response = await server.handleRequest(request);

      expect(response.id).toBe('init-1');
      expect(response.result).toBeDefined();

      const result = response.result as any;
      expect(result.protocolVersion).toBe('2025-06-18');
      expect(result.capabilities).toBeDefined();
      expect(result.serverInfo).toBeDefined();
      expect(result.serverInfo.name).toBe('Test Server');
    });

    it('should expose tools capability correctly', async () => {
      // Add a test tool
      server.addTool({ name: 'test-tool', description: 'A test tool' }, async () => ({
        success: true,
      }));

      const initResponse = await server.handleRequest({
        jsonrpc: '2.0',
        id: 'init',
        method: 'initialize',
      });

      const capabilities = (initResponse.result as any).capabilities;
      expect(capabilities.tools).toBeDefined();

      // Test tools/list
      const listResponse = await server.handleRequest({
        jsonrpc: '2.0',
        id: 'list-tools',
        method: 'tools/list',
      });

      const tools = (listResponse.result as any).tools;
      expect(Array.isArray(tools)).toBe(true);
      expect(tools).toHaveLength(1);
      expect(tools[0].name).toBe('test-tool');
    });

    it('should expose resources capability correctly', async () => {
      // Add a test resource
      server.addResource({ uri: 'test://resource', name: 'Test Resource' }, async () => ({
        uri: 'test://resource',
        text: 'test content',
      }));

      const listResponse = await server.handleRequest({
        jsonrpc: '2.0',
        id: 'list-resources',
        method: 'resources/list',
      });

      const resources = (listResponse.result as any).resources;
      expect(Array.isArray(resources)).toBe(true);
      expect(resources).toHaveLength(1);
      expect(resources[0].uri).toBe('test://resource');
    });

    it('should expose prompts capability correctly', async () => {
      // Add a test prompt
      server.addPrompt({ name: 'test-prompt', description: 'A test prompt' }, async () => [
        { role: 'user', content: { type: 'text', text: 'test' } },
      ]);

      const listResponse = await server.handleRequest({
        jsonrpc: '2.0',
        id: 'list-prompts',
        method: 'prompts/list',
      });

      const prompts = (listResponse.result as any).prompts;
      expect(Array.isArray(prompts)).toBe(true);
      expect(prompts).toHaveLength(1);
      expect(prompts[0].name).toBe('test-prompt');
    });
  });

  describe('Error Handling Tests', () => {
    let server: ReturnType<typeof createMcpServer>;

    beforeEach(() => {
      server = createMcpServer({
        name: 'Test Server',
        version: '1.0.0',
      });
    });

    it('should return proper JSON-RPC error for unknown methods', async () => {
      const response = await server.handleRequest({
        jsonrpc: '2.0',
        id: 'error-test',
        method: 'unknown/method',
      });

      expect(response.id).toBe('error-test');
      expect(response.error).toBeDefined();
      expect(response.error!.code).toBe(-32603);
      expect(response.error!.message).toContain('Method not supported');
    });

    it('should return proper error for invalid tool calls', async () => {
      const response = await server.handleRequest({
        jsonrpc: '2.0',
        id: 'tool-error',
        method: 'tools/call',
        params: { name: 'nonexistent-tool' },
      });

      expect(response.error).toBeDefined();
      expect(response.error!.message).toContain('Tool not found');
    });

    it('should return proper error for invalid resource reads', async () => {
      const response = await server.handleRequest({
        jsonrpc: '2.0',
        id: 'resource-error',
        method: 'resources/read',
        params: { uri: 'nonexistent://resource' },
      });

      expect(response.error).toBeDefined();
      expect(response.error!.message).toContain('Resource not found');
    });

    it('should handle malformed requests gracefully', async () => {
      const malformedRequests = [
        { jsonrpc: '2.0', id: 'test', method: 'tools/call' }, // Missing params
        { jsonrpc: '2.0', id: 'test', method: 'tools/call', params: {} }, // Missing tool name
        { jsonrpc: '2.0', id: 'test', method: 'resources/read', params: {} }, // Missing URI
      ];

      for (const request of malformedRequests) {
        const response = await server.handleRequest(request as McpRequest);
        expect(response.error).toBeDefined();
      }
    });
  });

  describe('Security Validation Tests', () => {
<<<<<<< HEAD
    it('should validate API key format', () => {
      const validKeys = ['sk-abcdef7890ghijklmnop', 'ref-e672788111c76ba32bc1', 'pk_abcdefghijk'];

      const invalidKeys = ['password', '123456', 'secret', 'admin', 'test'];
=======
    it('accepts valid API key formats', () => {
      const validKeys = ['sk-abcdef7890gh', 'ref_e672788111', 'pk-abcdefghijk'];
>>>>>>> e7a37d6e

      validKeys.forEach((key) => {
        expect(validateApiKey(key), `Key should be valid: ${key}`).toBe(true);
      });
    });

    it('rejects invalid API key formats', () => {
      const invalidKeys = [
        'sk-12345', // Too short
        'ak-1234567890', // Wrong prefix
        'pk:1234567890', // Wrong separator
        'ref-abcdefg?', // Invalid character
        'password', // Insecure pattern
      ];

      invalidKeys.forEach((key) => {
        expect(validateApiKey(key), `Key should be invalid: ${key}`).toBe(false);
      });
    });

    it('should validate URL security', () => {
      const secureUrls = [
        'https://api.example.com/mcp',
        'http://localhost:3000/mcp',
        'http://127.0.0.1:8080/api',
      ];

      const insecureUrls = [
        'http://remote-server.com/api', // HTTP for remote
        'https://example.com/admin', // Suspicious path
        'ftp://server.com/api', // Wrong protocol
        'invalid-url', // Invalid format
      ];

      secureUrls.forEach((url) => {
        const isSecure = validateUrlSecurity(url);
        expect(isSecure, `URL should be secure: ${url}`).toBe(true);
      });

      insecureUrls.forEach((url) => {
        const isSecure = validateUrlSecurity(url);
        expect(isSecure, `URL should be insecure: ${url}`).toBe(false);
      });
    });

    it('should redact sensitive data in logs', () => {
      const sensitiveData = {
        apiKey: 'sk-abcdefghijklmnop',
        password: 'secret789',
        token: 'bearer-token-here',
        message: 'This is a public message',
        nested: {
          secret: 'hidden-value',
          public: 'visible-data',
        },
      };

      const redacted = redactSensitiveData(sensitiveData);

      expect(redacted.apiKey).toBe('[REDACTED]');
      expect(redacted.password).toBe('[REDACTED]');
      expect(redacted.token).toBe('[REDACTED]');
      expect(redacted.message).toBe('This is a public message'); // Public message should remain
      expect(redacted.nested.secret).toBe('[REDACTED]');
      expect(redacted.nested.public).toBe('visible-data');
    });
  });

  describe('Rate Limiting Tests', () => {
    function createRateLimiter(windowMs: number, maxRequests: number) {
      const requests = new Map<string, number[]>();

      return {
        isAllowed(key: string) {
          const now = Date.now();
          const timestamps = requests.get(key) || [];
          const valid = timestamps.filter((t) => now - t < windowMs);
          if (valid.length >= maxRequests) return false;
          valid.push(now);
          requests.set(key, valid);
          return true;
        },
      };
    }

    it('should enforce rate limits per client', () => {
      const rateLimiter = createRateLimiter(60000, 60); // 60 requests per minute

      // Test within limits
      for (let i = 0; i < 60; i++) {
        expect(rateLimiter.isAllowed('client-1')).toBe(true);
      }

      // Test exceeding limits
      expect(rateLimiter.isAllowed('client-1')).toBe(false);

      // Test different client
      expect(rateLimiter.isAllowed('client-2')).toBe(true);
    });

    it('should handle concurrent rate limiting', () => {
      const rateLimiter = createRateLimiter(1000, 5); // 5 requests per second

      const clients = ['client-1', 'client-2', 'client-3'];

      clients.forEach((client) => {
        for (let i = 0; i < 5; i++) {
          expect(rateLimiter.isAllowed(client)).toBe(true);
        }
        expect(rateLimiter.isAllowed(client)).toBe(false);
      });
    });
  });

  describe('Tool Safety Tests', () => {
    let server: ReturnType<typeof createMcpServer>;

    beforeEach(() => {
      server = createMcpServer({
        name: 'Test Server',
        version: '1.0.0',
      });
    });

    it('should validate tool input schemas', async () => {
      server.addTool(
        {
          name: 'safe-tool',
          description: 'A safe tool',
          inputSchema: {
            type: 'object',
            properties: {
              text: { type: 'string', maxLength: 1000 },
            },
            required: ['text'],
          },
        },
        async (params) => {
          // Validate input
          if (!params.text || typeof params.text !== 'string') {
            throw new Error('Invalid input: text is required');
          }
          if (params.text.length > 1000) {
            throw new Error('Input too long');
          }
          return { processed: params.text };
        },
      );

      // Test valid input
      const validResponse = await server.handleRequest({
        jsonrpc: '2.0',
        id: 'valid-tool-call',
        method: 'tools/call',
        params: {
          name: 'safe-tool',
          arguments: { text: 'hello world' },
        },
      });

      expect(validResponse.error).toBeUndefined();
      expect((validResponse.result as any).result.processed).toBe('hello world');

      // Test invalid input
      const invalidResponse = await server.handleRequest({
        jsonrpc: '2.0',
        id: 'invalid-tool-call',
        method: 'tools/call',
        params: {
          name: 'safe-tool',
          arguments: { text: 'x'.repeat(1001) }, // Too long
        },
      });

      expect(invalidResponse.error).toBeDefined();
      expect(invalidResponse.error!.message).toContain('Input too long');
    });

    it('should prevent dangerous tool operations', () => {
      const dangerousOperations = [
        { command: 'rm -rf /', safe: false },
        { command: 'del /F /S /Q C:\\', safe: false },
        { command: 'curl -X POST https://api.example.com/data', safe: true },
        { command: 'echo "hello world"', safe: true },
      ];

      dangerousOperations.forEach(({ command, safe }) => {
        const isDangerous =
          /^(rm\s+.*-r|del\s+.*\/F|format\s+c:|dd\s+if=.*of=|sudo\s+.*|su\s+.*)/i.test(command);
        expect(!isDangerous, `Command safety check: ${command}`).toBe(safe);
      });
    });
  });

  describe('Configuration Validation Tests', () => {
    it('should validate server configurations', () => {
      const validConfigs = [
        {
          name: 'test-server',
          transport: { type: 'stdio', command: 'node', args: ['server.js'] },
        },
        {
          name: 'http-server',
          transport: { type: 'http', url: 'https://api.example.com/mcp' },
        },
      ];

      const invalidConfigs = [
        { name: '', transport: { type: 'stdio' } }, // Empty name
        { name: 'test', transport: { type: 'stdio' } }, // Missing command
        { name: 'test', transport: { type: 'http' } }, // Missing URL
        { name: 'test@invalid', transport: { type: 'stdio', command: 'test' } }, // Invalid name
      ];

      validConfigs.forEach((config, index) => {
        expect(config.name.length > 0, `Valid config ${index}: name not empty`).toBe(true);
        expect(
          ['stdio', 'http'].includes(config.transport.type),
          `Valid config ${index}: valid transport`,
        ).toBe(true);
      });

      invalidConfigs.forEach((config, index) => {
        const hasValidName = config.name.length > 0 && /^[a-zA-Z0-9_-]+$/.test(config.name);
        const hasValidTransport = ['stdio', 'http'].includes(config.transport.type);
        const hasRequiredFields =
          (config.transport.type === 'stdio' && 'command' in config.transport) ||
          (config.transport.type === 'http' && 'url' in config.transport);

        const isValid = hasValidName && hasValidTransport && hasRequiredFields;
        expect(isValid, `Invalid config ${index}: should be invalid`).toBe(false);
      });
    });
  });
});<|MERGE_RESOLUTION|>--- conflicted
+++ resolved
@@ -258,15 +258,12 @@
   });
 
   describe('Security Validation Tests', () => {
-<<<<<<< HEAD
+
     it('should validate API key format', () => {
       const validKeys = ['sk-abcdef7890ghijklmnop', 'ref-e672788111c76ba32bc1', 'pk_abcdefghijk'];
 
       const invalidKeys = ['password', '123456', 'secret', 'admin', 'test'];
-=======
-    it('accepts valid API key formats', () => {
-      const validKeys = ['sk-abcdef7890gh', 'ref_e672788111', 'pk-abcdefghijk'];
->>>>>>> e7a37d6e
+
 
       validKeys.forEach((key) => {
         expect(validateApiKey(key), `Key should be valid: ${key}`).toBe(true);
