"""Pydantic models for the connectors manifest schema."""

from __future__ import annotations

from datetime import datetime
from typing import Any, Dict, List, Literal, Optional

from pydantic import AnyUrl, BaseModel, ConfigDict, Field, field_validator
from datetime import datetime, timezone
from typing import Any, Dict, List, Optional, Literal

from pydantic import AnyUrl, BaseModel, ConfigDict, Field, field_validator
from pydantic import BaseModel, ConfigDict, Field, HttpUrl, field_validator


class ConnectorAuth(BaseModel):
    """Authentication configuration for a connector."""

    model_config = ConfigDict(extra="forbid", populate_by_name=True)

    per_minute: Optional[int] = Field(default=None, ge=0)
    per_hour: Optional[int] = Field(default=None, ge=0)
    per_day: Optional[int] = Field(default=None, ge=0)
    concurrent: Optional[int] = Field(default=None, ge=0)
    type: Literal["apiKey", "bearer", "none"]
    header_name: Optional[str] = Field(default=None, alias="headerName", min_length=1)


class ConnectorManifestEntry(BaseModel):
    """Manifest entry describing a Cortex-OS connector."""

    model_config = ConfigDict(extra="forbid", populate_by_name=True)

    id: str = Field(..., pattern=r"^[a-z0-9][a-z0-9-]{1,62}$")
    name: str = Field(..., min_length=1)
    display_name: str = Field(..., alias="displayName", min_length=1)
    version: str = Field(..., min_length=1)
    description: Optional[str] = Field(default=None, min_length=1)
    enabled: bool = True
    status: Optional[Literal["enabled", "disabled", "preview"]] = None
    scopes: List[str] = Field(..., min_length=1)
    ttl_seconds: int = Field(..., alias="ttlSeconds", ge=1)
    endpoint: AnyUrl
    auth: ConnectorAuth
    quotas: Dict[str, int] = Field(default_factory=dict)
    timeouts: Dict[str, int] = Field(default_factory=dict)
    metadata: Dict[str, Any] = Field(default_factory=dict)
    tags: List[str] = Field(default_factory=list)
    version: str = Field(..., min_length=1)
    status: Literal["enabled", "disabled", "preview"]
    description: Optional[str] = Field(default=None, min_length=1)
    endpoint: AnyUrl
    authentication: ConnectorAuthentication
    scopes: List[str] = Field(default_factory=list)
    quotas: ConnectorQuota
    ttl_seconds: int = Field(..., ge=1)
    metadata: Dict[str, Any] = Field(default_factory=dict)
    headers: Optional[Dict[str, str]] = None
    tags: Optional[List[str]] = None
    scopes: List[str] = Field(..., min_length=1)
    quotas: Dict[str, int] = Field(default_factory=dict)
    timeouts: Dict[str, int] = Field(default_factory=dict)
    status: Literal["enabled", "disabled"] = "enabled"
    ttl_seconds: int = Field(..., ge=1, alias="ttlSeconds")
    metadata: Dict[str, Any] = Field(default_factory=dict)
    endpoint: Optional[HttpUrl] = None
    auth: Optional[ConnectorAuth] = None

    @field_validator("scopes")
    @classmethod
    def ensure_unique_scopes(cls, value: List[str]) -> List[str]:
        if len(value) != len(set(value)):
            msg = "scopes must contain unique entries"
            raise ValueError(msg)
        return value

    @property
    def enabled(self) -> bool:
        return self.status == "enabled"

    @property
    def display_name(self) -> str:
        return self.name


class ConnectorsManifest(BaseModel):
    """Root manifest describing all connectors."""

    model_config = ConfigDict(extra="forbid", populate_by_name=True)

<<<<<<< HEAD
    schema_uri: Optional[str] = Field(default=None, alias="$schema", min_length=1)
    id: str = Field(..., min_length=1)
    manifest_version: str = Field(..., alias="manifestVersion", pattern=r"^\d+\.\d+\.\d+$")
    generated_at: Optional[str] = Field(default=None, alias="generatedAt")
    ttl_seconds: Optional[int] = Field(default=None, alias="ttlSeconds", ge=1)
    metadata: Dict[str, Any] = Field(default_factory=dict)
=======
    id: str = Field(..., pattern=r"^[0-9A-HJKMNP-TV-Z]{26}$")
    schema_uri: Optional[str] = Field(default=None, alias="$schema", min_length=1)
    schema_version: str = Field(..., pattern=r"^\d+\.\d+\.\d+$")
    generated_at: Optional[str] = None
>>>>>>> c3cdff43
    connectors: List[ConnectorEntry] = Field(..., min_length=1)
    id: str = Field(..., min_length=1)
    brand: Optional[Literal["brAInwav"]] = None
    ttl_seconds: int = Field(..., ge=1, alias="ttlSeconds")
    connectors: List[ConnectorManifestEntry] = Field(..., min_length=1)
    metadata: Dict[str, Any] = Field(default_factory=dict)

    def service_map_payload(self) -> "ConnectorServiceMapPayload":
        """Create the service map payload derived from this manifest."""

        now = datetime.now(timezone.utc)
        now_epoch = int(now.timestamp())
        connectors = [
            ConnectorServiceMapEntry.from_manifest(entry, now_epoch)
            for entry in sorted(self.connectors, key=lambda connector: connector.id)
        ]

        min_connector_ttl = None
        if connectors:
            min_connector_ttl = min(connector.ttl - now_epoch for connector in connectors)

        ttl_seconds = max(self.ttl_seconds, (min_connector_ttl or 1))

        payload = ConnectorServiceMapPayload(
            id=self.id,
            brand=self.brand or "brAInwav",
            generated_at=now.isoformat().replace("+00:00", "Z"),
            ttl_seconds=ttl_seconds,
            connectors=connectors,
        )

        return payload


class ConnectorAuth(BaseModel):
    """Authentication metadata surfaced to clients."""

    model_config = ConfigDict(extra="forbid", populate_by_name=True)

    type: Literal["apiKey", "bearer", "none"]
    header_name: Optional[str] = Field(default=None, alias="headerName", min_length=1)


class ConnectorQuotaBudget(BaseModel):
    """Quota information exposed via the service map."""

    model_config = ConfigDict(extra="forbid", populate_by_name=True)

    per_minute: Optional[int] = Field(default=None, alias="perMinute", ge=0)
    per_hour: Optional[int] = Field(default=None, alias="perHour", ge=0)
    concurrent: Optional[int] = Field(default=None, alias="concurrent", ge=0)


class ConnectorServiceMapEntry(BaseModel):
    """Subset of connector information exported to ASBR clients."""

    model_config = ConfigDict(extra="forbid", populate_by_name=True)

    id: str
    name: str
    version: str
<<<<<<< HEAD
    display_name: str = Field(..., alias="displayName")
=======
    display_name: str = Field(..., alias="displayName", min_length=1)
>>>>>>> c3cdff43
    endpoint: AnyUrl
    auth: ConnectorAuth
    scopes: List[str]
    ttl_seconds: int = Field(..., alias="ttlSeconds", ge=1)
<<<<<<< HEAD
    enabled: bool = True
    metadata: Dict[str, Any] = Field(default_factory=dict)
    quotas: Optional[Dict[str, int]] = None
    timeouts: Optional[Dict[str, int]] = None
    description: Optional[str] = None
    tags: List[str] = Field(default_factory=list)

    @field_validator("scopes")
    @classmethod
    def ensure_unique_scopes(cls, value: List[str]) -> List[str]:
        if len(value) != len(set(value)):
            msg = "scopes must contain unique entries"
            raise ValueError(msg)
        return value
=======
    enabled: bool
    metadata: Dict[str, Any] = Field(default_factory=lambda: {"brand": "brAInwav"})
    quotas: Optional[ConnectorQuotaBudget] = None
    headers: Optional[Dict[str, str]] = None
    description: Optional[str] = None
    tags: Optional[List[str]] = None
>>>>>>> c3cdff43

    scopes: List[str]
    status: Literal["enabled", "disabled"]
    ttl: int = Field(..., ge=1)
    quotas: Optional[Dict[str, int]] = None
    timeouts: Optional[Dict[str, int]] = None
    metadata: Optional[Dict[str, Any]] = None
    endpoint: Optional[HttpUrl] = None
    auth: Optional[ConnectorAuth] = None

    @classmethod
    def from_manifest(cls, entry: ConnectorManifestEntry, now_epoch: int) -> "ConnectorServiceMapEntry":
        data: Dict[str, Any] = {
            "id": entry.id,
            "name": entry.name,
            "version": entry.version,
            "scopes": list(entry.scopes),
            "status": entry.status,
            "ttl": now_epoch + entry.ttl_seconds,
        }

        if entry.quotas:
            data["quotas"] = dict(entry.quotas)
        if entry.timeouts:
            data["timeouts"] = dict(entry.timeouts)
        if entry.metadata:
            data["metadata"] = dict(entry.metadata)
        if entry.endpoint is not None:
            data["endpoint"] = entry.endpoint
        if entry.auth is not None:
            data["auth"] = entry.auth

        return cls.model_validate(data)


class ConnectorServiceMapPayload(BaseModel):
    """Service map payload shared between the registry and ASBR."""

    model_config = ConfigDict(extra="forbid", populate_by_name=True)

    id: str = Field(..., pattern=r"^[0-9A-HJKMNP-TV-Z]{26}$")
    brand: Literal["brAInwav"] = "brAInwav"
    generated_at: Optional[str] = Field(default=None, alias="generatedAt")
    ttl_seconds: int = Field(..., alias="ttlSeconds", ge=1)
    connectors: List[ConnectorServiceMapEntry] = Field(..., min_length=1)
    id: str = Field(..., min_length=1)
    brand: Literal["brAInwav"] = "brAInwav"
    generated_at: str = Field(..., alias="generatedAt")
    ttl_seconds: int = Field(..., alias="ttlSeconds", ge=1)
    connectors: List[ConnectorServiceMapEntry] = Field(default_factory=list)

    @field_validator("generated_at")
    @classmethod
    def validate_generated_at(cls, value: str) -> str:
        # Support trailing Z by normalising to RFC 3339 compatible string
        normalised = value.replace("Z", "+00:00")
        datetime.fromisoformat(normalised)
        return value


class ConnectorServiceMap(ConnectorServiceMapPayload):
    """Signed service map exported to ASBR and downstream clients."""

    signature: str = Field(..., min_length=1)<|MERGE_RESOLUTION|>--- conflicted
+++ resolved
@@ -88,19 +88,16 @@
 
     model_config = ConfigDict(extra="forbid", populate_by_name=True)
 
-<<<<<<< HEAD
     schema_uri: Optional[str] = Field(default=None, alias="$schema", min_length=1)
     id: str = Field(..., min_length=1)
     manifest_version: str = Field(..., alias="manifestVersion", pattern=r"^\d+\.\d+\.\d+$")
     generated_at: Optional[str] = Field(default=None, alias="generatedAt")
     ttl_seconds: Optional[int] = Field(default=None, alias="ttlSeconds", ge=1)
     metadata: Dict[str, Any] = Field(default_factory=dict)
-=======
     id: str = Field(..., pattern=r"^[0-9A-HJKMNP-TV-Z]{26}$")
     schema_uri: Optional[str] = Field(default=None, alias="$schema", min_length=1)
     schema_version: str = Field(..., pattern=r"^\d+\.\d+\.\d+$")
     generated_at: Optional[str] = None
->>>>>>> c3cdff43
     connectors: List[ConnectorEntry] = Field(..., min_length=1)
     id: str = Field(..., min_length=1)
     brand: Optional[Literal["brAInwav"]] = None
@@ -162,16 +159,12 @@
     id: str
     name: str
     version: str
-<<<<<<< HEAD
     display_name: str = Field(..., alias="displayName")
-=======
     display_name: str = Field(..., alias="displayName", min_length=1)
->>>>>>> c3cdff43
     endpoint: AnyUrl
     auth: ConnectorAuth
     scopes: List[str]
     ttl_seconds: int = Field(..., alias="ttlSeconds", ge=1)
-<<<<<<< HEAD
     enabled: bool = True
     metadata: Dict[str, Any] = Field(default_factory=dict)
     quotas: Optional[Dict[str, int]] = None
@@ -186,14 +179,12 @@
             msg = "scopes must contain unique entries"
             raise ValueError(msg)
         return value
-=======
     enabled: bool
     metadata: Dict[str, Any] = Field(default_factory=lambda: {"brand": "brAInwav"})
     quotas: Optional[ConnectorQuotaBudget] = None
     headers: Optional[Dict[str, str]] = None
     description: Optional[str] = None
     tags: Optional[List[str]] = None
->>>>>>> c3cdff43
 
     scopes: List[str]
     status: Literal["enabled", "disabled"]
