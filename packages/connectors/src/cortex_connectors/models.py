"""Pydantic models for the connectors manifest schema."""

from __future__ import annotations

from datetime import datetime, timezone
from typing import Any, Dict, List, Optional, Literal

<<<<<<< HEAD
from pydantic import AnyUrl, BaseModel, ConfigDict, Field, field_validator
=======
from pydantic import BaseModel, ConfigDict, Field, HttpUrl, field_validator
>>>>>>> 2bc78a68


class ConnectorAuth(BaseModel):
    """Authentication configuration for a connector."""

    model_config = ConfigDict(extra="forbid", populate_by_name=True)

<<<<<<< HEAD
    per_minute: Optional[int] = Field(default=None, ge=0)
    per_hour: Optional[int] = Field(default=None, ge=0)
    per_day: Optional[int] = Field(default=None, ge=0)
    concurrent: Optional[int] = Field(default=None, ge=0)
=======
    type: Literal["apiKey", "bearer", "none"]
    header_name: Optional[str] = Field(default=None, alias="headerName", min_length=1)
>>>>>>> 2bc78a68


class ConnectorManifestEntry(BaseModel):
    """Manifest entry describing a Cortex-OS connector."""

    model_config = ConfigDict(extra="forbid", populate_by_name=True)

    id: str = Field(..., pattern=r"^[a-z0-9][a-z0-9-]{1,62}$")
    name: str = Field(..., min_length=1)
    version: str = Field(..., min_length=1)
<<<<<<< HEAD
    status: Literal["enabled", "disabled", "preview"]
    description: Optional[str] = Field(default=None, min_length=1)
    endpoint: AnyUrl
    authentication: ConnectorAuthentication
    scopes: List[str] = Field(default_factory=list)
    quotas: ConnectorQuota
    ttl_seconds: int = Field(..., ge=1)
    metadata: Dict[str, Any] = Field(default_factory=dict)
    headers: Optional[Dict[str, str]] = None
    tags: Optional[List[str]] = None
=======
    scopes: List[str] = Field(..., min_length=1)
    quotas: Dict[str, int] = Field(default_factory=dict)
    timeouts: Dict[str, int] = Field(default_factory=dict)
    status: Literal["enabled", "disabled"] = "enabled"
    ttl_seconds: int = Field(..., ge=1, alias="ttlSeconds")
    metadata: Dict[str, Any] = Field(default_factory=dict)
    endpoint: Optional[HttpUrl] = None
    auth: Optional[ConnectorAuth] = None
>>>>>>> 2bc78a68

    @field_validator("scopes")
    @classmethod
    def ensure_unique_scopes(cls, value: List[str]) -> List[str]:
        if len(value) != len(set(value)):
            msg = "scopes must contain unique entries"
            raise ValueError(msg)
        return value

    @property
    def enabled(self) -> bool:
        return self.status == "enabled"

    @property
    def display_name(self) -> str:
        return self.name


class ConnectorsManifest(BaseModel):
    """Root manifest describing all connectors."""

    model_config = ConfigDict(extra="forbid", populate_by_name=True)

<<<<<<< HEAD
    id: str = Field(..., pattern=r"^[0-9A-HJKMNP-TV-Z]{26}$")
    schema_uri: Optional[str] = Field(default=None, alias="$schema", min_length=1)
    schema_version: str = Field(..., pattern=r"^\d+\.\d+\.\d+$")
    generated_at: Optional[str] = None
    connectors: List[ConnectorEntry] = Field(..., min_length=1)
=======
    id: str = Field(..., min_length=1)
    brand: Optional[Literal["brAInwav"]] = None
    ttl_seconds: int = Field(..., ge=1, alias="ttlSeconds")
    connectors: List[ConnectorManifestEntry] = Field(..., min_length=1)
    metadata: Dict[str, Any] = Field(default_factory=dict)
>>>>>>> 2bc78a68

    def service_map_payload(self) -> "ConnectorServiceMapPayload":
        """Create the service map payload derived from this manifest."""

        now = datetime.now(timezone.utc)
        now_epoch = int(now.timestamp())
        connectors = [
            ConnectorServiceMapEntry.from_manifest(entry, now_epoch)
            for entry in sorted(self.connectors, key=lambda connector: connector.id)
        ]

        min_connector_ttl = None
        if connectors:
            min_connector_ttl = min(connector.ttl - now_epoch for connector in connectors)

        ttl_seconds = max(self.ttl_seconds, (min_connector_ttl or 1))

        payload = ConnectorServiceMapPayload(
            id=self.id,
            brand=self.brand or "brAInwav",
            generated_at=now.isoformat().replace("+00:00", "Z"),
            ttl_seconds=ttl_seconds,
            connectors=connectors,
        )

        return payload


class ConnectorAuth(BaseModel):
    """Authentication metadata surfaced to clients."""

    model_config = ConfigDict(extra="forbid", populate_by_name=True)

    type: Literal["apiKey", "bearer", "none"]
    header_name: Optional[str] = Field(default=None, alias="headerName", min_length=1)


class ConnectorQuotaBudget(BaseModel):
    """Quota information exposed via the service map."""

    model_config = ConfigDict(extra="forbid", populate_by_name=True)

    per_minute: Optional[int] = Field(default=None, alias="perMinute", ge=0)
    per_hour: Optional[int] = Field(default=None, alias="perHour", ge=0)
    concurrent: Optional[int] = Field(default=None, alias="concurrent", ge=0)


class ConnectorServiceMapEntry(BaseModel):
    """Subset of connector information exported to ASBR clients."""

    model_config = ConfigDict(extra="forbid", populate_by_name=True)

    id: str
    name: str
    version: str
<<<<<<< HEAD
    display_name: str = Field(..., alias="displayName", min_length=1)
    endpoint: AnyUrl
    auth: ConnectorAuth
    scopes: List[str]
    ttl_seconds: int = Field(..., alias="ttlSeconds", ge=1)
    enabled: bool
    metadata: Dict[str, Any] = Field(default_factory=lambda: {"brand": "brAInwav"})
    quotas: Optional[ConnectorQuotaBudget] = None
    headers: Optional[Dict[str, str]] = None
    description: Optional[str] = None
    tags: Optional[List[str]] = None
=======
    scopes: List[str]
    status: Literal["enabled", "disabled"]
    ttl: int = Field(..., ge=1)
    quotas: Optional[Dict[str, int]] = None
    timeouts: Optional[Dict[str, int]] = None
    metadata: Optional[Dict[str, Any]] = None
    endpoint: Optional[HttpUrl] = None
    auth: Optional[ConnectorAuth] = None
>>>>>>> 2bc78a68

    @classmethod
    def from_manifest(cls, entry: ConnectorManifestEntry, now_epoch: int) -> "ConnectorServiceMapEntry":
        data: Dict[str, Any] = {
            "id": entry.id,
            "name": entry.name,
            "version": entry.version,
            "scopes": list(entry.scopes),
            "status": entry.status,
            "ttl": now_epoch + entry.ttl_seconds,
        }

        if entry.quotas:
            data["quotas"] = dict(entry.quotas)
        if entry.timeouts:
            data["timeouts"] = dict(entry.timeouts)
        if entry.metadata:
            data["metadata"] = dict(entry.metadata)
        if entry.endpoint is not None:
            data["endpoint"] = entry.endpoint
        if entry.auth is not None:
            data["auth"] = entry.auth

        return cls.model_validate(data)


class ConnectorServiceMapPayload(BaseModel):
    """Service map payload shared between the registry and ASBR."""

<<<<<<< HEAD
class ConnectorServiceMap(BaseModel):
    """Service map exported to ASBR and downstream clients."""

    model_config = ConfigDict(extra="forbid", populate_by_name=True)

    id: str = Field(..., pattern=r"^[0-9A-HJKMNP-TV-Z]{26}$")
    brand: Literal["brAInwav"] = "brAInwav"
    generated_at: Optional[str] = Field(default=None, alias="generatedAt")
    ttl_seconds: int = Field(..., alias="ttlSeconds", ge=1)
    connectors: List[ConnectorServiceMapEntry] = Field(..., min_length=1)
=======
    model_config = ConfigDict(extra="forbid", populate_by_name=True)

    id: str = Field(..., min_length=1)
    brand: Literal["brAInwav"] = "brAInwav"
    generated_at: str = Field(..., alias="generatedAt")
    ttl_seconds: int = Field(..., alias="ttlSeconds", ge=1)
    connectors: List[ConnectorServiceMapEntry] = Field(default_factory=list)
>>>>>>> 2bc78a68

    @field_validator("generated_at")
    @classmethod
    def validate_generated_at(cls, value: str) -> str:
        # Support trailing Z by normalising to RFC 3339 compatible string
        normalised = value.replace("Z", "+00:00")
        datetime.fromisoformat(normalised)
        return value


class ConnectorServiceMap(ConnectorServiceMapPayload):
    """Signed service map exported to ASBR and downstream clients."""

    signature: str = Field(..., min_length=1)<|MERGE_RESOLUTION|>--- conflicted
+++ resolved
@@ -5,11 +5,8 @@
 from datetime import datetime, timezone
 from typing import Any, Dict, List, Optional, Literal
 
-<<<<<<< HEAD
 from pydantic import AnyUrl, BaseModel, ConfigDict, Field, field_validator
-=======
 from pydantic import BaseModel, ConfigDict, Field, HttpUrl, field_validator
->>>>>>> 2bc78a68
 
 
 class ConnectorAuth(BaseModel):
@@ -17,15 +14,12 @@
 
     model_config = ConfigDict(extra="forbid", populate_by_name=True)
 
-<<<<<<< HEAD
     per_minute: Optional[int] = Field(default=None, ge=0)
     per_hour: Optional[int] = Field(default=None, ge=0)
     per_day: Optional[int] = Field(default=None, ge=0)
     concurrent: Optional[int] = Field(default=None, ge=0)
-=======
     type: Literal["apiKey", "bearer", "none"]
     header_name: Optional[str] = Field(default=None, alias="headerName", min_length=1)
->>>>>>> 2bc78a68
 
 
 class ConnectorManifestEntry(BaseModel):
@@ -36,7 +30,6 @@
     id: str = Field(..., pattern=r"^[a-z0-9][a-z0-9-]{1,62}$")
     name: str = Field(..., min_length=1)
     version: str = Field(..., min_length=1)
-<<<<<<< HEAD
     status: Literal["enabled", "disabled", "preview"]
     description: Optional[str] = Field(default=None, min_length=1)
     endpoint: AnyUrl
@@ -47,7 +40,6 @@
     metadata: Dict[str, Any] = Field(default_factory=dict)
     headers: Optional[Dict[str, str]] = None
     tags: Optional[List[str]] = None
-=======
     scopes: List[str] = Field(..., min_length=1)
     quotas: Dict[str, int] = Field(default_factory=dict)
     timeouts: Dict[str, int] = Field(default_factory=dict)
@@ -56,7 +48,6 @@
     metadata: Dict[str, Any] = Field(default_factory=dict)
     endpoint: Optional[HttpUrl] = None
     auth: Optional[ConnectorAuth] = None
->>>>>>> 2bc78a68
 
     @field_validator("scopes")
     @classmethod
@@ -80,19 +71,16 @@
 
     model_config = ConfigDict(extra="forbid", populate_by_name=True)
 
-<<<<<<< HEAD
     id: str = Field(..., pattern=r"^[0-9A-HJKMNP-TV-Z]{26}$")
     schema_uri: Optional[str] = Field(default=None, alias="$schema", min_length=1)
     schema_version: str = Field(..., pattern=r"^\d+\.\d+\.\d+$")
     generated_at: Optional[str] = None
     connectors: List[ConnectorEntry] = Field(..., min_length=1)
-=======
     id: str = Field(..., min_length=1)
     brand: Optional[Literal["brAInwav"]] = None
     ttl_seconds: int = Field(..., ge=1, alias="ttlSeconds")
     connectors: List[ConnectorManifestEntry] = Field(..., min_length=1)
     metadata: Dict[str, Any] = Field(default_factory=dict)
->>>>>>> 2bc78a68
 
     def service_map_payload(self) -> "ConnectorServiceMapPayload":
         """Create the service map payload derived from this manifest."""
@@ -148,7 +136,6 @@
     id: str
     name: str
     version: str
-<<<<<<< HEAD
     display_name: str = Field(..., alias="displayName", min_length=1)
     endpoint: AnyUrl
     auth: ConnectorAuth
@@ -160,7 +147,7 @@
     headers: Optional[Dict[str, str]] = None
     description: Optional[str] = None
     tags: Optional[List[str]] = None
-=======
+
     scopes: List[str]
     status: Literal["enabled", "disabled"]
     ttl: int = Field(..., ge=1)
@@ -169,7 +156,6 @@
     metadata: Optional[Dict[str, Any]] = None
     endpoint: Optional[HttpUrl] = None
     auth: Optional[ConnectorAuth] = None
->>>>>>> 2bc78a68
 
     @classmethod
     def from_manifest(cls, entry: ConnectorManifestEntry, now_epoch: int) -> "ConnectorServiceMapEntry":
@@ -199,10 +185,6 @@
 class ConnectorServiceMapPayload(BaseModel):
     """Service map payload shared between the registry and ASBR."""
 
-<<<<<<< HEAD
-class ConnectorServiceMap(BaseModel):
-    """Service map exported to ASBR and downstream clients."""
-
     model_config = ConfigDict(extra="forbid", populate_by_name=True)
 
     id: str = Field(..., pattern=r"^[0-9A-HJKMNP-TV-Z]{26}$")
@@ -210,15 +192,11 @@
     generated_at: Optional[str] = Field(default=None, alias="generatedAt")
     ttl_seconds: int = Field(..., alias="ttlSeconds", ge=1)
     connectors: List[ConnectorServiceMapEntry] = Field(..., min_length=1)
-=======
-    model_config = ConfigDict(extra="forbid", populate_by_name=True)
-
     id: str = Field(..., min_length=1)
     brand: Literal["brAInwav"] = "brAInwav"
     generated_at: str = Field(..., alias="generatedAt")
     ttl_seconds: int = Field(..., alias="ttlSeconds", ge=1)
     connectors: List[ConnectorServiceMapEntry] = Field(default_factory=list)
->>>>>>> 2bc78a68
 
     @field_validator("generated_at")
     @classmethod
