--- conflicted
+++ resolved
@@ -2,17 +2,14 @@
 
 from __future__ import annotations
 
-<<<<<<< HEAD
 from datetime import datetime
 from typing import Any, Dict, List, Literal, Optional
 
 from pydantic import AnyUrl, BaseModel, ConfigDict, Field, field_validator
-=======
 from datetime import datetime, timezone
 from typing import Any, Dict, List, Optional, Literal
 
 from pydantic import BaseModel, ConfigDict, Field, HttpUrl, field_validator
->>>>>>> 2bc78a68
 
 
 class ConnectorAuth(BaseModel):
@@ -31,7 +28,6 @@
 
     id: str = Field(..., pattern=r"^[a-z0-9][a-z0-9-]{1,62}$")
     name: str = Field(..., min_length=1)
-<<<<<<< HEAD
     display_name: str = Field(..., alias="displayName", min_length=1)
     version: str = Field(..., min_length=1)
     description: Optional[str] = Field(default=None, min_length=1)
@@ -45,7 +41,6 @@
     timeouts: Dict[str, int] = Field(default_factory=dict)
     metadata: Dict[str, Any] = Field(default_factory=dict)
     tags: List[str] = Field(default_factory=list)
-=======
     version: str = Field(..., min_length=1)
     scopes: List[str] = Field(..., min_length=1)
     quotas: Dict[str, int] = Field(default_factory=dict)
@@ -55,7 +50,6 @@
     metadata: Dict[str, Any] = Field(default_factory=dict)
     endpoint: Optional[HttpUrl] = None
     auth: Optional[ConnectorAuth] = None
->>>>>>> 2bc78a68
 
     @field_validator("scopes")
     @classmethod
@@ -71,7 +65,6 @@
 
     model_config = ConfigDict(extra="forbid", populate_by_name=True)
 
-<<<<<<< HEAD
     schema_uri: Optional[str] = Field(default=None, alias="$schema", min_length=1)
     id: str = Field(..., min_length=1)
     manifest_version: str = Field(..., alias="manifestVersion", pattern=r"^\d+\.\d+\.\d+$")
@@ -79,13 +72,11 @@
     ttl_seconds: Optional[int] = Field(default=None, alias="ttlSeconds", ge=1)
     metadata: Dict[str, Any] = Field(default_factory=dict)
     connectors: List[ConnectorEntry] = Field(..., min_length=1)
-=======
     id: str = Field(..., min_length=1)
     brand: Optional[Literal["brAInwav"]] = None
     ttl_seconds: int = Field(..., ge=1, alias="ttlSeconds")
     connectors: List[ConnectorManifestEntry] = Field(..., min_length=1)
     metadata: Dict[str, Any] = Field(default_factory=dict)
->>>>>>> 2bc78a68
 
     def service_map_payload(self) -> "ConnectorServiceMapPayload":
         """Create the service map payload derived from this manifest."""
@@ -122,7 +113,6 @@
     id: str
     name: str
     version: str
-<<<<<<< HEAD
     display_name: str = Field(..., alias="displayName")
     endpoint: AnyUrl
     auth: ConnectorAuth
@@ -142,7 +132,7 @@
             msg = "scopes must contain unique entries"
             raise ValueError(msg)
         return value
-=======
+
     scopes: List[str]
     status: Literal["enabled", "disabled"]
     ttl: int = Field(..., ge=1)
@@ -151,7 +141,6 @@
     metadata: Optional[Dict[str, Any]] = None
     endpoint: Optional[HttpUrl] = None
     auth: Optional[ConnectorAuth] = None
->>>>>>> 2bc78a68
 
     @classmethod
     def from_manifest(cls, entry: ConnectorManifestEntry, now_epoch: int) -> "ConnectorServiceMapEntry":
@@ -181,12 +170,6 @@
 class ConnectorServiceMapPayload(BaseModel):
     """Service map payload shared between the registry and ASBR."""
 
-<<<<<<< HEAD
-class ConnectorServiceMap(BaseModel):
-    """Service map exported to ASBR and downstream clients."""
-
-=======
->>>>>>> 2bc78a68
     model_config = ConfigDict(extra="forbid", populate_by_name=True)
 
     id: str = Field(..., min_length=1)
@@ -198,10 +181,7 @@
     @field_validator("generated_at")
     @classmethod
     def validate_generated_at(cls, value: str) -> str:
-<<<<<<< HEAD
-=======
         # Support trailing Z by normalising to RFC 3339 compatible string
->>>>>>> 2bc78a68
         normalised = value.replace("Z", "+00:00")
         datetime.fromisoformat(normalised)
         return value
