"""Registry that hydrates connectors from the manifest."""

from __future__ import annotations

from dataclasses import dataclass
from pathlib import Path
from typing import Dict, Iterable, List, Optional

from prometheus_client import Gauge

<<<<<<< HEAD
from .manifest import build_connector_service_map, load_connectors_manifest, sign_connector_service_map
from .models import ConnectorEntry, ConnectorsManifest
=======
from .manifest import load_connectors_manifest
from .models import ConnectorManifestEntry, ConnectorsManifest
from .signing import generate_service_map_signature
>>>>>>> 2bc78a68

_CONNECTOR_GAUGE = Gauge(
    "brAInwav_mcp_connector_proxy_up",
    "Connector availability proxy state",
    ["connector"],
)


@dataclass
class ConnectorRecord:
    """Runtime view of a connector entry."""

    entry: ConnectorEntry
    enabled: bool


class ConnectorRegistry:
    """Manifest-backed registry that powers HTTP + SSE routes."""

    def __init__(self, manifest_path: Path, signature_key: str) -> None:
        self._manifest_path = manifest_path
        self._signature_key = signature_key
        self._manifest: Optional[ConnectorsManifest] = None

    @property
    def manifest(self) -> ConnectorsManifest:
        if self._manifest is None:
            self._manifest = load_connectors_manifest(self._manifest_path)
            self._update_metrics()
        return self._manifest

    def refresh(self) -> None:
        self._manifest = load_connectors_manifest(self._manifest_path)
        self._update_metrics()

    def _update_metrics(self) -> None:
        for connector in self.manifest.connectors:
            _CONNECTOR_GAUGE.labels(connector.id).set(1 if connector.status == "enabled" else 0)

    def records(self) -> Iterable[ConnectorRecord]:
        return (
            ConnectorRecord(entry=connector, enabled=connector.status == "enabled")
            for connector in self.manifest.connectors
        )

    def enabled(self) -> List[ConnectorRecord]:
        return [record for record in self.records() if record.enabled]

    def service_map(self) -> Dict[str, object]:
<<<<<<< HEAD
        payload = build_connector_service_map(self.manifest)
        signature = sign_connector_service_map(payload, self._signature_key)
        return {"payload": payload.model_dump(by_alias=True, mode="json", exclude_none=True), "signature": signature}
=======
        payload = self.manifest.service_map_payload()
        signature = generate_service_map_signature(
            payload.model_dump(mode="json", by_alias=True, exclude_none=True),
            self._signature_key,
        )
        return {
            "payload": payload.model_dump(mode="json", by_alias=True, exclude_none=True),
            "signature": signature,
        }
>>>>>>> 2bc78a68


__all__ = ["ConnectorRegistry", "ConnectorRecord"]<|MERGE_RESOLUTION|>--- conflicted
+++ resolved
@@ -8,14 +8,11 @@
 
 from prometheus_client import Gauge
 
-<<<<<<< HEAD
 from .manifest import build_connector_service_map, load_connectors_manifest, sign_connector_service_map
 from .models import ConnectorEntry, ConnectorsManifest
-=======
 from .manifest import load_connectors_manifest
 from .models import ConnectorManifestEntry, ConnectorsManifest
 from .signing import generate_service_map_signature
->>>>>>> 2bc78a68
 
 _CONNECTOR_GAUGE = Gauge(
     "brAInwav_mcp_connector_proxy_up",
@@ -65,11 +62,9 @@
         return [record for record in self.records() if record.enabled]
 
     def service_map(self) -> Dict[str, object]:
-<<<<<<< HEAD
         payload = build_connector_service_map(self.manifest)
         signature = sign_connector_service_map(payload, self._signature_key)
         return {"payload": payload.model_dump(by_alias=True, mode="json", exclude_none=True), "signature": signature}
-=======
         payload = self.manifest.service_map_payload()
         signature = generate_service_map_signature(
             payload.model_dump(mode="json", by_alias=True, exclude_none=True),
@@ -79,7 +74,6 @@
             "payload": payload.model_dump(mode="json", by_alias=True, exclude_none=True),
             "signature": signature,
         }
->>>>>>> 2bc78a68
 
 
 __all__ = ["ConnectorRegistry", "ConnectorRecord"]