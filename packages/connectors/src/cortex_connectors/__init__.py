--- conflicted
+++ resolved
@@ -8,11 +8,8 @@
 )
 from .models import (
     ConnectorAuth,
-<<<<<<< HEAD
     ConnectorEntry,
-=======
     ConnectorManifestEntry,
->>>>>>> 2bc78a68
     ConnectorServiceMap,
     ConnectorServiceMapEntry,
     ConnectorServiceMapPayload,
@@ -21,11 +18,8 @@
 
 __all__ = [
     "ConnectorAuth",
-<<<<<<< HEAD
     "ConnectorEntry",
-=======
     "ConnectorManifestEntry",
->>>>>>> 2bc78a68
     "ConnectorServiceMap",
     "ConnectorServiceMapEntry",
     "ConnectorServiceMapPayload",
