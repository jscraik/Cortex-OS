--- conflicted
+++ resolved
@@ -12,7 +12,6 @@
 
 from pydantic import ValidationError
 
-<<<<<<< HEAD
 from .models import (
     ConnectorAuth,
     ConnectorAuthHeader,
@@ -23,9 +22,7 @@
     ConnectorServiceMapEntry,
     ConnectorsManifest,
 )
-=======
 from .models import ConnectorServiceMapPayload, ConnectorsManifest
->>>>>>> 2bc78a68
 
 MODULE_PATH = Path(__file__).resolve()
 FALLBACK_MANIFEST_PATH = MODULE_PATH.parents[4] / "config" / "connectors.manifest.json"
@@ -89,7 +86,6 @@
 def build_connector_service_map(manifest: ConnectorsManifest) -> ConnectorServiceMapPayload:
     """Create the ASBR-facing service map from the manifest."""
 
-<<<<<<< HEAD
     connectors = [
         _build_service_entry(entry)
         for entry in sorted(manifest.connectors, key=lambda item: item.id)
@@ -107,9 +103,7 @@
         ttl_seconds=ttl_seconds,
         connectors=connectors,
     )
-=======
     return manifest.service_map_payload()
->>>>>>> 2bc78a68
 
 
 def sign_connector_service_map(service_map: ConnectorServiceMapPayload, secret: str) -> str:
