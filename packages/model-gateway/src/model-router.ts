/**
 * MLX-only model router for the model gateway
 */

import { z } from 'zod';
<<<<<<< HEAD
import { MLXAdapter } from './adapters/mlx-adapter';
=======
import { createMLXAdapter, MLXAdapter } from './adapters/mlx-adapter.js';
import { createOllamaAdapter, OllamaAdapter } from './adapters/ollama-adapter.js';
>>>>>>> a108f533

export type ModelCapability = 'embedding' | 'chat' | 'reranking';
export type ModelProvider = 'mlx';

export interface ModelConfig {
  name: string;
  provider: ModelProvider;
  capabilities: ModelCapability[];
  priority: number;
  fallback?: string[];
}

const EmbeddingRequestSchema = z.object({ text: z.string(), model: z.string().optional() });
const EmbeddingBatchRequestSchema = z.object({
  texts: z.array(z.string()),
  model: z.string().optional(),
});
const ChatRequestSchema = z.object({
  messages: z.array(
    z.object({ role: z.enum(['system', 'user', 'assistant']), content: z.string() }),
  ),
  model: z.string().optional(),
  max_tokens: z.number().optional(),
  temperature: z.number().optional(),
});
const RerankRequestSchema = z.object({
  query: z.string(),
  documents: z.array(z.string()),
  model: z.string().optional(),
});

export type EmbeddingRequest = z.infer<typeof EmbeddingRequestSchema>;
export type EmbeddingBatchRequest = z.infer<typeof EmbeddingBatchRequestSchema>;
export type ChatRequest = z.infer<typeof ChatRequestSchema>;
export type RerankRequest = z.infer<typeof RerankRequestSchema>;

<<<<<<< HEAD
export class ModelRouter {
  private readonly mlxAdapter: MLXAdapter;
  private readonly availableModels: Map<ModelCapability, ModelConfig[]>;

  constructor(mlxAdapter?: MLXAdapter) {
    this.mlxAdapter = mlxAdapter || new MLXAdapter();
    this.availableModels = new Map();
  }

  async initialize(): Promise<void> {
    const mlxAvailable = await this.mlxAdapter.isAvailable();
=======
export interface ModelRouter {
  initialize(): Promise<void>;
  hasCapability(capability: ModelCapability): boolean;
  generateEmbedding(request: EmbeddingRequest): Promise<{ embedding: number[]; model: string }>;
  generateEmbeddings(
    request: EmbeddingBatchRequest,
  ): Promise<{ embeddings: number[][]; model: string }>;
  generateChat(request: ChatRequest): Promise<{ content: string; model: string }>;
  rerank(request: RerankRequest): Promise<{ documents: string[]; scores: number[]; model: string }>;
  getAvailableModels(capability: ModelCapability): ModelConfig[];
  hasAvailableModels(capability: ModelCapability): boolean;
}

/**
 * Factory to create a model router using MLX and Ollama adapters
 */
export function createModelRouter(
  mlxAdapter: MLXAdapter = createMLXAdapter(),
  ollamaAdapter: OllamaAdapter = createOllamaAdapter(),
): ModelRouter {
  const availableModels = new Map<ModelCapability, ModelConfig[]>();

  const initialize = async (): Promise<void> => {
    const mlxAvailable = await mlxAdapter.isAvailable();
    const ollamaAvailable = await ollamaAdapter.isAvailable();
>>>>>>> a108f533

    const embeddingModels: ModelConfig[] = [];

    // MLX models (highest priority)
    if (mlxAvailable) {
      embeddingModels.push(
        {
          name: 'qwen3-embedding-4b-mlx',
          provider: 'mlx',
          capabilities: ['embedding'],
          priority: 100,
          fallback: ['qwen3-embedding-8b-mlx'],
        },
        {
          name: 'qwen3-embedding-8b-mlx',
          provider: 'mlx',
          capabilities: ['embedding'],
          priority: 90,
          fallback: ['qwen3-embedding-4b-mlx'],
        },
      );
    }

<<<<<<< HEAD
    this.availableModels.set('embedding', embeddingModels);
    this.availableModels.set('chat', []);
    this.availableModels.set('reranking', []);
  }

  // Select the highest-priority available model for a capability
  private selectModel(capability: ModelCapability, preferredModel?: string) {
    const candidates = this.availableModels.get(capability) || [];
    if (preferredModel) {
      const preferred = candidates.find((m) => m.name === preferredModel);
      if (preferred) return preferred;
    }
    return candidates.length > 0 ? candidates[0] : undefined;
  }

  // Public helper: does router have any model for capability
  public hasCapability(capability: ModelCapability): boolean {
    const list = this.availableModels.get(capability) || [];
    return list.length > 0;
  }
=======
    if (ollamaAvailable) {
      embeddingModels.push({
        name: 'nomic-embed-text',
        provider: 'ollama',
        capabilities: ['embedding'],
        priority: mlxAvailable ? 50 : 100,
        fallback: [],
      });
    }

    availableModels.set('embedding', embeddingModels);

    const chatModels: ModelConfig[] = [];
    if (ollamaAvailable) {
      const ollamaModels = await ollamaAdapter.listModels().catch(() => []);
      const desiredChat = [{ name: 'llama2', priority: 100, fallback: [] }];

      for (const m of desiredChat) {
        if (ollamaModels.some((name) => name === m.name || name.startsWith(m.name))) {
          chatModels.push({
            name: m.name,
            provider: 'ollama',
            capabilities: ['chat'],
            priority: m.priority,
            fallback: m.fallback,
          });
        } else {
          console.log(`[model-router] Ollama model ${m.name} not installed; skipping`);
        }
      }
    }
    availableModels.set('chat', chatModels);

    const rerankingModels: ModelConfig[] = [];
    if (ollamaAvailable) {
      rerankingModels.push({
        name: 'nomic-embed-text',
        provider: 'ollama',
        capabilities: ['reranking'],
        priority: 100,
        fallback: [],
      });
    }
    availableModels.set('reranking', rerankingModels);
  };

  const selectModel = (
    capability: ModelCapability,
    requestedModel?: string,
  ): ModelConfig | null => {
    const models = availableModels.get(capability);
    if (!models || models.length === 0) return null;
    if (requestedModel) {
      const requested = models.find((m) => m.name === requestedModel);
      if (requested) return requested;
    }
    return [...models].sort((a, b) => b.priority - a.priority)[0];
  };

  const hasCapability = (capability: ModelCapability): boolean => {
    const models = availableModels.get(capability);
    return !!models && models.length > 0;
  };
>>>>>>> a108f533

  const generateEmbedding = async (
    request: EmbeddingRequest,
<<<<<<< HEAD
  ): Promise<{ embedding: number[]; model: string }> {
    const model = this.selectModel('embedding', request.model);
    if (!model) throw new Error('No MLX embedding models available');

    const tryModel = async (m: ModelConfig): Promise<{ embedding: number[]; model: string }> => {
      const response = await this.mlxAdapter.generateEmbedding({
        text: request.text,
        model: m.name,
      });
      return { embedding: response.embedding, model: m.name };
=======
  ): Promise<{ embedding: number[]; model: string }> => {
    const model = selectModel('embedding', request.model);
    if (!model) throw new Error('No embedding models available');

    const tryModel = async (m: ModelConfig): Promise<{ embedding: number[]; model: string }> => {
      if (m.provider === 'mlx') {
        const response = await mlxAdapter.generateEmbedding({
          text: request.text,
          model: m.name,
        });
        return { embedding: response.embedding, model: m.name };
      } else {
        const response = await ollamaAdapter.generateEmbedding(request.text, m.name);
        return { embedding: response.embedding, model: m.name };
      }
>>>>>>> a108f533
    };

    try {
      return await tryModel(model);
    } catch (error) {
      console.warn(`Primary embedding model ${model.name} failed, attempting fallback:`, error);
      for (const fallbackName of model.fallback || []) {
        const fallbackModel = availableModels
          .get('embedding')
          ?.find((m) => m.name === fallbackName);
        if (!fallbackModel) continue;
        try {
          return await tryModel(fallbackModel);
        } catch (fallbackError) {
          console.warn(`Fallback embedding model ${fallbackName} also failed:`, fallbackError);
        }
      }
      throw new Error(
        `All embedding models failed. Last error: ${
          error instanceof Error ? error.message : 'Unknown error'
        }`,
      );
    }
  };

  const generateEmbeddings = async (
    request: EmbeddingBatchRequest,
<<<<<<< HEAD
  ): Promise<{ embeddings: number[][]; model: string }> {
    const model = this.selectModel('embedding', request.model);
    if (!model) throw new Error('No MLX embedding models available');

    const tryModel = async (m: ModelConfig): Promise<{ embeddings: number[][]; model: string }> => {
      const responses = await this.mlxAdapter.generateEmbeddings(request.texts, m.name);
      return { embeddings: responses.map((r) => r.embedding), model: m.name };
=======
  ): Promise<{ embeddings: number[][]; model: string }> => {
    const model = selectModel('embedding', request.model);
    if (!model) throw new Error('No embedding models available');

    const tryModel = async (m: ModelConfig): Promise<{ embeddings: number[][]; model: string }> => {
      if (m.provider === 'mlx') {
        const responses = await mlxAdapter.generateEmbeddings(request.texts, m.name);
        return { embeddings: responses.map((r) => r.embedding), model: m.name };
      } else {
        const responses = await ollamaAdapter.generateEmbeddings(request.texts, m.name);
        return { embeddings: responses.map((r) => r.embedding), model: m.name };
      }
>>>>>>> a108f533
    };

    try {
      return await tryModel(model);
    } catch (error) {
      console.warn(
        `Primary batch embedding model ${model.name} failed, attempting fallback:`,
        error,
      );
      for (const fallbackName of model.fallback || []) {
        const fallbackModel = availableModels
          .get('embedding')
          ?.find((m) => m.name === fallbackName);
        if (!fallbackModel) continue;
        try {
          return await tryModel(fallbackModel);
        } catch (fallbackError) {
          console.warn(
            `Fallback batch embedding model ${fallbackName} also failed:`,
            fallbackError,
          );
        }
      }
      throw new Error(
        `All batch embedding models failed. Last error: ${
          error instanceof Error ? error.message : 'Unknown error'
        }`,
      );
    }
  };

<<<<<<< HEAD
  async generateChat(_request: ChatRequest): Promise<{ content: string; model: string }> {
    throw new Error('Chat capability requires Ollama support, which is not available.');
  }

  async rerank(
    _request: RerankRequest,
  ): Promise<{ documents: string[]; scores: number[]; model: string }> {
    throw new Error('Reranking capability requires Ollama support, which is not available.');
  }

  getAvailableModels(capability: ModelCapability): ModelConfig[] {
    return this.availableModels.get(capability) || [];
  }
=======
  const generateChat = async (
    request: ChatRequest,
  ): Promise<{ content: string; model: string }> => {
    const model = selectModel('chat', request.model);
    if (!model) throw new Error('No chat models available');

    const tryModel = async (m: ModelConfig): Promise<{ content: string; model: string }> => {
      const response = await ollamaAdapter.generateChat({
        ...request,
        model: m.name,
      });
      return { content: response.content, model: m.name };
    };

    try {
      return await tryModel(model);
    } catch (error) {
      console.warn(`Primary chat model ${model.name} failed, attempting fallback:`, error);
      for (const fallbackName of model.fallback || []) {
        const fallbackModel = availableModels.get('chat')?.find((m) => m.name === fallbackName);
        if (!fallbackModel) continue;
        try {
          return await tryModel(fallbackModel);
        } catch (fallbackError) {
          console.warn(`Fallback chat model ${fallbackName} also failed:`, fallbackError);
        }
      }
      throw new Error(
        `All chat models failed. Last error: ${error instanceof Error ? error.message : 'Unknown error'}`,
      );
    }
  };

  const rerank = async (
    request: RerankRequest,
  ): Promise<{ documents: string[]; scores: number[]; model: string }> => {
    const model = selectModel('reranking', request.model);
    if (!model) throw new Error('No reranking models available');

    const tryModel = async (
      m: ModelConfig,
    ): Promise<{ documents: string[]; scores: number[]; model: string }> => {
      const response = await ollamaAdapter.rerank(request.query, request.documents, m.name);
      return { documents: request.documents, scores: response.scores, model: m.name };
    };

    try {
      return await tryModel(model);
    } catch (error) {
      console.warn(`Primary reranking model ${model.name} failed, attempting fallback:`, error);
      for (const fallbackName of model.fallback || []) {
        const fallbackModel = availableModels
          .get('reranking')
          ?.find((m) => m.name === fallbackName);
        if (!fallbackModel) continue;
        try {
          return await tryModel(fallbackModel);
        } catch (fallbackError) {
          console.warn(`Fallback reranking model ${fallbackName} also failed:`, fallbackError);
        }
      }
      throw new Error(
        `All reranking models failed. Last error: ${error instanceof Error ? error.message : 'Unknown error'}`,
      );
    }
  };

  const getAvailableModels = (capability: ModelCapability): ModelConfig[] => {
    return availableModels.get(capability) || [];
  };

  const hasAvailableModels = (capability: ModelCapability): boolean => {
    const models = availableModels.get(capability);
    return !!models && models.length > 0;
  };

  return {
    initialize,
    hasCapability,
    generateEmbedding,
    generateEmbeddings,
    generateChat,
    rerank,
    getAvailableModels,
    hasAvailableModels,
  };
>>>>>>> a108f533
}<|MERGE_RESOLUTION|>--- conflicted
+++ resolved
@@ -3,12 +3,8 @@
  */
 
 import { z } from 'zod';
-<<<<<<< HEAD
-import { MLXAdapter } from './adapters/mlx-adapter';
-=======
 import { createMLXAdapter, MLXAdapter } from './adapters/mlx-adapter.js';
 import { createOllamaAdapter, OllamaAdapter } from './adapters/ollama-adapter.js';
->>>>>>> a108f533
 
 export type ModelCapability = 'embedding' | 'chat' | 'reranking';
 export type ModelProvider = 'mlx';
@@ -45,19 +41,6 @@
 export type ChatRequest = z.infer<typeof ChatRequestSchema>;
 export type RerankRequest = z.infer<typeof RerankRequestSchema>;
 
-<<<<<<< HEAD
-export class ModelRouter {
-  private readonly mlxAdapter: MLXAdapter;
-  private readonly availableModels: Map<ModelCapability, ModelConfig[]>;
-
-  constructor(mlxAdapter?: MLXAdapter) {
-    this.mlxAdapter = mlxAdapter || new MLXAdapter();
-    this.availableModels = new Map();
-  }
-
-  async initialize(): Promise<void> {
-    const mlxAvailable = await this.mlxAdapter.isAvailable();
-=======
 export interface ModelRouter {
   initialize(): Promise<void>;
   hasCapability(capability: ModelCapability): boolean;
@@ -83,7 +66,6 @@
   const initialize = async (): Promise<void> => {
     const mlxAvailable = await mlxAdapter.isAvailable();
     const ollamaAvailable = await ollamaAdapter.isAvailable();
->>>>>>> a108f533
 
     const embeddingModels: ModelConfig[] = [];
 
@@ -107,28 +89,6 @@
       );
     }
 
-<<<<<<< HEAD
-    this.availableModels.set('embedding', embeddingModels);
-    this.availableModels.set('chat', []);
-    this.availableModels.set('reranking', []);
-  }
-
-  // Select the highest-priority available model for a capability
-  private selectModel(capability: ModelCapability, preferredModel?: string) {
-    const candidates = this.availableModels.get(capability) || [];
-    if (preferredModel) {
-      const preferred = candidates.find((m) => m.name === preferredModel);
-      if (preferred) return preferred;
-    }
-    return candidates.length > 0 ? candidates[0] : undefined;
-  }
-
-  // Public helper: does router have any model for capability
-  public hasCapability(capability: ModelCapability): boolean {
-    const list = this.availableModels.get(capability) || [];
-    return list.length > 0;
-  }
-=======
     if (ollamaAvailable) {
       embeddingModels.push({
         name: 'nomic-embed-text',
@@ -192,22 +152,9 @@
     const models = availableModels.get(capability);
     return !!models && models.length > 0;
   };
->>>>>>> a108f533
 
   const generateEmbedding = async (
     request: EmbeddingRequest,
-<<<<<<< HEAD
-  ): Promise<{ embedding: number[]; model: string }> {
-    const model = this.selectModel('embedding', request.model);
-    if (!model) throw new Error('No MLX embedding models available');
-
-    const tryModel = async (m: ModelConfig): Promise<{ embedding: number[]; model: string }> => {
-      const response = await this.mlxAdapter.generateEmbedding({
-        text: request.text,
-        model: m.name,
-      });
-      return { embedding: response.embedding, model: m.name };
-=======
   ): Promise<{ embedding: number[]; model: string }> => {
     const model = selectModel('embedding', request.model);
     if (!model) throw new Error('No embedding models available');
@@ -223,7 +170,6 @@
         const response = await ollamaAdapter.generateEmbedding(request.text, m.name);
         return { embedding: response.embedding, model: m.name };
       }
->>>>>>> a108f533
     };
 
     try {
@@ -251,15 +197,6 @@
 
   const generateEmbeddings = async (
     request: EmbeddingBatchRequest,
-<<<<<<< HEAD
-  ): Promise<{ embeddings: number[][]; model: string }> {
-    const model = this.selectModel('embedding', request.model);
-    if (!model) throw new Error('No MLX embedding models available');
-
-    const tryModel = async (m: ModelConfig): Promise<{ embeddings: number[][]; model: string }> => {
-      const responses = await this.mlxAdapter.generateEmbeddings(request.texts, m.name);
-      return { embeddings: responses.map((r) => r.embedding), model: m.name };
-=======
   ): Promise<{ embeddings: number[][]; model: string }> => {
     const model = selectModel('embedding', request.model);
     if (!model) throw new Error('No embedding models available');
@@ -272,7 +209,6 @@
         const responses = await ollamaAdapter.generateEmbeddings(request.texts, m.name);
         return { embeddings: responses.map((r) => r.embedding), model: m.name };
       }
->>>>>>> a108f533
     };
 
     try {
@@ -304,21 +240,6 @@
     }
   };
 
-<<<<<<< HEAD
-  async generateChat(_request: ChatRequest): Promise<{ content: string; model: string }> {
-    throw new Error('Chat capability requires Ollama support, which is not available.');
-  }
-
-  async rerank(
-    _request: RerankRequest,
-  ): Promise<{ documents: string[]; scores: number[]; model: string }> {
-    throw new Error('Reranking capability requires Ollama support, which is not available.');
-  }
-
-  getAvailableModels(capability: ModelCapability): ModelConfig[] {
-    return this.availableModels.get(capability) || [];
-  }
-=======
   const generateChat = async (
     request: ChatRequest,
   ): Promise<{ content: string; model: string }> => {
@@ -347,7 +268,9 @@
         }
       }
       throw new Error(
-        `All chat models failed. Last error: ${error instanceof Error ? error.message : 'Unknown error'}`,
+        `All chat models failed. Last error: ${
+          error instanceof Error ? error.message : 'Unknown error'
+        }`,
       );
     }
   };
@@ -381,7 +304,9 @@
         }
       }
       throw new Error(
-        `All reranking models failed. Last error: ${error instanceof Error ? error.message : 'Unknown error'}`,
+        `All reranking models failed. Last error: ${
+          error instanceof Error ? error.message : 'Unknown error'
+        }`,
       );
     }
   };
@@ -405,5 +330,4 @@
     getAvailableModels,
     hasAvailableModels,
   };
->>>>>>> a108f533
 }