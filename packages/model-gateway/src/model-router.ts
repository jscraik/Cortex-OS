--- conflicted
+++ resolved
@@ -1,30 +1,12 @@
-<<<<<<< HEAD
-// Minimal ModelRouter for tests - clean replacement
-=======
 /**
  * MLX-only model router for the model gateway
  */
->>>>>>> 87c97600
 
 import { z } from 'zod';
-import { FrontierAdapter, FrontierConfig } from './adapters/frontier-adapter';
 import { MLXAdapter } from './adapters/mlx-adapter';
-<<<<<<< HEAD
-import { OllamaAdapter } from './adapters/ollama-adapter';
-import type {
-  FrontierAdapterInterface,
-  MLXAdapterInterface,
-  Message,
-  OllamaAdapterInterface,
-} from './adapters/types';
-
-export type ModelCapability = 'embedding' | 'chat' | 'reranking';
-export type ModelProvider = 'mlx' | 'ollama' | 'frontier';
-=======
 
 export type ModelCapability = 'embedding' | 'chat' | 'reranking';
 export type ModelProvider = 'mlx';
->>>>>>> 87c97600
 
 export interface ModelConfig {
   name: string;
@@ -59,43 +41,16 @@
 export type RerankRequest = z.infer<typeof RerankRequestSchema>;
 
 export class ModelRouter {
-<<<<<<< HEAD
-  private readonly mlxAdapter: MLXAdapterInterface;
-  private readonly ollamaAdapter: OllamaAdapterInterface;
-  private readonly frontierAdapter?: FrontierAdapterInterface;
-  private readonly availableModels: Map<ModelCapability, ModelConfig[]> = new Map();
-
-  constructor(
-    mlxAdapter?: MLXAdapterInterface,
-    ollamaAdapter?: OllamaAdapterInterface,
-    frontierConfig?: FrontierConfig,
-  ) {
-    // Accept injected adapters or construct defaults (cast to interface)
-    this.mlxAdapter = mlxAdapter || (new MLXAdapter() as unknown as MLXAdapterInterface);
-    this.ollamaAdapter =
-      ollamaAdapter || (new OllamaAdapter() as unknown as OllamaAdapterInterface);
-    this.frontierAdapter = frontierConfig
-      ? (new FrontierAdapter(frontierConfig) as unknown as FrontierAdapterInterface)
-      : undefined;
-=======
   private readonly mlxAdapter: MLXAdapter;
   private readonly availableModels: Map<ModelCapability, ModelConfig[]>;
 
   constructor(mlxAdapter?: MLXAdapter) {
     this.mlxAdapter = mlxAdapter || new MLXAdapter();
     this.availableModels = new Map();
->>>>>>> 87c97600
   }
 
   async initialize(): Promise<void> {
     const mlxAvailable = await this.mlxAdapter.isAvailable();
-<<<<<<< HEAD
-    const ollamaAvailable = await this.ollamaAdapter.isAvailable();
-    const frontierAvailable = this.frontierAdapter
-      ? await this.frontierAdapter.isAvailable()
-      : false;
-=======
->>>>>>> 87c97600
 
     const embeddingModels: ModelConfig[] = [];
 
@@ -107,51 +62,30 @@
           provider: 'mlx',
           capabilities: ['embedding'],
           priority: 100,
-<<<<<<< HEAD
-          fallback: ['nomic-embed-text', 'text-embedding-3-small'],
-=======
           fallback: ['qwen3-embedding-8b-mlx'],
->>>>>>> 87c97600
         },
         {
           name: 'qwen3-embedding-8b-mlx',
           provider: 'mlx',
           capabilities: ['embedding'],
           priority: 90,
-<<<<<<< HEAD
-          fallback: ['qwen3-embedding-4b-mlx', 'nomic-embed-text', 'text-embedding-3-small'],
+          fallback: ['qwen3-embedding-4b-mlx'],
         },
       );
     }
 
-    // Ollama models (medium priority)
-    if (ollamaAvailable) {
-      embeddingModels.push({
-        name: 'nomic-embed-text',
-        provider: 'ollama',
-        capabilities: ['embedding'],
-        priority: 50,
-      });
-    }
-
-    // Frontier fallback (lowest)
-    if (frontierAvailable) {
-      embeddingModels.push({
-        name: 'text-embedding-3-small',
-        provider: 'frontier',
-        capabilities: ['embedding'],
-        priority: 10,
-      });
-    }
-
-    // Sort by priority (high -> low)
-    embeddingModels.sort((a, b) => b.priority - a.priority);
     this.availableModels.set('embedding', embeddingModels);
+    this.availableModels.set('chat', []);
+    this.availableModels.set('reranking', []);
   }
 
   // Select the highest-priority available model for a capability
-  private selectModel(capability: ModelCapability) {
+  private selectModel(capability: ModelCapability, preferredModel?: string) {
     const candidates = this.availableModels.get(capability) || [];
+    if (preferredModel) {
+      const preferred = candidates.find((m) => m.name === preferredModel);
+      if (preferred) return preferred;
+    }
     return candidates.length > 0 ? candidates[0] : undefined;
   }
 
@@ -161,98 +95,6 @@
     return list.length > 0;
   }
 
-  // Public helper: return available models for a capability (sorted by priority desc)
-  public getAvailableModels(capability: ModelCapability): ModelConfig[] {
-    return this.availableModels.get(capability) || [];
-  }
-
-  async generateEmbedding(request: EmbeddingRequest) {
-    const candidates = this.availableModels.get('embedding') || [];
-    if (candidates.length === 0) {
-      throw new Error('No embedding models available');
-    }
-
-    for (const candidate of candidates) {
-      const chosenModel = request.model || candidate.name;
-      try {
-        if (candidate.provider === 'mlx' && (this.mlxAdapter as any).generateEmbedding) {
-          const res = await (this.mlxAdapter as any).generateEmbedding({
-            text: request.text,
-            model: chosenModel,
-          } as any);
-          return { embedding: res.embedding, model: res.model ?? chosenModel };
-        }
-
-        if (candidate.provider === 'ollama') {
-          const res = await this.ollamaAdapter.generateEmbedding(request.text, chosenModel);
-          return { embedding: res.embedding, model: res.model ?? chosenModel };
-        }
-
-        if (candidate.provider === 'frontier' && this.frontierAdapter) {
-          const res = await this.frontierAdapter.generateEmbedding(request.text, chosenModel);
-          return { embedding: res.embedding, model: res.model ?? chosenModel };
-        }
-      } catch (e: any) {
-        // try next candidate on error
-      }
-    }
-
-    // If we reach here, all candidates failed
-    throw new Error('All embedding models failed');
-  }
-
-  async generateEmbeddings(request: EmbeddingBatchRequest) {
-    const model = this.selectModel('embedding');
-    if (model?.provider === 'mlx') {
-      const res = await this.mlxAdapter.generateEmbeddings({
-        texts: request.texts,
-        model: request.model,
-      });
-      // MLX returns Embedding[]; normalize to { embeddings, model }
-      return { embeddings: res.map((r) => r.embedding), model: res[0]?.model ?? request.model };
-    }
-=======
-          fallback: ['qwen3-embedding-4b-mlx'],
-        },
-      );
-    }
-
-    this.availableModels.set('embedding', embeddingModels);
-    this.availableModels.set('chat', []);
-    this.availableModels.set('reranking', []);
-  }
->>>>>>> 87c97600
-
-    if (model?.provider === 'ollama') {
-      const chosen = model.name || request.model;
-      const res = await this.ollamaAdapter.generateEmbeddings(request.texts, chosen);
-      return { embeddings: res.map((r) => r.embedding), model: res[0]?.model ?? chosen };
-    }
-
-    throw new Error('No embeddings model available');
-  }
-
-<<<<<<< HEAD
-  async generateChat(request: ChatRequest) {
-    // Build a candidate list: prefer chat models, then embedding-capable models
-    const chatCandidates = this.availableModels.get('chat') || [];
-    const fallbackCandidates = this.availableModels.get('embedding') || [];
-    const candidates = chatCandidates.concat(fallbackCandidates);
-
-    if (candidates.length === 0) throw new Error('No chat models available');
-
-    for (const candidate of candidates) {
-      const chosenModel = request.model || candidate.name;
-      try {
-        if (candidate.provider === 'mlx') {
-          const res = await this.mlxAdapter.generateChat({
-            messages: request.messages as Message[],
-            model: chosenModel,
-            max_tokens: request.max_tokens,
-            temperature: request.temperature,
-          } as any);
-          return { content: res.content, model: res.model ?? chosenModel };
-=======
   async generateEmbedding(
     request: EmbeddingRequest,
   ): Promise<{ embedding: number[]; model: string }> {
@@ -280,19 +122,16 @@
           return await tryModel(fallbackModel);
         } catch (fallbackError) {
           console.warn(`Fallback embedding model ${fallbackName} also failed:`, fallbackError);
->>>>>>> 87c97600
         }
+      }
+      throw new Error(
+        `All embedding models failed. Last error: ${
+          error instanceof Error ? error.message : 'Unknown error'
+        }`,
+      );
+    }
+  }
 
-<<<<<<< HEAD
-        if (candidate.provider === 'ollama') {
-          const res = await this.ollamaAdapter.generateChat(
-            request.messages as Message[],
-            chosenModel,
-            {
-              temperature: request.temperature,
-              max_tokens: request.max_tokens,
-            },
-=======
   async generateEmbeddings(
     request: EmbeddingBatchRequest,
   ): Promise<{ embeddings: number[][]; model: string }> {
@@ -322,68 +161,17 @@
           console.warn(
             `Fallback batch embedding model ${fallbackName} also failed:`,
             fallbackError,
->>>>>>> 87c97600
           );
-          return { content: res.content, model: res.model ?? chosenModel };
         }
-
-        if (candidate.provider === 'frontier' && this.frontierAdapter) {
-          const res = await this.frontierAdapter.generateChat(
-            request.messages as any,
-            chosenModel,
-            {
-              temperature: request.temperature,
-              max_tokens: request.max_tokens,
-            },
-          );
-          return { content: res.content, model: res.model ?? chosenModel };
-        }
-      } catch {
-        // try next candidate
       }
+      throw new Error(
+        `All batch embedding models failed. Last error: ${
+          error instanceof Error ? error.message : 'Unknown error'
+        }`,
+      );
     }
-
-    throw new Error('All chat models failed');
   }
 
-<<<<<<< HEAD
-  // Rerank documents using the highest priority available reranking (or embedding) provider
-  async rerank(request: RerankRequest) {
-    const candidates =
-      this.availableModels.get('reranking') || this.availableModels.get('embedding') || [];
-    if (candidates.length === 0) throw new Error('No rerank models available');
-
-    for (const candidate of candidates) {
-      const chosenModel = request.model || candidate.name;
-      try {
-        if (candidate.provider === 'mlx' && (this.mlxAdapter as any).generateReranking) {
-          // MLX returns array of {index, score}
-          const scores = await (this.mlxAdapter as any).generateReranking(
-            request.query,
-            request.documents,
-            chosenModel as any,
-          );
-          return { scores, documents: request.documents, model: chosenModel } as any;
-        }
-
-        if (candidate.provider === 'ollama') {
-          const res = await this.ollamaAdapter.rerank(
-            request.query,
-            request.documents,
-            chosenModel,
-          );
-          return { scores: res.scores, documents: request.documents, model: chosenModel } as any;
-        }
-
-        if (candidate.provider === 'frontier' && this.frontierAdapter) {
-          // Frontier adapter may not implement rerank; skip to next
-          continue;
-        }
-      } catch {
-        // try next candidate
-      }
-    }
-=======
   async generateChat(_request: ChatRequest): Promise<{ content: string; model: string }> {
     throw new Error('Chat capability requires Ollama support, which is not available.');
   }
@@ -397,8 +185,4 @@
   getAvailableModels(capability: ModelCapability): ModelConfig[] {
     return this.availableModels.get(capability) || [];
   }
->>>>>>> 87c97600
-
-    throw new Error('All rerank models failed');
-  }
 }