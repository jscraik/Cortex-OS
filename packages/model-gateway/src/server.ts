import type { FastifyInstance } from 'fastify';
import Fastify from 'fastify';
import { z } from 'zod';
import { ModelRouter } from './model-router';

import {
  embeddingsHandler,
  rerankHandler,
  chatHandler,
  type EmbeddingsBody,
  type RerankBody,
  type ChatBody,
} from './handlers';
import { applyAuditPolicy } from './lib/applyAuditPolicy';


export function createServer(router?: ModelRouter): FastifyInstance {
  const app = Fastify({ logger: true });
  const modelRouter = router || new ModelRouter();

  app.post('/embeddings', async (req, reply) => {
    const parsed = EmbeddingsBodySchema.safeParse(req.body);
    if (!parsed.success) {
      return reply
        .status(400)
        .send({ error: 'Invalid request body', details: parsed.error.flatten() });
    }
    const body = parsed.data;
    console.log('[model-gateway] /embeddings request body:', JSON.stringify(body));
    try {
<<<<<<< HEAD
      const texts = body.texts;
      if (!Array.isArray(texts) || texts.length === 0) {
        return reply.status(400).send({ error: 'texts must be a non-empty array' });
      }

      const { embeddings, model: modelUsed } = await modelRouter.generateEmbeddings({
        texts,
        model: body.model,
      });

      return reply.send({
        embeddings,
        dimensions: embeddings[0]?.length || 0,
        modelUsed,
      });
=======

      await applyAuditPolicy(req, 'embeddings', body);
      const result = await embeddingsHandler(modelRouter, body);
      return reply.send(result);

>>>>>>> de10cc81
    } catch (error) {
      const status = (error as any).status || 500;
      console.error('Embedding error:', error);
      return reply.status(status).send({
        error: error instanceof Error ? error.message : 'Unknown embedding error',
      });
    }
  });

  app.post('/rerank', async (req, reply) => {

    const body = req.body as RerankBody;

    try {
      await applyAuditPolicy(req, 'rerank', body);
      const result = await rerankHandler(modelRouter, body);
      return reply.send(result);
    } catch (error) {
      const status = (error as any).status || 500;
      console.error('Reranking error:', error);
      return reply.status(status).send({
        error: error instanceof Error ? error.message : 'Unknown reranking error',
      });
    }
  });

  app.post('/chat', async (req, reply) => {

    const body = req.body as ChatBody;

    try {
      await applyAuditPolicy(req, 'chat', body);
      const result = await chatHandler(modelRouter, body);
      return reply.send(result);
    } catch (error) {
      const status = (error as any).status || 500;
      console.error('Chat error:', error);
      return reply.status(status).send({
        error: error instanceof Error ? error.message : 'Unknown chat error',
      });
    }
  });

  return app;
}

export async function start(port = Number(process.env.MODEL_GATEWAY_PORT || 8081)) {
  const modelRouter = new ModelRouter();
  try {
    console.log('Initializing ModelRouter...');
    await modelRouter.initialize();
    console.log('ModelRouter initialized successfully!');
  } catch (error) {
    console.error('Failed to initialize ModelRouter:', error);
    throw error;
  }

  const app = createServer(modelRouter);
  await app.listen({ port, host: '127.0.0.1' });
  console.log(`Model Gateway server listening on http://127.0.0.1:${port}`);
  return app;
}

if (import.meta.url === `file://${process.argv[1]}`) {
  start().catch(console.error);
}<|MERGE_RESOLUTION|>--- conflicted
+++ resolved
@@ -28,7 +28,7 @@
     const body = parsed.data;
     console.log('[model-gateway] /embeddings request body:', JSON.stringify(body));
     try {
-<<<<<<< HEAD
+
       const texts = body.texts;
       if (!Array.isArray(texts) || texts.length === 0) {
         return reply.status(400).send({ error: 'texts must be a non-empty array' });
@@ -44,13 +44,6 @@
         dimensions: embeddings[0]?.length || 0,
         modelUsed,
       });
-=======
-
-      await applyAuditPolicy(req, 'embeddings', body);
-      const result = await embeddingsHandler(modelRouter, body);
-      return reply.send(result);
-
->>>>>>> de10cc81
     } catch (error) {
       const status = (error as any).status || 500;
       console.error('Embedding error:', error);
