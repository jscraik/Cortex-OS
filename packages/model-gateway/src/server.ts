import type { FastifyInstance } from 'fastify';
import Fastify from 'fastify';
<<<<<<< HEAD
=======
import { createModelRouter, type ModelRouter } from './model-router.js';
>>>>>>> a108f533
import { auditEvent, record } from './audit';
import { ModelRouter } from './model-router';
import { enforce, loadGrant } from './policy';

type EmbeddingsBody = { model?: string; texts: string[] };
type RerankBody = { model?: string; query: string; docs: string[]; topK?: number };
type ChatBody = {
  model?: string;
  msgs: Array<{ role: 'system' | 'user' | 'assistant'; content: string }>;
  tools?: unknown;
};

export function createServer(router?: ModelRouter): FastifyInstance {
  const app = Fastify({ logger: true });
  const modelRouter = router || createModelRouter();

  app.post('/embeddings', async (req, reply) => {
    const body = req.body as EmbeddingsBody;
    req.log.debug({ body }, 'Received embeddings request');
    const grant = await loadGrant('model-gateway');
    enforce(grant, 'embeddings', body as any);
    await record(
      auditEvent(
        'model-gateway',
        'embeddings',
        {
          runId: (req.headers['x-run-id'] as string) || 'unknown',
          traceId: req.headers['x-trace-id'] as string,
        },
        body,
      ),
    );

    try {
      const texts = body.texts;
      if (!Array.isArray(texts) || texts.length === 0) {
        return reply.status(400).send({ error: 'texts must be a non-empty array' });
      }

      let vectors: number[][] = [];
      let modelUsed: string;

      if (texts.length === 1) {
        const result = await modelRouter.generateEmbedding({
          text: texts[0],
          model: body.model,
        });
        vectors = [result.embedding];
        modelUsed = result.model;
      } else {
        const result = await modelRouter.generateEmbeddings({
          texts,
          model: body.model,
        });
        vectors = result.embeddings;
        modelUsed = result.model;
      }

      return reply.send({
        vectors,
        dimensions: vectors[0]?.length || 0,
        modelUsed,
      });
    } catch (error) {
      console.error('Embedding error:', error);
      return reply.status(500).send({
        error: error instanceof Error ? error.message : 'Unknown embedding error',
      });
    }
  });

  app.post('/rerank', async (req, reply) => {
    const body = req.body as RerankBody;
    req.log.debug({ body }, 'Received rerank request');
    const grant = await loadGrant('model-gateway');
    enforce(grant, 'rerank', body as any);
    await record(
      auditEvent(
        'model-gateway',
        'rerank',
        {
          runId: (req.headers['x-run-id'] as string) || 'unknown',
          traceId: req.headers['x-trace-id'] as string,
        },
        body,
      ),
    );

    try {
      const result = await modelRouter.rerank({
        query: body.query,
        documents: body.docs,
        model: body.model,
      });

      const ranked = result.documents
        .map((content, index) => ({
          index,
          score: result.scores[index],
          content,
        }))
        .sort((a, b) => b.score - a.score);

      return reply.send({
        rankedItems: ranked.slice(0, body.topK ?? ranked.length),
        modelUsed: result.model,
      });
    } catch (error) {
      console.error('Reranking error:', error);
      return reply.status(500).send({
        error: error instanceof Error ? error.message : 'Unknown reranking error',
      });
    }
  });

  app.post('/chat', async (req, reply) => {
    const body = req.body as ChatBody;
    req.log.debug({ body }, 'Received chat request');
    const grant = await loadGrant('model-gateway');
    enforce(grant, 'chat', body as any);
    await record(
      auditEvent(
        'model-gateway',
        'chat',
        {
          runId: (req.headers['x-run-id'] as string) || 'unknown',
          traceId: req.headers['x-trace-id'] as string,
        },
        body,
      ),
    );

    try {
      if (!modelRouter.hasCapability('chat')) {
        return reply.status(503).send({ error: 'No chat models available' });
      }
      const result = await modelRouter.generateChat({
        messages: body.msgs,
        model: body.model,
        max_tokens: 1000,
        temperature: 0.7,
      });

      return reply.send({
        content: result.content,
        modelUsed: result.model,
      });
    } catch (error) {
      console.error('Chat error:', error);
      return reply.status(500).send({
        error: error instanceof Error ? error.message : 'Unknown chat error',
      });
    }
  });

  return app;
}

export async function start(port = Number(process.env.MODEL_GATEWAY_PORT || 8081)) {
  const modelRouter = createModelRouter();
  try {
    console.log('Initializing ModelRouter...');
    await modelRouter.initialize();
    console.log('ModelRouter initialized successfully!');
  } catch (error) {
    console.error('Failed to initialize ModelRouter:', error);
    throw error;
  }

  const app = createServer(modelRouter);
  await app.listen({ port, host: '127.0.0.1' });
  console.log(`Model Gateway server listening on http://127.0.0.1:${port}`);
  return app;
}

if (import.meta.url === `file://${process.argv[1]}`) {
  start().catch(console.error);
}<|MERGE_RESOLUTION|>--- conflicted
+++ resolved
@@ -1,9 +1,6 @@
 import type { FastifyInstance } from 'fastify';
 import Fastify from 'fastify';
-<<<<<<< HEAD
-=======
 import { createModelRouter, type ModelRouter } from './model-router.js';
->>>>>>> a108f533
 import { auditEvent, record } from './audit';
 import { ModelRouter } from './model-router';
 import { enforce, loadGrant } from './policy';
