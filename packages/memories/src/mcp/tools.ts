--- conflicted
+++ resolved
@@ -1,4 +1,4 @@
-<<<<<<< HEAD
+
 import { randomUUID } from 'node:crypto';
 import { z } from 'zod';
 import type { Memory } from '../domain/types.js';
@@ -96,102 +96,22 @@
 
 export const memoryDeleteToolSchema = z.object({
         id: z.string().min(1, 'id is required'),
-=======
-/**
- * MCP Tool definitions for the memories package.
- * These tools expose high-level memory operations (set, get, list, delete, search)
- * that wrap the core MemoryService functionality.
- */
-
-import { z } from 'zod';
-import type { Memory } from '../domain/types.js';
-import type { MemoryService } from '../service/memory-service.js';
-import { memoryZ } from '../schemas/memory.zod.js';
-
-export interface MemoryTool {
-        name: string;
-        description: string;
-        inputSchema: z.ZodTypeAny;
-        handler: (
-                params: unknown,
-        ) => Promise<{ content: Array<{ type: 'text'; text: string }> }>;
-}
-
-export interface MemoryToolDeps {
-        service: Pick<MemoryService, 'save' | 'get' | 'del' | 'search' | 'list'>;
-        now?: () => Date;
-        idFactory?: () => string;
-}
-
-const provenanceSchema = z.object({
-        source: z.enum(['user', 'agent', 'system']).default('agent'),
-        actor: z.string().optional(),
-        evidence: z
-                .array(
-                        z.object({
-                                uri: z.string(),
-                                range: z.tuple([z.number(), z.number()]).optional(),
-                        }),
-                )
-                .optional(),
-        hash: z.string().optional(),
-});
-
-const policySchema = z.object({
-        pii: z.boolean().optional(),
-        scope: z.enum(['session', 'user', 'org']).optional(),
-        requiresConsent: z.boolean().optional(),
-});
-
-export const memorySetToolSchema = z
-        .object({
-                id: z.string().optional(),
-                kind: z.enum(['note', 'event', 'artifact', 'embedding']).default('note'),
-                text: z.string().optional(),
-                vector: z.array(z.number()).min(1).optional(),
-                tags: z.array(z.string()).default([]),
-                ttl: z.string().optional(),
-                createdAt: z.string().optional(),
-                updatedAt: z.string().optional(),
-                provenance: provenanceSchema.default({ source: 'agent' }),
-                policy: policySchema.optional(),
-                embeddingModel: z.string().optional(),
-        })
-        .superRefine((value, ctx) => {
-                if (!value.text && (!value.vector || value.vector.length === 0)) {
-                        ctx.addIssue({
-                                code: z.ZodIssueCode.custom,
-                                message: 'Provide text or vector content to store a memory',
-                                path: ['text'],
-                        });
-                }
-        });
-
-export const memoryGetToolSchema = z.object({
-        id: z.string().min(1, 'Memory id is required'),
-});
-
-export const memoryDeleteToolSchema = z.object({
-        id: z.string().min(1, 'Memory id is required'),
->>>>>>> 5d560381
+
 });
 
 export const memoryListToolSchema = z.object({
         limit: z.number().int().positive().max(100).default(20),
-<<<<<<< HEAD
+
         tags: z.array(z.string()).default([]),
         kind: z.enum(['note', 'event', 'artifact', 'embedding']).optional(),
         includePending: z.boolean().default(false),
-=======
-        tags: z.array(z.string()).optional(),
-        text: z.string().optional(),
->>>>>>> 5d560381
+
 });
 
 export const memorySearchToolSchema = z
         .object({
                 text: z.string().min(1).optional(),
-<<<<<<< HEAD
+
                 vector: z.array(z.number()).nonempty().optional(),
                 topK: z.number().int().positive().max(100).default(8),
                 tags: z.array(z.string()).default([]),
@@ -311,170 +231,3 @@
         memoryListTool,
         memorySearchTool,
 ];
-=======
-                vector: z.array(z.number()).min(1).optional(),
-                topK: z.number().int().positive().max(100).default(8),
-                tags: z.array(z.string()).optional(),
-        })
-        .refine((input) => input.text || input.vector, {
-                message: 'Provide either text or vector search criteria',
-        });
-
-const toContent = (payload: unknown) => ({
-        content: [
-                {
-                        type: 'text' as const,
-                        text: JSON.stringify(payload),
-                },
-        ],
-});
-
-const defaultIdFactory = () => `mem-${Date.now()}`;
-const defaultNow = () => new Date();
-
-function buildMemory(input: z.infer<typeof memorySetToolSchema>, deps: MemoryToolDeps): Memory {
-        const now = (deps.now ?? defaultNow)();
-        const id = input.id ?? (deps.idFactory ?? defaultIdFactory)();
-        const createdAt = input.createdAt ?? now.toISOString();
-        const updatedAt = input.updatedAt ?? now.toISOString();
-        return memoryZ.parse({
-                id,
-                kind: input.kind,
-                text: input.text,
-                vector: input.vector,
-                tags: input.tags,
-                ttl: input.ttl,
-                createdAt,
-                updatedAt,
-                provenance: input.provenance,
-                policy: input.policy,
-                embeddingModel: input.embeddingModel,
-        });
-}
-
-function createMemorySetTool(deps: MemoryToolDeps): MemoryTool {
-        return {
-                name: 'memory_set',
-                description: 'Store or update a memory entry',
-                inputSchema: memorySetToolSchema,
-                handler: async (params: unknown) => {
-                        const input = memorySetToolSchema.parse(params);
-                        const memory = buildMemory(input, deps);
-                        const saved = await deps.service.save(memory);
-                        return toContent({
-                                status: saved.status ?? 'stored',
-                                memory: saved,
-                        });
-                },
-        };
-}
-
-function createMemoryGetTool(deps: MemoryToolDeps): MemoryTool {
-        return {
-                name: 'memory_get',
-                description: 'Retrieve a memory entry by identifier',
-                inputSchema: memoryGetToolSchema,
-                handler: async (params: unknown) => {
-                        const { id } = memoryGetToolSchema.parse(params);
-                        const memory = await deps.service.get(id);
-                        if (!memory) {
-                                return toContent({ found: false, id });
-                        }
-                        return toContent({ found: true, memory });
-                },
-        };
-}
-
-function createMemoryDeleteTool(deps: MemoryToolDeps): MemoryTool {
-        return {
-                name: 'memory_delete',
-                description: 'Delete a memory entry by identifier',
-                inputSchema: memoryDeleteToolSchema,
-                handler: async (params: unknown) => {
-                        const { id } = memoryDeleteToolSchema.parse(params);
-                        await deps.service.del(id);
-                        return toContent({ id, deleted: true });
-                },
-        };
-}
-
-function createMemoryListTool(deps: MemoryToolDeps): MemoryTool {
-        return {
-                name: 'memory_list',
-                description: 'List stored memories with optional filtering',
-                inputSchema: memoryListToolSchema,
-                handler: async (params: unknown) => {
-                        const input = memoryListToolSchema.parse(params);
-                        const results = await deps.service.list({
-                                limit: input.limit,
-                                tags: input.tags,
-                                text: input.text,
-                        });
-                        return toContent({
-                                count: results.length,
-                                results,
-                                query: {
-                                        limit: input.limit,
-                                        tags: input.tags,
-                                        text: input.text,
-                                },
-                        });
-                },
-        };
-}
-
-function createMemorySearchTool(deps: MemoryToolDeps): MemoryTool {
-        return {
-                name: 'memory_search',
-                description: 'Search memories by text or vector similarity',
-                inputSchema: memorySearchToolSchema,
-                handler: async (params: unknown) => {
-                        const input = memorySearchToolSchema.parse(params);
-                        const results = await deps.service.search({
-                                text: input.text,
-                                vector: input.vector,
-                                topK: input.topK,
-                                tags: input.tags,
-                        });
-                        return toContent({
-                                count: results.length,
-                                results,
-                                query: {
-                                        text: input.text,
-                                        vector: input.vector,
-                                        topK: input.topK,
-                                        tags: input.tags,
-                                },
-                        });
-                },
-        };
-}
-
-export interface MemoryMcpToolset {
-        set: MemoryTool;
-        get: MemoryTool;
-        delete: MemoryTool;
-        list: MemoryTool;
-        search: MemoryTool;
-        tools: MemoryTool[];
-}
-
-export const createMemoryMcpTools = (deps: MemoryToolDeps): MemoryMcpToolset => {
-        const set = createMemorySetTool(deps);
-        const get = createMemoryGetTool(deps);
-        const del = createMemoryDeleteTool(deps);
-        const list = createMemoryListTool(deps);
-        const search = createMemorySearchTool(deps);
-        return {
-                set,
-                get,
-                delete: del,
-                list,
-                search,
-                tools: [set, get, del, list, search],
-        };
-};
-
-export const memoryMcpTools = (deps: MemoryToolDeps): MemoryTool[] =>
-        createMemoryMcpTools(deps).tools;
->>>>>>> 5d560381
