--- conflicted
+++ resolved
@@ -32,11 +32,7 @@
     "precommit": "pnpm gates:tdd && pnpm lint"
   },
   "dependencies": {
-<<<<<<< HEAD
-    "@xenova/transformers": "^2.17.2",
-=======
     "@cortex-os/a2a": "workspace:*",
->>>>>>> 1e649d8f
     "axe-core": "^4.9.1",
     "chalk": "^5.3.0",
     "chokidar": "^3.5.3",
