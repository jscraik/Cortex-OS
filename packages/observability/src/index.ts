/**
 * @fileoverview Cortex-OS Observability Package
 * OTEL spans, metrics, logs with ULID propagation
 */

// A2A Events for inter-package communication
export type {
	AlertTriggeredEvent,
	MetricRecordedEvent,
	TraceCompletedEvent,
	TraceCreatedEvent,
} from './events/observability-events.js';
export {
	AlertTriggeredEventSchema,
	createObservabilityEvent,
	MetricRecordedEventSchema,
	TraceCompletedEventSchema,
	TraceCreatedEventSchema,
} from './events/observability-events.js';
export * from './flamegraph.js';
export * from './logging/index.js';
// MCP Tools for external AI agent integration
export type {
<<<<<<< HEAD
        AlertQueryInput,
        DashboardRequestInput,
        LogSearchInput,
        MetricRetrievalInput,
        ObservabilityTool,
        TraceQueryInput,
=======
        CreateTraceInput,
        EvaluateAlertInput,
        GenerateDashboardInput,
        GetMetricsInput,
        AggregationMode,
        ObservabilityTool,
        QueryTracesInput,
        RecordMetricInput,
        SearchLogsInput,
>>>>>>> ab854c38
} from './mcp/tools.js';
export { observabilityMcpTools } from './mcp/tools.js';
export {
        createObservabilityToolHandlers,
        createObservabilityToolRuntime,
} from './mcp/runtime.js';
export type {
        AlertEvaluationResult,
        AlertRule,
        DashboardDefinition,
        DashboardSummary,
        LogRecord,
        LogSearchResult,
        MetricRecord,
        MetricRetrievalResult,
        ObservabilityDataset,
        ObservabilityToolHandlers,
        ObservabilityToolRuntime,
        TraceQueryResult,
        TraceRecord,
} from './mcp/runtime.js';
export * from './metrics/index.js';
export * from './tracing/index.js';
export * from './types.js';
export * from './ulids.js';<|MERGE_RESOLUTION|>--- conflicted
+++ resolved
@@ -21,24 +21,13 @@
 export * from './logging/index.js';
 // MCP Tools for external AI agent integration
 export type {
-<<<<<<< HEAD
+
         AlertQueryInput,
         DashboardRequestInput,
         LogSearchInput,
         MetricRetrievalInput,
         ObservabilityTool,
         TraceQueryInput,
-=======
-        CreateTraceInput,
-        EvaluateAlertInput,
-        GenerateDashboardInput,
-        GetMetricsInput,
-        AggregationMode,
-        ObservabilityTool,
-        QueryTracesInput,
-        RecordMetricInput,
-        SearchLogsInput,
->>>>>>> ab854c38
 } from './mcp/tools.js';
 export { observabilityMcpTools } from './mcp/tools.js';
 export {
