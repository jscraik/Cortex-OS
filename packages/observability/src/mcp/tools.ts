<<<<<<< HEAD
import { randomUUID } from 'node:crypto';

import { z, ZodError, type ZodIssue, type ZodTypeAny } from 'zod';

import { createLogger } from '../logging/index.js';

const logger = createLogger('observability-mcp-tools', 'debug');

export type ObservabilityErrorCode = 'validation_error' | 'security_error' | 'internal_error';

export class ObservabilityToolError extends Error {
        constructor(
                public code: ObservabilityErrorCode,
                message: string,
                public details: string[] = [],
        ) {
                super(message);
                this.name = 'ObservabilityToolError';
        }
}

interface ObservabilityToolResponseContent {
        type: 'text';
        text: string;
}

export interface ObservabilityToolResponse {
        content: ObservabilityToolResponseContent[];
        metadata: {
                tool: ObservabilityToolName;
                correlationId: string;
                timestamp: string;
        };
        isError?: boolean;
}

const TRACE_ID_PATTERN = /^(?:[0-9a-f]{16}|[0-9a-f]{32})$/i;
const METRIC_NAME_PATTERN = /^[A-Za-z0-9_.:-]{1,128}$/;
const MAX_OPERATION_NAME_LENGTH = 128;
const MAX_TAGS = 32;
const MAX_TAG_KEY_LENGTH = 64;
const MAX_TAG_VALUE_LENGTH = 256;
const UNSAFE_TAG_KEYS = new Set(['__proto__', 'constructor', 'prototype']);

function createCorrelationId(): string {
        return randomUUID();
}

function mapZodIssues(issues: ZodIssue[]): string[] {
        return issues.map((issue) => `${issue.path.join('.') || issue.code}: ${issue.message}`);
}

function normalizeError(error: unknown): ObservabilityToolError {
        if (error instanceof ObservabilityToolError) {
                return error;
        }

        if (error instanceof ZodError) {
                return new ObservabilityToolError(
                        'validation_error',
                        'Invalid input payload',
                        mapZodIssues(error.issues),
                );
        }

        const message = error instanceof Error ? error.message : 'Unknown error occurred';
        return new ObservabilityToolError('internal_error', message);
}

function ensurePlainObject(value: unknown, context: string): asserts value is Record<string, unknown> {
        if (typeof value !== 'object' || value === null || Array.isArray(value)) {
                throw new ObservabilityToolError(
                        'validation_error',
                        `${context} must be an object`,
                        [`${context} must be an object`],
                );
        }

        const proto = Reflect.getPrototypeOf(value);
        if (proto !== Object.prototype) {
                throw new ObservabilityToolError(
                        'security_error',
                        `${context} has an unsafe prototype`,
                        [`${context} must be a plain object`],
                );
        }
}

function sanitizeTags(
        tags: Record<string, string> | undefined,
        context: string,
): Record<string, string> | undefined {
        if (!tags) {
                return undefined;
        }

        const proto = Reflect.getPrototypeOf(tags);
        if (proto !== Object.prototype) {
                throw new ObservabilityToolError(
                        'security_error',
                        `${context} has an unsafe prototype`,
                        [`${context} must be a plain object`],
                );
        }

        const entries = Object.entries(tags);
        if (entries.length > MAX_TAGS) {
                throw new ObservabilityToolError(
                        'validation_error',
                        `${context} cannot contain more than ${MAX_TAGS} entries`,
                        [`${context} contains ${entries.length} entries`],
                );
        }

        const sanitized = Object.create(null) as Record<string, string>;

        for (const [rawKey, rawValue] of entries) {
                const key = rawKey.trim();
                if (!key) {
                        throw new ObservabilityToolError(
                                'validation_error',
                                `${context} keys cannot be empty`,
                                [`${context} keys cannot be empty`],
                        );
                }
                if (key.length > MAX_TAG_KEY_LENGTH) {
                        throw new ObservabilityToolError(
                                'validation_error',
                                `${context} key "${key}" exceeds ${MAX_TAG_KEY_LENGTH} characters`,
                                [`${context} key "${key}" exceeds ${MAX_TAG_KEY_LENGTH} characters`],
                        );
                }
                if (UNSAFE_TAG_KEYS.has(key) || key.startsWith('__')) {
                        throw new ObservabilityToolError(
                                'security_error',
                                `Unsafe ${context} key "${key}" detected`,
                                [`${context} key "${key}" is not allowed`],
                        );
                }

                const value = rawValue.trim();
                if (!value) {
                        throw new ObservabilityToolError(
                                'validation_error',
                                `${context} value for "${key}" cannot be empty`,
                                [`${context} value for "${key}" cannot be empty`],
                        );
                }
                if (value.length > MAX_TAG_VALUE_LENGTH) {
                                throw new ObservabilityToolError(
                                        'validation_error',
                                        `${context} value for "${key}" exceeds ${MAX_TAG_VALUE_LENGTH} characters`,
                                        [
                                                `${context} value for "${key}" exceeds ${MAX_TAG_VALUE_LENGTH} characters`,
                                        ],
                                );
                }

                sanitized[key] = value;
        }

        return sanitized;
}

function sanitizeTimestamp(value: string | undefined, field: string): string | undefined {
        if (value === undefined) {
                return undefined;
        }
        const trimmed = value.trim();
        if (!trimmed) {
                throw new ObservabilityToolError(
                        'validation_error',
                        `${field} cannot be empty`,
                        [`${field} cannot be empty`],
                );
        }
        const timestamp = Date.parse(trimmed);
        if (Number.isNaN(timestamp)) {
                throw new ObservabilityToolError(
                        'validation_error',
                        `${field} must be a valid ISO 8601 timestamp`,
                        [`${field} must be a valid ISO 8601 timestamp`],
                );
        }
        return new Date(timestamp).toISOString();
}

function ensureChronologicalOrder(
        start: string | undefined,
        end: string | undefined,
): void {
        if (!start || !end) {
                return;
        }
        const startTime = Date.parse(start);
        const endTime = Date.parse(end);
        if (startTime > endTime) {
                throw new ObservabilityToolError(
                        'validation_error',
                        'startTime must be before endTime',
                        [`startTime ${start} occurs after endTime ${end}`],
                );
        }
}

const isoTimestampSchema = z
        .string()
        .trim()
        .min(1, 'Timestamp is required')
        .superRefine((value, ctx) => {
                if (Number.isNaN(Date.parse(value))) {
                        ctx.addIssue({
                                code: z.ZodIssueCode.custom,
                                message: 'Invalid ISO 8601 timestamp',
                        });
                }
        });

const TagsSchema = z.record(z.string()).optional();

const CreateTraceInputSchema = z
        .object({
                traceId: z
                        .string()
                        .trim()
                        .regex(TRACE_ID_PATTERN, 'traceId must be a 16 or 32 character hex string'),
                operationName: z
                        .string()
                        .trim()
                        .min(1, 'operationName is required')
                        .max(MAX_OPERATION_NAME_LENGTH, 'operationName is too long'),
                tags: TagsSchema,
                startTime: isoTimestampSchema.optional(),
        })
        .strict();

const RecordMetricInputSchema = z
        .object({
                name: z
                        .string()
                        .trim()
                        .regex(
                                METRIC_NAME_PATTERN,
                                'name must use alphanumeric characters plus ".", "-", ":", or "_"',
                        ),
                value: z
                        .number({ invalid_type_error: 'value must be a number' })
                        .finite('value must be a finite number'),
                tags: TagsSchema,
                timestamp: isoTimestampSchema.optional(),
        })
        .strict();

const QueryTracesInputSchema = z
        .object({
                service: z
                        .string()
                        .trim()
                        .min(1, 'service cannot be empty')
                        .max(MAX_OPERATION_NAME_LENGTH, 'service is too long')
                        .optional(),
                operation: z
                        .string()
                        .trim()
                        .min(1, 'operation cannot be empty')
                        .max(MAX_OPERATION_NAME_LENGTH, 'operation is too long')
                        .optional(),
                startTime: isoTimestampSchema.optional(),
                endTime: isoTimestampSchema.optional(),
                tags: TagsSchema,
        })
        .strict()
        .refine(
                (value) =>
                        Boolean(
                                value.service ??
                                        value.operation ??
                                        value.startTime ??
                                        value.endTime ??
                                        (value.tags && Object.keys(value.tags).length > 0),
                        ),
                {
                        message:
                                'At least one filter (service, operation, time range, or tags) must be provided',
                },
        );

const GetMetricsInputSchema = z
        .object({
                name: z
                        .string()
                        .trim()
                        .regex(
                                METRIC_NAME_PATTERN,
                                'name must use alphanumeric characters plus ".", "-", ":", or "_"',
                        )
                        .optional(),
                startTime: isoTimestampSchema.optional(),
                endTime: isoTimestampSchema.optional(),
                aggregation: z.enum(['sum', 'avg', 'count', 'max', 'min']).optional(),
        })
        .strict()
        .refine(
                (value) => Boolean(value.name ?? value.startTime ?? value.endTime),
                {
                        message: 'Provide a metric name or time range to query metrics',
                },
        );

export type CreateTraceInput = z.infer<typeof CreateTraceInputSchema>;
export type RecordMetricInput = z.infer<typeof RecordMetricInputSchema>;
export type QueryTracesInput = z.infer<typeof QueryTracesInputSchema>;
export type GetMetricsInput = z.infer<typeof GetMetricsInputSchema>;

type ObservabilityToolInputMap = {
        create_trace: CreateTraceInput;
        record_metric: RecordMetricInput;
        query_traces: QueryTracesInput;
        get_metrics: GetMetricsInput;
};

export type ObservabilityToolName = keyof ObservabilityToolInputMap;

export interface ObservabilityTool {
        name: ObservabilityToolName;
        description: string;
        inputSchema: ZodTypeAny;
}

export const observabilityMcpTools: ObservabilityTool[] = [
        {
                name: 'create_trace',
                description: 'Create a new distributed trace',
                inputSchema: CreateTraceInputSchema,
        },
        {
                name: 'record_metric',
                description: 'Record a metric value',
                inputSchema: RecordMetricInputSchema,
        },
        {
                name: 'query_traces',
                description: 'Query traces by service, operation, and time range',
                inputSchema: QueryTracesInputSchema,
        },
        {
                name: 'get_metrics',
                description: 'Retrieve metrics with optional aggregation',
                inputSchema: GetMetricsInputSchema,
        },
];

const toolSchemas: Record<ObservabilityToolName, ZodTypeAny> = {
        create_trace: CreateTraceInputSchema,
        record_metric: RecordMetricInputSchema,
        query_traces: QueryTracesInputSchema,
        get_metrics: GetMetricsInputSchema,
};

export type ObservabilityToolInput<TTool extends ObservabilityToolName> =
        ObservabilityToolInputMap[TTool];

function postProcessInput<TTool extends ObservabilityToolName>(
        tool: TTool,
        parsed: ObservabilityToolInputMap[TTool],
): ObservabilityToolInputMap[TTool] {
        switch (tool) {
                case 'create_trace': {
                        const input = parsed as CreateTraceInput;
                        const tags = sanitizeTags(input.tags, 'tags');
                        const startTime = sanitizeTimestamp(input.startTime, 'startTime');
                        return {
                                traceId: input.traceId.trim(),
                                operationName: input.operationName.trim(),
                                ...(tags ? { tags } : {}),
                                ...(startTime ? { startTime } : {}),
                        } as ObservabilityToolInputMap[TTool];
                }
                case 'record_metric': {
                        const input = parsed as RecordMetricInput;
                        const tags = sanitizeTags(input.tags, 'tags');
                        const timestamp = sanitizeTimestamp(input.timestamp, 'timestamp');
                        return {
                                name: input.name.trim(),
                                value: input.value,
                                ...(tags ? { tags } : {}),
                                ...(timestamp ? { timestamp } : {}),
                        } as ObservabilityToolInputMap[TTool];
                }
                case 'query_traces': {
                        const input = parsed as QueryTracesInput;
                        const tags = sanitizeTags(input.tags, 'tags');
                        const startTime = sanitizeTimestamp(input.startTime, 'startTime');
                        const endTime = sanitizeTimestamp(input.endTime, 'endTime');
                        ensureChronologicalOrder(startTime, endTime);
                        return {
                                ...(input.service ? { service: input.service.trim() } : {}),
                                ...(input.operation ? { operation: input.operation.trim() } : {}),
                                ...(tags ? { tags } : {}),
                                ...(startTime ? { startTime } : {}),
                                ...(endTime ? { endTime } : {}),
                        } as ObservabilityToolInputMap[TTool];
                }
                case 'get_metrics': {
                        const input = parsed as GetMetricsInput;
                        const startTime = sanitizeTimestamp(input.startTime, 'startTime');
                        const endTime = sanitizeTimestamp(input.endTime, 'endTime');
                        ensureChronologicalOrder(startTime, endTime);
                        return {
                                ...(input.name ? { name: input.name.trim() } : {}),
                                ...(startTime ? { startTime } : {}),
                                ...(endTime ? { endTime } : {}),
                                ...(input.aggregation ? { aggregation: input.aggregation } : {}),
                        } as ObservabilityToolInputMap[TTool];
                }
                default:
                        throw new ObservabilityToolError(
                                'internal_error',
                                `Unsupported tool "${tool}"`,
                        );
        }
}

export function validateObservabilityToolInput<TTool extends ObservabilityToolName>(
        tool: TTool,
        params: unknown,
): ObservabilityToolInput<TTool> {
        const schema = toolSchemas[tool];
        if (!schema) {
                const error = new ObservabilityToolError(
                        'internal_error',
                        `Unknown observability tool: ${tool}`,
                );
                logger.error({ tool, error }, `${tool} validation failed`);
                throw error;
        }

        try {
                if (tool === 'create_trace' || tool === 'record_metric' || tool === 'query_traces') {
                        if (typeof params === 'object' && params !== null) {
                                const raw = params as Record<string, unknown>;
                                if ('tags' in raw && raw.tags !== undefined) {
                                        ensurePlainObject(raw.tags, 'tags');
                                }
                        }
                }

                const parsed = schema.parse(params) as ObservabilityToolInputMap[TTool];
                const sanitized = postProcessInput(tool, parsed);
                logger.debug({ tool, payload: sanitized }, 'validated observability tool input');
                return sanitized;
        } catch (error) {
                const normalized = normalizeError(error);
                if (normalized.code === 'internal_error') {
                        logger.error({ tool, error: normalized }, `${tool} validation failed`);
                } else {
                        logger.warn({ tool, error: normalized }, `${tool} validation failed`);
                }
                throw normalized;
        }
}

export function createObservabilityErrorResponse(
        tool: ObservabilityToolName,
        error: unknown,
        correlationId: string = createCorrelationId(),
): ObservabilityToolResponse {
        const normalized = normalizeError(error);
        const timestamp = new Date().toISOString();
        const logPayload = {
                tool,
                correlationId,
                error: {
                        code: normalized.code,
                        message: normalized.message,
                        details: normalized.details,
                },
        };

        if (normalized.code === 'internal_error') {
                logger.error(logPayload, `${tool} failed`);
        } else {
                logger.warn(logPayload, `${tool} validation failed`);
        }

        return {
                content: [
                        {
                                type: 'text',
                                text: JSON.stringify({
                                        success: false,
                                        error: {
                                                code: normalized.code,
                                                message: normalized.message,
                                                details: normalized.details,
                                        },
                                        correlationId,
                                        timestamp,
                                }),
                        },
                ],
                metadata: {
                        tool,
                        correlationId,
                        timestamp,
                },
                isError: true,
        };
}
=======
import { z } from 'zod';

import { LogLevelSchema, ULIDSchema } from '../types.js';

/**
 * MCP tool response envelope used across observability handlers.
 */
export interface ObservabilityToolResponse {
        content: Array<{ type: 'text'; text: string }>;
        isError?: boolean;
}

/**
 * Contract for every observability MCP tool.
 */
export interface ObservabilityTool {
        name: string;
        description: string;
        inputSchema: z.ZodTypeAny;
        handler: (params: unknown) => Promise<ObservabilityToolResponse>;
}

const ObservabilitySeveritySchema = z.enum(['low', 'medium', 'high', 'critical']);
const AlertStatusSchema = z.enum(['triggered', 'acknowledged', 'resolved']);

const TimeRangeSchema = z
        .object({
                from: z.string().datetime().optional(),
                to: z.string().datetime().optional(),
        })
        .refine((range) => {
                if (range.from && range.to) {
                        return new Date(range.from) <= new Date(range.to);
                }
                return true;
        }, 'from must be before to');

const TagFilterSchema = z.record(z.string());

export const TraceQueryInputSchema = z
        .object({
                traceId: z.string().min(1).optional(),
                runId: ULIDSchema.optional(),
                service: z.string().optional(),
                operation: z.string().optional(),
                status: z.enum(['success', 'error', 'any']).default('any'),
                minDurationMs: z.number().int().nonnegative().optional(),
                maxDurationMs: z.number().int().nonnegative().optional(),
                tags: TagFilterSchema.optional(),
                timeRange: TimeRangeSchema.optional(),
                limit: z.number().int().positive().max(200).default(50),
                sortBy: z.enum(['startTime', 'duration']).default('startTime'),
                order: z.enum(['asc', 'desc']).default('desc'),
        })
        .refine((data) => {
                if (data.minDurationMs && data.maxDurationMs) {
                        return data.minDurationMs <= data.maxDurationMs;
                }
                return true;
        }, 'minDurationMs must be <= maxDurationMs');

export const LogSearchInputSchema = z.object({
        text: z.string().trim().min(1).optional(),
        level: LogLevelSchema.optional(),
        component: z.string().optional(),
        runId: ULIDSchema.optional(),
        traceId: z.string().optional(),
        timeRange: TimeRangeSchema.optional(),
        limit: z.number().int().positive().max(500).default(100),
        includeContext: z.boolean().default(true),
});

export const MetricRetrievalInputSchema = z.object({
        name: z.string().min(1),
        statistic: z
                .enum(['latest', 'sum', 'avg', 'min', 'max', 'count', 'p50', 'p95', 'p99'])
                .default('latest'),
        tags: TagFilterSchema.optional(),
        timeRange: TimeRangeSchema.optional(),
        groupBy: z.array(z.string().min(1)).max(4).optional(),
        includeSamples: z.boolean().default(false),
        limit: z.number().int().positive().max(500).default(100),
});

export const AlertQueryInputSchema = z.object({
        severity: ObservabilitySeveritySchema.optional(),
        status: AlertStatusSchema.optional(),
        rule: z.string().optional(),
        runId: ULIDSchema.optional(),
        tags: TagFilterSchema.optional(),
        timeRange: TimeRangeSchema.optional(),
        limit: z.number().int().positive().max(200).default(100),
});

export const DashboardRequestInputSchema = z
        .object({
                dashboardId: z.string().optional(),
                tag: z.string().optional(),
                includeWidgets: z.boolean().default(true),
        })
        .refine((data) => data.dashboardId || data.tag, {
                message: 'dashboardId or tag must be provided',
                path: ['dashboardId'],
        });

export type TraceQueryInput = z.infer<typeof TraceQueryInputSchema>;
export type LogSearchInput = z.infer<typeof LogSearchInputSchema>;
export type MetricRetrievalInput = z.infer<typeof MetricRetrievalInputSchema>;
export type AlertQueryInput = z.infer<typeof AlertQueryInputSchema>;
export type DashboardRequestInput = z.infer<typeof DashboardRequestInputSchema>;

/**
 * Trace record surfaced to MCP consumers.
 */
export interface TraceRecord {
        traceId: string;
        service: string;
        operation: string;
        status: 'success' | 'error';
        durationMs: number;
        runId?: string;
        startTime: string;
        endTime: string;
        tags?: Record<string, string>;
}

/**
 * Structured log record for MCP responses.
 */
export interface LogRecord {
        id: string;
        timestamp: string;
        level: z.infer<typeof LogLevelSchema>;
        component: string;
        message: string;
        runId?: string;
        traceId?: string;
        context?: Record<string, unknown>;
}

/**
 * Metric sample snapshot for retrieval tool.
 */
export interface MetricSample {
        name: string;
        value: number;
        type: 'counter' | 'gauge' | 'histogram' | 'timer';
        unit?: string;
        timestamp: string;
        tags?: Record<string, string>;
}

/**
 * Alert record exported to clients.
 */
export interface AlertRecord {
        alertId: string;
        rule: string;
        severity: z.infer<typeof ObservabilitySeveritySchema>;
        status: z.infer<typeof AlertStatusSchema>;
        message: string;
        triggeredAt: string;
        runId?: string;
        tags?: Record<string, string>;
}

export interface DashboardWidgetLayout {
        x: number;
        y: number;
        w: number;
        h: number;
}

export interface DashboardWidget {
        id: string;
        type: 'timeseries' | 'stat' | 'table' | 'logs' | 'histogram';
        title: string;
        query: string;
        layout?: DashboardWidgetLayout;
}

export interface DashboardDefinition {
        dashboardId: string;
        title: string;
        description?: string;
        tags?: Record<string, string>;
        lastUpdated: string;
        widgets: DashboardWidget[];
}

export interface ObservabilityDataSource {
        getTraces(): TraceRecord[];
        getLogs(): LogRecord[];
        getMetrics(): MetricSample[];
        getAlerts(): AlertRecord[];
        getDashboards(): DashboardDefinition[];
}

class InMemoryObservabilityStore implements ObservabilityDataSource {
        #traces: TraceRecord[] = [];
        #logs: LogRecord[] = [];
        #metrics: MetricSample[] = [];
        #alerts: AlertRecord[] = [];
        #dashboards: DashboardDefinition[] = [];

        setTraces(traces: TraceRecord[]): void {
                this.#traces = [...traces];
        }

        setLogs(logs: LogRecord[]): void {
                this.#logs = [...logs];
        }

        setMetrics(metrics: MetricSample[]): void {
                this.#metrics = [...metrics];
        }

        setAlerts(alerts: AlertRecord[]): void {
                this.#alerts = [...alerts];
        }

        setDashboards(dashboards: DashboardDefinition[]): void {
                this.#dashboards = [...dashboards];
        }

        getTraces(): TraceRecord[] {
                return [...this.#traces];
        }

        getLogs(): LogRecord[] {
                return [...this.#logs];
        }

        getMetrics(): MetricSample[] {
                return [...this.#metrics];
        }

        getAlerts(): AlertRecord[] {
                return [...this.#alerts];
        }

        getDashboards(): DashboardDefinition[] {
                return [...this.#dashboards];
        }
}

export { InMemoryObservabilityStore as InMemoryObservabilityDataSource };

const defaultDataSource = new InMemoryObservabilityStore();
let activeDataSource: ObservabilityDataSource = defaultDataSource;

/**
 * Replace the active data source. Useful for tests or adapters.
 */
export function setObservabilityDataSource(source: ObservabilityDataSource): void {
        activeDataSource = source;
}

/**
 * Reset the active data source to the default in-memory store.
 */
export function resetObservabilityDataSource(): void {
        activeDataSource = defaultDataSource;
}

function getDataSource(): ObservabilityDataSource {
        return activeDataSource;
}

function parseTimestamp(value: string): number {
        const parsed = Date.parse(value);
        return Number.isNaN(parsed) ? Number.NaN : parsed;
}

function isWithinTimeRange(
        timestamp: string,
        range?: { from?: string; to?: string },
): boolean {
        if (!range) return true;
        const ts = parseTimestamp(timestamp);
        if (Number.isNaN(ts)) return false;
        if (range.from) {
                const from = parseTimestamp(range.from);
                if (!Number.isNaN(from) && ts < from) {
                        return false;
                }
        }
        if (range.to) {
                const to = parseTimestamp(range.to);
                if (!Number.isNaN(to) && ts > to) {
                        return false;
                }
        }
        return true;
}

function matchesTagFilter(
        tags: Record<string, string> | undefined,
        filter?: Record<string, string>,
): boolean {
        if (!filter || Object.keys(filter).length === 0) {
                return true;
        }
        if (!tags) {
                return false;
        }
        return Object.entries(filter).every(([key, value]) => tags[key] === value);
}

function logContainsText(log: LogRecord, text?: string): boolean {
        if (!text) return true;
        const needle = text.toLowerCase();
        if (log.message.toLowerCase().includes(needle)) {
                return true;
        }
        if (log.context) {
                try {
                        const serialized = JSON.stringify(log.context).toLowerCase();
                        if (serialized.includes(needle)) {
                                return true;
                        }
                } catch (error) {
                        // Ignore serialization errors and treat as non-match.
                }
        }
        return false;
}

function calculatePercentile(values: number[], percentile: number): number {
        if (values.length === 0) {
                return 0;
        }
        const sorted = [...values].sort((a, b) => a - b);
        const index = (sorted.length - 1) * percentile;
        const lowerIndex = Math.floor(index);
        const upperIndex = Math.ceil(index);
        if (lowerIndex === upperIndex) {
                return sorted[lowerIndex];
        }
        const weight = index - lowerIndex;
        return sorted[lowerIndex] * (1 - weight) + sorted[upperIndex] * weight;
}

function average(values: number[]): number {
        if (values.length === 0) {
                return 0;
        }
        const total = values.reduce((sum, value) => sum + value, 0);
        return total / values.length;
}

function computeMetricStatistic(
        samples: MetricSample[],
        statistic: MetricRetrievalInput['statistic'],
): number {
        if (samples.length === 0) {
                return 0;
        }
        const values = samples.map((sample) => sample.value);
        switch (statistic) {
                case 'latest': {
                        const sorted = [...samples].sort((a, b) => {
                                const aTime = parseTimestamp(a.timestamp);
                                const bTime = parseTimestamp(b.timestamp);
                                const safeATime = Number.isNaN(aTime) ? 0 : aTime;
                                const safeBTime = Number.isNaN(bTime) ? 0 : bTime;
                                return safeBTime - safeATime;
                        });
                        return sorted[0]?.value ?? 0;
                }
                case 'sum':
                        return values.reduce((sum, value) => sum + value, 0);
                case 'avg':
                        return average(values);
                case 'min':
                        return Math.min(...values);
                case 'max':
                        return Math.max(...values);
                case 'count':
                        return values.length;
                case 'p50':
                        return calculatePercentile(values, 0.5);
                case 'p95':
                        return calculatePercentile(values, 0.95);
                case 'p99':
                        return calculatePercentile(values, 0.99);
                default:
                        return 0;
        }
}

function matchesDashboardTag(dashboard: DashboardDefinition, tag?: string): boolean {
        if (!tag) return true;
        if (!dashboard.tags) return false;
        const normalized = tag.trim().toLowerCase();
        if (normalized.includes(':')) {
                const [rawKey, rawValue] = normalized.split(':', 2);
                const key = rawKey.trim();
                const value = rawValue?.trim();
                if (!key || !value) return false;
                const actual = dashboard.tags[key];
                return actual !== undefined && actual.toLowerCase() === value;
        }
        return Object.values(dashboard.tags).some(
                (value) => value.toLowerCase() === normalized,
        );
}

function createResponse(tool: string, payload: unknown, isError = false): ObservabilityToolResponse {
        return {
                content: [
                        {
                                type: 'text',
                                text: JSON.stringify(
                                        {
                                                tool,
                                                generatedAt: new Date().toISOString(),
                                                ...payload,
                                        },
                                        null,
                                        2,
                                ),
                        },
                ],
                isError,
        };
}

async function handleTraceQuery(params: unknown): Promise<ObservabilityToolResponse> {
        const input = TraceQueryInputSchema.parse(params);
        const dataSource = getDataSource();
        const traces = dataSource.getTraces();

        const filtered = traces.filter((trace) => {
                if (input.traceId && trace.traceId !== input.traceId) return false;
                if (input.runId && trace.runId !== input.runId) return false;
                if (input.service && trace.service !== input.service) return false;
                if (input.operation && trace.operation !== input.operation) return false;
                if (input.status !== 'any' && trace.status !== input.status) return false;
                if (input.minDurationMs !== undefined && trace.durationMs < input.minDurationMs)
                        return false;
                if (input.maxDurationMs !== undefined && trace.durationMs > input.maxDurationMs)
                        return false;
                if (!isWithinTimeRange(trace.startTime, input.timeRange)) return false;
                if (!matchesTagFilter(trace.tags, input.tags)) return false;
                return true;
        });

        const sorted = [...filtered].sort((a, b) => {
                if (input.sortBy === 'duration') {
                        const diff = a.durationMs - b.durationMs;
                        return input.order === 'asc' ? diff : -diff;
                }
                const aTime = parseTimestamp(a.startTime);
                const bTime = parseTimestamp(b.startTime);
                const safeATime = Number.isNaN(aTime) ? 0 : aTime;
                const safeBTime = Number.isNaN(bTime) ? 0 : bTime;
                const diff = safeATime - safeBTime;
                return input.order === 'asc' ? diff : -diff;
        });

        const limited = sorted.slice(0, input.limit);
        const durations = filtered.map((trace) => trace.durationMs);
        const errorCount = filtered.filter((trace) => trace.status === 'error').length;
        const summary = {
                averageDurationMs: Number(average(durations).toFixed(3)),
                errorRate:
                        filtered.length === 0
                                ? 0
                                : Number(((errorCount / filtered.length) || 0).toFixed(4)),
                p95DurationMs: Number(calculatePercentile(durations, 0.95).toFixed(3)),
                p99DurationMs: Number(calculatePercentile(durations, 0.99).toFixed(3)),
        };

        const payload = {
                filters: input,
                matches: { total: filtered.length, returned: limited.length },
                summary,
                traces: limited,
        };

        return createResponse('observability_query_traces', payload);
}

async function handleLogSearch(params: unknown): Promise<ObservabilityToolResponse> {
        const input = LogSearchInputSchema.parse(params);
        const dataSource = getDataSource();
        const logs = dataSource.getLogs();

        const filtered = logs.filter((log) => {
                if (input.level && log.level !== input.level) return false;
                if (input.component && log.component !== input.component) return false;
                if (input.runId && log.runId !== input.runId) return false;
                if (input.traceId && log.traceId !== input.traceId) return false;
                if (!isWithinTimeRange(log.timestamp, input.timeRange)) return false;
                if (!logContainsText(log, input.text)) return false;
                return true;
        });

        const counts = filtered.reduce(
                (acc, log) => {
                        acc.byLevel[log.level] = (acc.byLevel[log.level] ?? 0) + 1;
                        acc.byComponent[log.component] =
                                (acc.byComponent[log.component] ?? 0) + 1;
                        return acc;
                },
                { byLevel: {} as Record<string, number>, byComponent: {} as Record<string, number> },
        );

        const sorted = [...filtered].sort((a, b) => {
                const aTime = parseTimestamp(a.timestamp);
                const bTime = parseTimestamp(b.timestamp);
                const safeATime = Number.isNaN(aTime) ? 0 : aTime;
                const safeBTime = Number.isNaN(bTime) ? 0 : bTime;
                return safeBTime - safeATime;
        });

        const limited = sorted.slice(0, input.limit).map((log) => ({
                ...log,
                context: input.includeContext ? log.context : undefined,
        }));

        const payload = {
                filters: input,
                matches: { total: filtered.length, returned: limited.length },
                counts,
                logs: limited,
        };

        return createResponse('observability_search_logs', payload);
}

async function handleMetricRetrieval(params: unknown): Promise<ObservabilityToolResponse> {
        const input = MetricRetrievalInputSchema.parse(params);
        const dataSource = getDataSource();
        const metrics = dataSource.getMetrics();

        const filtered = metrics.filter((sample) => {
                if (sample.name !== input.name) return false;
                if (!matchesTagFilter(sample.tags, input.tags)) return false;
                if (!isWithinTimeRange(sample.timestamp, input.timeRange)) return false;
                return true;
        });

        const groupKeys = input.groupBy ?? [];
        const grouped = new Map<
                string,
                { group: Record<string, string>; samples: MetricSample[] }
        >();

        if (groupKeys.length === 0) {
                grouped.set('__all__', { group: {}, samples: filtered });
        } else {
                for (const sample of filtered) {
                        const groupDescriptor: Record<string, string> = {};
                        for (const key of groupKeys) {
                                groupDescriptor[key] = sample.tags?.[key] ?? 'unknown';
                        }
                        const identifier = groupKeys.map((key) => groupDescriptor[key]).join('|');
                        const bucket = grouped.get(identifier);
                        if (bucket) {
                                bucket.samples.push(sample);
                        } else {
                                grouped.set(identifier, {
                                        group: groupDescriptor,
                                        samples: [sample],
                                });
                        }
                }
        }

        const series = Array.from(grouped.entries())
                .map(([key, bucket]) => ({
                        key,
                        group: bucket.group,
                        value: Number(
                                computeMetricStatistic(bucket.samples, input.statistic).toFixed(3),
                        ),
                        sampleCount: bucket.samples.length,
                }))
                .sort((a, b) => a.key.localeCompare(b.key))
                .map(({ key, ...entry }) => entry);

        const sortedSamples = [...filtered].sort((a, b) => {
                const aTime = parseTimestamp(a.timestamp);
                const bTime = parseTimestamp(b.timestamp);
                const safeATime = Number.isNaN(aTime) ? 0 : aTime;
                const safeBTime = Number.isNaN(bTime) ? 0 : bTime;
                return safeBTime - safeATime;
        });

        const payload = {
                filters: input,
                summary: {
                        statistic: input.statistic,
                        value: Number(
                                computeMetricStatistic(filtered, input.statistic).toFixed(3),
                        ),
                        sampleCount: filtered.length,
                },
                series,
                samples: input.includeSamples
                        ? sortedSamples.slice(0, input.limit)
                        : [],
        };

        return createResponse('observability_retrieve_metrics', payload);
}

async function handleAlertQuery(params: unknown): Promise<ObservabilityToolResponse> {
        const input = AlertQueryInputSchema.parse(params);
        const dataSource = getDataSource();
        const alerts = dataSource.getAlerts();

        const filtered = alerts.filter((alert) => {
                if (input.severity && alert.severity !== input.severity) return false;
                if (input.status && alert.status !== input.status) return false;
                if (
                        input.rule &&
                        !alert.rule.toLowerCase().includes(input.rule.toLowerCase())
                )
                        return false;
                if (input.runId && alert.runId !== input.runId) return false;
                if (!matchesTagFilter(alert.tags, input.tags)) return false;
                if (!isWithinTimeRange(alert.triggeredAt, input.timeRange)) return false;
                return true;
        });

        const severityCounts = filtered.reduce((acc, alert) => {
                acc[alert.severity] = (acc[alert.severity] ?? 0) + 1;
                return acc;
        }, {} as Record<string, number>);

        const statusCounts = filtered.reduce((acc, alert) => {
                acc[alert.status] = (acc[alert.status] ?? 0) + 1;
                return acc;
        }, {} as Record<string, number>);

        const sorted = [...filtered].sort((a, b) => {
                const aTime = parseTimestamp(a.triggeredAt);
                const bTime = parseTimestamp(b.triggeredAt);
                const safeATime = Number.isNaN(aTime) ? 0 : aTime;
                const safeBTime = Number.isNaN(bTime) ? 0 : bTime;
                return safeBTime - safeATime;
        });

        const limited = sorted.slice(0, input.limit);

        const payload = {
                filters: input,
                matches: { total: filtered.length, returned: limited.length },
                counts: {
                        total: filtered.length,
                        bySeverity: severityCounts,
                        byStatus: statusCounts,
                },
                alerts: limited,
        };

        return createResponse('observability_alerts', payload);
}

async function handleDashboardRequest(params: unknown): Promise<ObservabilityToolResponse> {
        const input = DashboardRequestInputSchema.parse(params);
        const dataSource = getDataSource();
        const dashboards = dataSource.getDashboards();

        let dashboard = input.dashboardId
                ? dashboards.find((entry) => entry.dashboardId === input.dashboardId)
                : undefined;

        if (!dashboard && input.tag) {
                dashboard = dashboards.find((entry) => matchesDashboardTag(entry, input.tag));
        }

        const dashboardSummary = dashboard
                ? {
                          dashboardId: dashboard.dashboardId,
                          title: dashboard.title,
                          description: dashboard.description,
                          tags: dashboard.tags ?? {},
                          lastUpdated: dashboard.lastUpdated,
                          widgetCount: dashboard.widgets.length,
                  }
                : null;

        const widgets = dashboard && input.includeWidgets
                ? dashboard.widgets.map((widget) => ({ ...widget }))
                : [];

        const payload = {
                filters: input,
                dashboard: dashboardSummary,
                widgets,
        };

        return createResponse('observability_dashboard', payload, !dashboard);
}

/**
 * Discriminated union describing every observability MCP operation.
 */
export const ObservabilityOperationSchema = z.discriminatedUnion('tool', [
        z.object({ tool: z.literal('observability_query_traces'), params: TraceQueryInputSchema }),
        z.object({ tool: z.literal('observability_search_logs'), params: LogSearchInputSchema }),
        z.object({ tool: z.literal('observability_retrieve_metrics'), params: MetricRetrievalInputSchema }),
        z.object({ tool: z.literal('observability_alerts'), params: AlertQueryInputSchema }),
        z.object({ tool: z.literal('observability_dashboard'), params: DashboardRequestInputSchema }),
]);

/**
 * Tool contract exposing trace search capabilities.
 */
const traceQueryTool: ObservabilityTool = {
        name: 'observability_query_traces',
        description:
                'Query distributed traces filtered by service, operation, status, duration, and time range.',
        inputSchema: TraceQueryInputSchema,
        handler: (params: unknown) => handleTraceQuery(params),
};

/**
 * Tool contract exposing structured log search capabilities.
 */
const logSearchTool: ObservabilityTool = {
        name: 'observability_search_logs',
        description: 'Search structured logs with text, component, and severity filters.',
        inputSchema: LogSearchInputSchema,
        handler: (params: unknown) => handleLogSearch(params),
};

/**
 * Tool contract providing access to metric aggregations.
 */
const metricRetrievalTool: ObservabilityTool = {
        name: 'observability_retrieve_metrics',
        description: 'Retrieve metrics aggregates with optional grouping and raw samples.',
        inputSchema: MetricRetrievalInputSchema,
        handler: (params: unknown) => handleMetricRetrieval(params),
};

/**
 * Tool contract summarizing alert activity.
 */
const alertTool: ObservabilityTool = {
        name: 'observability_alerts',
        description: 'List alert activity and summarize severity and status.',
        inputSchema: AlertQueryInputSchema,
        handler: (params: unknown) => handleAlertQuery(params),
};

/**
 * Tool contract surfacing dashboard metadata for UI orchestration.
 */
const dashboardTool: ObservabilityTool = {
        name: 'observability_dashboard',
        description: 'Retrieve observability dashboard metadata and widget inventory.',
        inputSchema: DashboardRequestInputSchema,
        handler: (params: unknown) => handleDashboardRequest(params),
};

export const observabilityMcpTools: ObservabilityTool[] = [
        traceQueryTool,
        logSearchTool,
        metricRetrievalTool,
        alertTool,
        dashboardTool,
];
>>>>>>> e0e2058a
<|MERGE_RESOLUTION|>--- conflicted
+++ resolved
@@ -1,4 +1,4 @@
-<<<<<<< HEAD
+
 import { randomUUID } from 'node:crypto';
 
 import { z, ZodError, type ZodIssue, type ZodTypeAny } from 'zod';
@@ -508,773 +508,3 @@
                 isError: true,
         };
 }
-=======
-import { z } from 'zod';
-
-import { LogLevelSchema, ULIDSchema } from '../types.js';
-
-/**
- * MCP tool response envelope used across observability handlers.
- */
-export interface ObservabilityToolResponse {
-        content: Array<{ type: 'text'; text: string }>;
-        isError?: boolean;
-}
-
-/**
- * Contract for every observability MCP tool.
- */
-export interface ObservabilityTool {
-        name: string;
-        description: string;
-        inputSchema: z.ZodTypeAny;
-        handler: (params: unknown) => Promise<ObservabilityToolResponse>;
-}
-
-const ObservabilitySeveritySchema = z.enum(['low', 'medium', 'high', 'critical']);
-const AlertStatusSchema = z.enum(['triggered', 'acknowledged', 'resolved']);
-
-const TimeRangeSchema = z
-        .object({
-                from: z.string().datetime().optional(),
-                to: z.string().datetime().optional(),
-        })
-        .refine((range) => {
-                if (range.from && range.to) {
-                        return new Date(range.from) <= new Date(range.to);
-                }
-                return true;
-        }, 'from must be before to');
-
-const TagFilterSchema = z.record(z.string());
-
-export const TraceQueryInputSchema = z
-        .object({
-                traceId: z.string().min(1).optional(),
-                runId: ULIDSchema.optional(),
-                service: z.string().optional(),
-                operation: z.string().optional(),
-                status: z.enum(['success', 'error', 'any']).default('any'),
-                minDurationMs: z.number().int().nonnegative().optional(),
-                maxDurationMs: z.number().int().nonnegative().optional(),
-                tags: TagFilterSchema.optional(),
-                timeRange: TimeRangeSchema.optional(),
-                limit: z.number().int().positive().max(200).default(50),
-                sortBy: z.enum(['startTime', 'duration']).default('startTime'),
-                order: z.enum(['asc', 'desc']).default('desc'),
-        })
-        .refine((data) => {
-                if (data.minDurationMs && data.maxDurationMs) {
-                        return data.minDurationMs <= data.maxDurationMs;
-                }
-                return true;
-        }, 'minDurationMs must be <= maxDurationMs');
-
-export const LogSearchInputSchema = z.object({
-        text: z.string().trim().min(1).optional(),
-        level: LogLevelSchema.optional(),
-        component: z.string().optional(),
-        runId: ULIDSchema.optional(),
-        traceId: z.string().optional(),
-        timeRange: TimeRangeSchema.optional(),
-        limit: z.number().int().positive().max(500).default(100),
-        includeContext: z.boolean().default(true),
-});
-
-export const MetricRetrievalInputSchema = z.object({
-        name: z.string().min(1),
-        statistic: z
-                .enum(['latest', 'sum', 'avg', 'min', 'max', 'count', 'p50', 'p95', 'p99'])
-                .default('latest'),
-        tags: TagFilterSchema.optional(),
-        timeRange: TimeRangeSchema.optional(),
-        groupBy: z.array(z.string().min(1)).max(4).optional(),
-        includeSamples: z.boolean().default(false),
-        limit: z.number().int().positive().max(500).default(100),
-});
-
-export const AlertQueryInputSchema = z.object({
-        severity: ObservabilitySeveritySchema.optional(),
-        status: AlertStatusSchema.optional(),
-        rule: z.string().optional(),
-        runId: ULIDSchema.optional(),
-        tags: TagFilterSchema.optional(),
-        timeRange: TimeRangeSchema.optional(),
-        limit: z.number().int().positive().max(200).default(100),
-});
-
-export const DashboardRequestInputSchema = z
-        .object({
-                dashboardId: z.string().optional(),
-                tag: z.string().optional(),
-                includeWidgets: z.boolean().default(true),
-        })
-        .refine((data) => data.dashboardId || data.tag, {
-                message: 'dashboardId or tag must be provided',
-                path: ['dashboardId'],
-        });
-
-export type TraceQueryInput = z.infer<typeof TraceQueryInputSchema>;
-export type LogSearchInput = z.infer<typeof LogSearchInputSchema>;
-export type MetricRetrievalInput = z.infer<typeof MetricRetrievalInputSchema>;
-export type AlertQueryInput = z.infer<typeof AlertQueryInputSchema>;
-export type DashboardRequestInput = z.infer<typeof DashboardRequestInputSchema>;
-
-/**
- * Trace record surfaced to MCP consumers.
- */
-export interface TraceRecord {
-        traceId: string;
-        service: string;
-        operation: string;
-        status: 'success' | 'error';
-        durationMs: number;
-        runId?: string;
-        startTime: string;
-        endTime: string;
-        tags?: Record<string, string>;
-}
-
-/**
- * Structured log record for MCP responses.
- */
-export interface LogRecord {
-        id: string;
-        timestamp: string;
-        level: z.infer<typeof LogLevelSchema>;
-        component: string;
-        message: string;
-        runId?: string;
-        traceId?: string;
-        context?: Record<string, unknown>;
-}
-
-/**
- * Metric sample snapshot for retrieval tool.
- */
-export interface MetricSample {
-        name: string;
-        value: number;
-        type: 'counter' | 'gauge' | 'histogram' | 'timer';
-        unit?: string;
-        timestamp: string;
-        tags?: Record<string, string>;
-}
-
-/**
- * Alert record exported to clients.
- */
-export interface AlertRecord {
-        alertId: string;
-        rule: string;
-        severity: z.infer<typeof ObservabilitySeveritySchema>;
-        status: z.infer<typeof AlertStatusSchema>;
-        message: string;
-        triggeredAt: string;
-        runId?: string;
-        tags?: Record<string, string>;
-}
-
-export interface DashboardWidgetLayout {
-        x: number;
-        y: number;
-        w: number;
-        h: number;
-}
-
-export interface DashboardWidget {
-        id: string;
-        type: 'timeseries' | 'stat' | 'table' | 'logs' | 'histogram';
-        title: string;
-        query: string;
-        layout?: DashboardWidgetLayout;
-}
-
-export interface DashboardDefinition {
-        dashboardId: string;
-        title: string;
-        description?: string;
-        tags?: Record<string, string>;
-        lastUpdated: string;
-        widgets: DashboardWidget[];
-}
-
-export interface ObservabilityDataSource {
-        getTraces(): TraceRecord[];
-        getLogs(): LogRecord[];
-        getMetrics(): MetricSample[];
-        getAlerts(): AlertRecord[];
-        getDashboards(): DashboardDefinition[];
-}
-
-class InMemoryObservabilityStore implements ObservabilityDataSource {
-        #traces: TraceRecord[] = [];
-        #logs: LogRecord[] = [];
-        #metrics: MetricSample[] = [];
-        #alerts: AlertRecord[] = [];
-        #dashboards: DashboardDefinition[] = [];
-
-        setTraces(traces: TraceRecord[]): void {
-                this.#traces = [...traces];
-        }
-
-        setLogs(logs: LogRecord[]): void {
-                this.#logs = [...logs];
-        }
-
-        setMetrics(metrics: MetricSample[]): void {
-                this.#metrics = [...metrics];
-        }
-
-        setAlerts(alerts: AlertRecord[]): void {
-                this.#alerts = [...alerts];
-        }
-
-        setDashboards(dashboards: DashboardDefinition[]): void {
-                this.#dashboards = [...dashboards];
-        }
-
-        getTraces(): TraceRecord[] {
-                return [...this.#traces];
-        }
-
-        getLogs(): LogRecord[] {
-                return [...this.#logs];
-        }
-
-        getMetrics(): MetricSample[] {
-                return [...this.#metrics];
-        }
-
-        getAlerts(): AlertRecord[] {
-                return [...this.#alerts];
-        }
-
-        getDashboards(): DashboardDefinition[] {
-                return [...this.#dashboards];
-        }
-}
-
-export { InMemoryObservabilityStore as InMemoryObservabilityDataSource };
-
-const defaultDataSource = new InMemoryObservabilityStore();
-let activeDataSource: ObservabilityDataSource = defaultDataSource;
-
-/**
- * Replace the active data source. Useful for tests or adapters.
- */
-export function setObservabilityDataSource(source: ObservabilityDataSource): void {
-        activeDataSource = source;
-}
-
-/**
- * Reset the active data source to the default in-memory store.
- */
-export function resetObservabilityDataSource(): void {
-        activeDataSource = defaultDataSource;
-}
-
-function getDataSource(): ObservabilityDataSource {
-        return activeDataSource;
-}
-
-function parseTimestamp(value: string): number {
-        const parsed = Date.parse(value);
-        return Number.isNaN(parsed) ? Number.NaN : parsed;
-}
-
-function isWithinTimeRange(
-        timestamp: string,
-        range?: { from?: string; to?: string },
-): boolean {
-        if (!range) return true;
-        const ts = parseTimestamp(timestamp);
-        if (Number.isNaN(ts)) return false;
-        if (range.from) {
-                const from = parseTimestamp(range.from);
-                if (!Number.isNaN(from) && ts < from) {
-                        return false;
-                }
-        }
-        if (range.to) {
-                const to = parseTimestamp(range.to);
-                if (!Number.isNaN(to) && ts > to) {
-                        return false;
-                }
-        }
-        return true;
-}
-
-function matchesTagFilter(
-        tags: Record<string, string> | undefined,
-        filter?: Record<string, string>,
-): boolean {
-        if (!filter || Object.keys(filter).length === 0) {
-                return true;
-        }
-        if (!tags) {
-                return false;
-        }
-        return Object.entries(filter).every(([key, value]) => tags[key] === value);
-}
-
-function logContainsText(log: LogRecord, text?: string): boolean {
-        if (!text) return true;
-        const needle = text.toLowerCase();
-        if (log.message.toLowerCase().includes(needle)) {
-                return true;
-        }
-        if (log.context) {
-                try {
-                        const serialized = JSON.stringify(log.context).toLowerCase();
-                        if (serialized.includes(needle)) {
-                                return true;
-                        }
-                } catch (error) {
-                        // Ignore serialization errors and treat as non-match.
-                }
-        }
-        return false;
-}
-
-function calculatePercentile(values: number[], percentile: number): number {
-        if (values.length === 0) {
-                return 0;
-        }
-        const sorted = [...values].sort((a, b) => a - b);
-        const index = (sorted.length - 1) * percentile;
-        const lowerIndex = Math.floor(index);
-        const upperIndex = Math.ceil(index);
-        if (lowerIndex === upperIndex) {
-                return sorted[lowerIndex];
-        }
-        const weight = index - lowerIndex;
-        return sorted[lowerIndex] * (1 - weight) + sorted[upperIndex] * weight;
-}
-
-function average(values: number[]): number {
-        if (values.length === 0) {
-                return 0;
-        }
-        const total = values.reduce((sum, value) => sum + value, 0);
-        return total / values.length;
-}
-
-function computeMetricStatistic(
-        samples: MetricSample[],
-        statistic: MetricRetrievalInput['statistic'],
-): number {
-        if (samples.length === 0) {
-                return 0;
-        }
-        const values = samples.map((sample) => sample.value);
-        switch (statistic) {
-                case 'latest': {
-                        const sorted = [...samples].sort((a, b) => {
-                                const aTime = parseTimestamp(a.timestamp);
-                                const bTime = parseTimestamp(b.timestamp);
-                                const safeATime = Number.isNaN(aTime) ? 0 : aTime;
-                                const safeBTime = Number.isNaN(bTime) ? 0 : bTime;
-                                return safeBTime - safeATime;
-                        });
-                        return sorted[0]?.value ?? 0;
-                }
-                case 'sum':
-                        return values.reduce((sum, value) => sum + value, 0);
-                case 'avg':
-                        return average(values);
-                case 'min':
-                        return Math.min(...values);
-                case 'max':
-                        return Math.max(...values);
-                case 'count':
-                        return values.length;
-                case 'p50':
-                        return calculatePercentile(values, 0.5);
-                case 'p95':
-                        return calculatePercentile(values, 0.95);
-                case 'p99':
-                        return calculatePercentile(values, 0.99);
-                default:
-                        return 0;
-        }
-}
-
-function matchesDashboardTag(dashboard: DashboardDefinition, tag?: string): boolean {
-        if (!tag) return true;
-        if (!dashboard.tags) return false;
-        const normalized = tag.trim().toLowerCase();
-        if (normalized.includes(':')) {
-                const [rawKey, rawValue] = normalized.split(':', 2);
-                const key = rawKey.trim();
-                const value = rawValue?.trim();
-                if (!key || !value) return false;
-                const actual = dashboard.tags[key];
-                return actual !== undefined && actual.toLowerCase() === value;
-        }
-        return Object.values(dashboard.tags).some(
-                (value) => value.toLowerCase() === normalized,
-        );
-}
-
-function createResponse(tool: string, payload: unknown, isError = false): ObservabilityToolResponse {
-        return {
-                content: [
-                        {
-                                type: 'text',
-                                text: JSON.stringify(
-                                        {
-                                                tool,
-                                                generatedAt: new Date().toISOString(),
-                                                ...payload,
-                                        },
-                                        null,
-                                        2,
-                                ),
-                        },
-                ],
-                isError,
-        };
-}
-
-async function handleTraceQuery(params: unknown): Promise<ObservabilityToolResponse> {
-        const input = TraceQueryInputSchema.parse(params);
-        const dataSource = getDataSource();
-        const traces = dataSource.getTraces();
-
-        const filtered = traces.filter((trace) => {
-                if (input.traceId && trace.traceId !== input.traceId) return false;
-                if (input.runId && trace.runId !== input.runId) return false;
-                if (input.service && trace.service !== input.service) return false;
-                if (input.operation && trace.operation !== input.operation) return false;
-                if (input.status !== 'any' && trace.status !== input.status) return false;
-                if (input.minDurationMs !== undefined && trace.durationMs < input.minDurationMs)
-                        return false;
-                if (input.maxDurationMs !== undefined && trace.durationMs > input.maxDurationMs)
-                        return false;
-                if (!isWithinTimeRange(trace.startTime, input.timeRange)) return false;
-                if (!matchesTagFilter(trace.tags, input.tags)) return false;
-                return true;
-        });
-
-        const sorted = [...filtered].sort((a, b) => {
-                if (input.sortBy === 'duration') {
-                        const diff = a.durationMs - b.durationMs;
-                        return input.order === 'asc' ? diff : -diff;
-                }
-                const aTime = parseTimestamp(a.startTime);
-                const bTime = parseTimestamp(b.startTime);
-                const safeATime = Number.isNaN(aTime) ? 0 : aTime;
-                const safeBTime = Number.isNaN(bTime) ? 0 : bTime;
-                const diff = safeATime - safeBTime;
-                return input.order === 'asc' ? diff : -diff;
-        });
-
-        const limited = sorted.slice(0, input.limit);
-        const durations = filtered.map((trace) => trace.durationMs);
-        const errorCount = filtered.filter((trace) => trace.status === 'error').length;
-        const summary = {
-                averageDurationMs: Number(average(durations).toFixed(3)),
-                errorRate:
-                        filtered.length === 0
-                                ? 0
-                                : Number(((errorCount / filtered.length) || 0).toFixed(4)),
-                p95DurationMs: Number(calculatePercentile(durations, 0.95).toFixed(3)),
-                p99DurationMs: Number(calculatePercentile(durations, 0.99).toFixed(3)),
-        };
-
-        const payload = {
-                filters: input,
-                matches: { total: filtered.length, returned: limited.length },
-                summary,
-                traces: limited,
-        };
-
-        return createResponse('observability_query_traces', payload);
-}
-
-async function handleLogSearch(params: unknown): Promise<ObservabilityToolResponse> {
-        const input = LogSearchInputSchema.parse(params);
-        const dataSource = getDataSource();
-        const logs = dataSource.getLogs();
-
-        const filtered = logs.filter((log) => {
-                if (input.level && log.level !== input.level) return false;
-                if (input.component && log.component !== input.component) return false;
-                if (input.runId && log.runId !== input.runId) return false;
-                if (input.traceId && log.traceId !== input.traceId) return false;
-                if (!isWithinTimeRange(log.timestamp, input.timeRange)) return false;
-                if (!logContainsText(log, input.text)) return false;
-                return true;
-        });
-
-        const counts = filtered.reduce(
-                (acc, log) => {
-                        acc.byLevel[log.level] = (acc.byLevel[log.level] ?? 0) + 1;
-                        acc.byComponent[log.component] =
-                                (acc.byComponent[log.component] ?? 0) + 1;
-                        return acc;
-                },
-                { byLevel: {} as Record<string, number>, byComponent: {} as Record<string, number> },
-        );
-
-        const sorted = [...filtered].sort((a, b) => {
-                const aTime = parseTimestamp(a.timestamp);
-                const bTime = parseTimestamp(b.timestamp);
-                const safeATime = Number.isNaN(aTime) ? 0 : aTime;
-                const safeBTime = Number.isNaN(bTime) ? 0 : bTime;
-                return safeBTime - safeATime;
-        });
-
-        const limited = sorted.slice(0, input.limit).map((log) => ({
-                ...log,
-                context: input.includeContext ? log.context : undefined,
-        }));
-
-        const payload = {
-                filters: input,
-                matches: { total: filtered.length, returned: limited.length },
-                counts,
-                logs: limited,
-        };
-
-        return createResponse('observability_search_logs', payload);
-}
-
-async function handleMetricRetrieval(params: unknown): Promise<ObservabilityToolResponse> {
-        const input = MetricRetrievalInputSchema.parse(params);
-        const dataSource = getDataSource();
-        const metrics = dataSource.getMetrics();
-
-        const filtered = metrics.filter((sample) => {
-                if (sample.name !== input.name) return false;
-                if (!matchesTagFilter(sample.tags, input.tags)) return false;
-                if (!isWithinTimeRange(sample.timestamp, input.timeRange)) return false;
-                return true;
-        });
-
-        const groupKeys = input.groupBy ?? [];
-        const grouped = new Map<
-                string,
-                { group: Record<string, string>; samples: MetricSample[] }
-        >();
-
-        if (groupKeys.length === 0) {
-                grouped.set('__all__', { group: {}, samples: filtered });
-        } else {
-                for (const sample of filtered) {
-                        const groupDescriptor: Record<string, string> = {};
-                        for (const key of groupKeys) {
-                                groupDescriptor[key] = sample.tags?.[key] ?? 'unknown';
-                        }
-                        const identifier = groupKeys.map((key) => groupDescriptor[key]).join('|');
-                        const bucket = grouped.get(identifier);
-                        if (bucket) {
-                                bucket.samples.push(sample);
-                        } else {
-                                grouped.set(identifier, {
-                                        group: groupDescriptor,
-                                        samples: [sample],
-                                });
-                        }
-                }
-        }
-
-        const series = Array.from(grouped.entries())
-                .map(([key, bucket]) => ({
-                        key,
-                        group: bucket.group,
-                        value: Number(
-                                computeMetricStatistic(bucket.samples, input.statistic).toFixed(3),
-                        ),
-                        sampleCount: bucket.samples.length,
-                }))
-                .sort((a, b) => a.key.localeCompare(b.key))
-                .map(({ key, ...entry }) => entry);
-
-        const sortedSamples = [...filtered].sort((a, b) => {
-                const aTime = parseTimestamp(a.timestamp);
-                const bTime = parseTimestamp(b.timestamp);
-                const safeATime = Number.isNaN(aTime) ? 0 : aTime;
-                const safeBTime = Number.isNaN(bTime) ? 0 : bTime;
-                return safeBTime - safeATime;
-        });
-
-        const payload = {
-                filters: input,
-                summary: {
-                        statistic: input.statistic,
-                        value: Number(
-                                computeMetricStatistic(filtered, input.statistic).toFixed(3),
-                        ),
-                        sampleCount: filtered.length,
-                },
-                series,
-                samples: input.includeSamples
-                        ? sortedSamples.slice(0, input.limit)
-                        : [],
-        };
-
-        return createResponse('observability_retrieve_metrics', payload);
-}
-
-async function handleAlertQuery(params: unknown): Promise<ObservabilityToolResponse> {
-        const input = AlertQueryInputSchema.parse(params);
-        const dataSource = getDataSource();
-        const alerts = dataSource.getAlerts();
-
-        const filtered = alerts.filter((alert) => {
-                if (input.severity && alert.severity !== input.severity) return false;
-                if (input.status && alert.status !== input.status) return false;
-                if (
-                        input.rule &&
-                        !alert.rule.toLowerCase().includes(input.rule.toLowerCase())
-                )
-                        return false;
-                if (input.runId && alert.runId !== input.runId) return false;
-                if (!matchesTagFilter(alert.tags, input.tags)) return false;
-                if (!isWithinTimeRange(alert.triggeredAt, input.timeRange)) return false;
-                return true;
-        });
-
-        const severityCounts = filtered.reduce((acc, alert) => {
-                acc[alert.severity] = (acc[alert.severity] ?? 0) + 1;
-                return acc;
-        }, {} as Record<string, number>);
-
-        const statusCounts = filtered.reduce((acc, alert) => {
-                acc[alert.status] = (acc[alert.status] ?? 0) + 1;
-                return acc;
-        }, {} as Record<string, number>);
-
-        const sorted = [...filtered].sort((a, b) => {
-                const aTime = parseTimestamp(a.triggeredAt);
-                const bTime = parseTimestamp(b.triggeredAt);
-                const safeATime = Number.isNaN(aTime) ? 0 : aTime;
-                const safeBTime = Number.isNaN(bTime) ? 0 : bTime;
-                return safeBTime - safeATime;
-        });
-
-        const limited = sorted.slice(0, input.limit);
-
-        const payload = {
-                filters: input,
-                matches: { total: filtered.length, returned: limited.length },
-                counts: {
-                        total: filtered.length,
-                        bySeverity: severityCounts,
-                        byStatus: statusCounts,
-                },
-                alerts: limited,
-        };
-
-        return createResponse('observability_alerts', payload);
-}
-
-async function handleDashboardRequest(params: unknown): Promise<ObservabilityToolResponse> {
-        const input = DashboardRequestInputSchema.parse(params);
-        const dataSource = getDataSource();
-        const dashboards = dataSource.getDashboards();
-
-        let dashboard = input.dashboardId
-                ? dashboards.find((entry) => entry.dashboardId === input.dashboardId)
-                : undefined;
-
-        if (!dashboard && input.tag) {
-                dashboard = dashboards.find((entry) => matchesDashboardTag(entry, input.tag));
-        }
-
-        const dashboardSummary = dashboard
-                ? {
-                          dashboardId: dashboard.dashboardId,
-                          title: dashboard.title,
-                          description: dashboard.description,
-                          tags: dashboard.tags ?? {},
-                          lastUpdated: dashboard.lastUpdated,
-                          widgetCount: dashboard.widgets.length,
-                  }
-                : null;
-
-        const widgets = dashboard && input.includeWidgets
-                ? dashboard.widgets.map((widget) => ({ ...widget }))
-                : [];
-
-        const payload = {
-                filters: input,
-                dashboard: dashboardSummary,
-                widgets,
-        };
-
-        return createResponse('observability_dashboard', payload, !dashboard);
-}
-
-/**
- * Discriminated union describing every observability MCP operation.
- */
-export const ObservabilityOperationSchema = z.discriminatedUnion('tool', [
-        z.object({ tool: z.literal('observability_query_traces'), params: TraceQueryInputSchema }),
-        z.object({ tool: z.literal('observability_search_logs'), params: LogSearchInputSchema }),
-        z.object({ tool: z.literal('observability_retrieve_metrics'), params: MetricRetrievalInputSchema }),
-        z.object({ tool: z.literal('observability_alerts'), params: AlertQueryInputSchema }),
-        z.object({ tool: z.literal('observability_dashboard'), params: DashboardRequestInputSchema }),
-]);
-
-/**
- * Tool contract exposing trace search capabilities.
- */
-const traceQueryTool: ObservabilityTool = {
-        name: 'observability_query_traces',
-        description:
-                'Query distributed traces filtered by service, operation, status, duration, and time range.',
-        inputSchema: TraceQueryInputSchema,
-        handler: (params: unknown) => handleTraceQuery(params),
-};
-
-/**
- * Tool contract exposing structured log search capabilities.
- */
-const logSearchTool: ObservabilityTool = {
-        name: 'observability_search_logs',
-        description: 'Search structured logs with text, component, and severity filters.',
-        inputSchema: LogSearchInputSchema,
-        handler: (params: unknown) => handleLogSearch(params),
-};
-
-/**
- * Tool contract providing access to metric aggregations.
- */
-const metricRetrievalTool: ObservabilityTool = {
-        name: 'observability_retrieve_metrics',
-        description: 'Retrieve metrics aggregates with optional grouping and raw samples.',
-        inputSchema: MetricRetrievalInputSchema,
-        handler: (params: unknown) => handleMetricRetrieval(params),
-};
-
-/**
- * Tool contract summarizing alert activity.
- */
-const alertTool: ObservabilityTool = {
-        name: 'observability_alerts',
-        description: 'List alert activity and summarize severity and status.',
-        inputSchema: AlertQueryInputSchema,
-        handler: (params: unknown) => handleAlertQuery(params),
-};
-
-/**
- * Tool contract surfacing dashboard metadata for UI orchestration.
- */
-const dashboardTool: ObservabilityTool = {
-        name: 'observability_dashboard',
-        description: 'Retrieve observability dashboard metadata and widget inventory.',
-        inputSchema: DashboardRequestInputSchema,
-        handler: (params: unknown) => handleDashboardRequest(params),
-};
-
-export const observabilityMcpTools: ObservabilityTool[] = [
-        traceQueryTool,
-        logSearchTool,
-        metricRetrievalTool,
-        alertTool,
-        dashboardTool,
-];
->>>>>>> e0e2058a
