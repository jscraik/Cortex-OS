# syntax=docker/dockerfile:1

FROM python:3.11.6-slim AS builder
WORKDIR /app
COPY requirements.txt .
RUN pip install --no-cache-dir --prefix=/install -r requirements.txt

FROM python:3.11.6-slim
WORKDIR /app
COPY --from=builder /install /usr/local
<<<<<<< HEAD
=======
RUN apt-get update && apt-get install -y --no-install-recommends curl \ 
    && rm -rf /var/lib/apt/lists/*
>>>>>>> 674b7515
COPY mcp_server.py ./
ENV MCP_SERVER_PORT=8765
HEALTHCHECK --interval=30s --timeout=10s --start-period=30s --retries=3 CMD curl -f http://localhost:${MCP_SERVER_PORT}/health || exit 1
CMD ["python", "mcp_server.py"]<|MERGE_RESOLUTION|>--- conflicted
+++ resolved
@@ -8,11 +8,8 @@
 FROM python:3.11.6-slim
 WORKDIR /app
 COPY --from=builder /install /usr/local
-<<<<<<< HEAD
-=======
 RUN apt-get update && apt-get install -y --no-install-recommends curl \ 
     && rm -rf /var/lib/apt/lists/*
->>>>>>> 674b7515
 COPY mcp_server.py ./
 ENV MCP_SERVER_PORT=8765
 HEALTHCHECK --interval=30s --timeout=10s --start-period=30s --retries=3 CMD curl -f http://localhost:${MCP_SERVER_PORT}/health || exit 1
