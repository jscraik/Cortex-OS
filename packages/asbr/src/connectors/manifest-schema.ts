--- conflicted
+++ resolved
@@ -9,7 +9,6 @@
         })
         .strict();
 
-<<<<<<< HEAD
 export const ConnectorAuthenticationSchema = z
         .object({
                 headers: z.array(ConnectorAuthHeaderSchema).min(1),
@@ -26,20 +25,15 @@
         .strict();
 
 export const ConnectorEntrySchema = z
-=======
 export const ConnectorManifestEntrySchema = z
->>>>>>> 2bc78a68
         .object({
                 id: z.string().regex(/^[a-z0-9][a-z0-9-]{1,62}$/),
                 name: z.string().min(1),
                 version: z.string().min(1),
-<<<<<<< HEAD
                 status: ConnectorStatusSchema,
                 description: z.string().min(1).optional(),
                 endpoint: z.string().url(),
                 authentication: ConnectorAuthenticationSchema,
-=======
->>>>>>> 2bc78a68
                 scopes: z
                         .array(z.string().min(1))
                         .min(1)
@@ -52,13 +46,11 @@
                                         });
                                 }
                         }),
-<<<<<<< HEAD
                 quotas: ConnectorQuotaSchema,
                 ttl_seconds: z.number().int().min(1),
                 metadata: z.record(z.string(), z.unknown()).optional(),
                 headers: z.record(z.string().min(1), z.string()).optional(),
                 tags: z.array(z.string().min(1)).optional(),
-=======
                 quotas: z.record(z.number().int().nonnegative()).default({}),
                 timeouts: z.record(z.number().int().nonnegative()).default({}),
                 status: ConnectorStatusSchema.default('enabled'),
@@ -66,13 +58,11 @@
                 metadata: z.record(z.unknown()).optional(),
                 endpoint: z.string().url().optional(),
                 auth: ConnectorAuthSchema.optional(),
->>>>>>> 2bc78a68
         })
         .strict();
 
 export const ConnectorsManifestSchema = z
         .object({
-<<<<<<< HEAD
                 id: z.string().regex(/^[0-9A-HJKMNP-TV-Z]{26}$/),
                 $schema: z.string().min(1).optional(),
                 schema_version: z.string().regex(/^\d+\.\d+\.\d+$/),
@@ -115,7 +105,6 @@
                 headers: z.record(z.string().min(1), z.string()).optional(),
                 description: z.string().optional(),
                 tags: z.array(z.string().min(1)).optional(),
-=======
                 id: z.string().min(1),
                 brand: z.literal('brAInwav').optional(),
                 ttlSeconds: z.number().int().positive(),
@@ -137,25 +126,21 @@
                 metadata: z.record(z.unknown()).optional(),
                 endpoint: z.string().url().optional(),
                 auth: ConnectorAuthSchema.optional(),
->>>>>>> 2bc78a68
         })
         .strict();
 
 export const ConnectorServiceMapSchema = z
         .object({
-<<<<<<< HEAD
                 id: z.string().regex(/^[0-9A-HJKMNP-TV-Z]{26}$/),
                 brand: z.literal('brAInwav'),
                 generatedAt: z.string().datetime(),
                 ttlSeconds: z.number().int().min(1),
                 connectors: z.array(ConnectorServiceMapEntrySchema).min(1),
-=======
                 id: z.string().min(1),
                 brand: z.literal('brAInwav'),
                 generatedAt: z.string().datetime(),
                 ttlSeconds: z.number().int().positive(),
                 connectors: z.array(ConnectorServiceEntrySchema),
->>>>>>> 2bc78a68
                 signature: z.string().min(1),
         })
         .strict();
