import { z } from 'zod';

export const ConnectorStatusSchema = z.enum(['enabled', 'disabled']);

export const ConnectorAuthSchema = z
        .object({
                type: z.enum(['apiKey', 'bearer', 'none']),
                headerName: z.string().min(1).optional(),
        })
        .strict();

<<<<<<< HEAD
const uniqueScopes = z
        .array(z.string().min(1))
        .superRefine((scopes, ctx) => {
                const unique = new Set(scopes);
                if (unique.size !== scopes.length) {
                        ctx.addIssue({
                                code: z.ZodIssueCode.custom,
                                message: 'Scopes must be unique',
                        });
                }
        });

export const ConnectorEntrySchema = z
        .object({
                id: z.string().regex(/^[a-z0-9][a-z0-9-]{1,62}$/),
                name: z.string().min(1),
                displayName: z.string().min(1),
                version: z.string().min(1),
                description: z.string().min(1).optional(),
                scopes: uniqueScopes,
                quotas: z.record(z.number().int().nonnegative()).optional(),
                timeouts: z.record(z.number().int().nonnegative()).optional(),
                status: ConnectorStatusSchema.optional(),
                enabled: z.boolean().optional(),
                ttlSeconds: z.number().int().positive(),
                endpoint: z.string().url(),
                auth: ConnectorAuthSchema,
                metadata: z.record(z.string(), z.unknown()).optional(),
                tags: z.array(z.string().min(1)).optional(),
=======
export const ConnectorManifestEntrySchema = z
        .object({
                id: z.string().regex(/^[a-z0-9][a-z0-9-]{1,62}$/),
                name: z.string().min(1),
                version: z.string().min(1),
                scopes: z
                        .array(z.string().min(1))
                        .min(1)
                        .superRefine((scopes, ctx) => {
                                const unique = new Set(scopes);
                                if (unique.size !== scopes.length) {
                                        ctx.addIssue({
                                                code: z.ZodIssueCode.custom,
                                                message: 'Scopes must be unique',
                                        });
                                }
                        }),
                quotas: z.record(z.number().int().nonnegative()).default({}),
                timeouts: z.record(z.number().int().nonnegative()).default({}),
                status: ConnectorStatusSchema.default('enabled'),
                ttlSeconds: z.number().int().positive(),
                metadata: z.record(z.unknown()).optional(),
                endpoint: z.string().url().optional(),
                auth: ConnectorAuthSchema.optional(),
>>>>>>> 2bc78a68
        })
        .strict();

export const ConnectorsManifestSchema = z
        .object({
<<<<<<< HEAD
                $schema: z.string().min(1).optional(),
                id: z.string().min(1),
                manifestVersion: z.string().regex(/^\d+\.\d+\.\d+$/),
                generatedAt: z.string().datetime({ offset: true }).optional(),
                ttlSeconds: z.number().int().positive().optional(),
                connectors: z.array(ConnectorEntrySchema).min(1),
                metadata: z.record(z.string(), z.unknown()).optional(),
=======
                id: z.string().min(1),
                brand: z.literal('brAInwav').optional(),
                ttlSeconds: z.number().int().positive(),
                connectors: z.array(ConnectorManifestEntrySchema).min(1),
                metadata: z.record(z.unknown()).optional(),
>>>>>>> 2bc78a68
        })
        .strict();

export const ConnectorServiceEntrySchema = z
        .object({
<<<<<<< HEAD
                id: z.string(),
                version: z.string(),
                displayName: z.string().min(1),
                endpoint: z.string().url(),
                auth: ConnectorAuthSchema,
                scopes: uniqueScopes,
                ttlSeconds: z.number().int().positive(),
                enabled: z.boolean().optional(),
                metadata: z.record(z.string(), z.unknown()).optional(),
                quotas: z.record(z.number().int().nonnegative()).optional(),
                timeouts: z.record(z.number().int().nonnegative()).optional(),
                description: z.string().min(1).optional(),
                tags: z.array(z.string().min(1)).optional(),
=======
                id: z.string().min(1),
                name: z.string().min(1),
                version: z.string().min(1),
                scopes: z.array(z.string().min(1)).min(1),
                status: ConnectorStatusSchema,
                ttl: z.number().int().positive(),
                quotas: z.record(z.number().int().nonnegative()).optional(),
                timeouts: z.record(z.number().int().nonnegative()).optional(),
                metadata: z.record(z.unknown()).optional(),
                endpoint: z.string().url().optional(),
                auth: ConnectorAuthSchema.optional(),
>>>>>>> 2bc78a68
        })
        .strict();

export const ConnectorServiceMapSchema = z
        .object({
                id: z.string().min(1),
                brand: z.literal('brAInwav'),
                generatedAt: z.string().datetime(),
                ttlSeconds: z.number().int().positive(),
<<<<<<< HEAD
                connectors: z.array(ConnectorServiceMapEntrySchema),
=======
                connectors: z.array(ConnectorServiceEntrySchema),
>>>>>>> 2bc78a68
                signature: z.string().min(1),
        })
        .strict();

<<<<<<< HEAD
export const ConnectorServiceMapPayloadSchema = ConnectorServiceMapSchema.omit({ signature: true });

export type ConnectorAuth = z.infer<typeof ConnectorAuthSchema>;
export type ConnectorEntry = z.infer<typeof ConnectorEntrySchema>;
export type ConnectorsManifest = z.infer<typeof ConnectorsManifestSchema>;
export type ConnectorServiceMapEntry = z.infer<typeof ConnectorServiceMapEntrySchema>;
export type ConnectorServiceMap = z.infer<typeof ConnectorServiceMapSchema>;
export type ConnectorServiceMapPayload = z.infer<typeof ConnectorServiceMapPayloadSchema>;
=======
export type ConnectorStatus = z.infer<typeof ConnectorStatusSchema>;
export type ConnectorAuth = z.infer<typeof ConnectorAuthSchema>;
export type ConnectorManifestEntry = z.infer<typeof ConnectorManifestEntrySchema>;
export type ConnectorsManifest = z.infer<typeof ConnectorsManifestSchema>;
export type ConnectorServiceEntry = z.infer<typeof ConnectorServiceEntrySchema>;
export type ConnectorServiceMap = z.infer<typeof ConnectorServiceMapSchema>;
>>>>>>> 2bc78a68
<|MERGE_RESOLUTION|>--- conflicted
+++ resolved
@@ -9,7 +9,6 @@
         })
         .strict();
 
-<<<<<<< HEAD
 const uniqueScopes = z
         .array(z.string().min(1))
         .superRefine((scopes, ctx) => {
@@ -39,38 +38,11 @@
                 auth: ConnectorAuthSchema,
                 metadata: z.record(z.string(), z.unknown()).optional(),
                 tags: z.array(z.string().min(1)).optional(),
-=======
-export const ConnectorManifestEntrySchema = z
-        .object({
-                id: z.string().regex(/^[a-z0-9][a-z0-9-]{1,62}$/),
-                name: z.string().min(1),
-                version: z.string().min(1),
-                scopes: z
-                        .array(z.string().min(1))
-                        .min(1)
-                        .superRefine((scopes, ctx) => {
-                                const unique = new Set(scopes);
-                                if (unique.size !== scopes.length) {
-                                        ctx.addIssue({
-                                                code: z.ZodIssueCode.custom,
-                                                message: 'Scopes must be unique',
-                                        });
-                                }
-                        }),
-                quotas: z.record(z.number().int().nonnegative()).default({}),
-                timeouts: z.record(z.number().int().nonnegative()).default({}),
-                status: ConnectorStatusSchema.default('enabled'),
-                ttlSeconds: z.number().int().positive(),
-                metadata: z.record(z.unknown()).optional(),
-                endpoint: z.string().url().optional(),
-                auth: ConnectorAuthSchema.optional(),
->>>>>>> 2bc78a68
         })
         .strict();
 
 export const ConnectorsManifestSchema = z
         .object({
-<<<<<<< HEAD
                 $schema: z.string().min(1).optional(),
                 id: z.string().min(1),
                 manifestVersion: z.string().regex(/^\d+\.\d+\.\d+$/),
@@ -78,19 +50,16 @@
                 ttlSeconds: z.number().int().positive().optional(),
                 connectors: z.array(ConnectorEntrySchema).min(1),
                 metadata: z.record(z.string(), z.unknown()).optional(),
-=======
                 id: z.string().min(1),
                 brand: z.literal('brAInwav').optional(),
                 ttlSeconds: z.number().int().positive(),
                 connectors: z.array(ConnectorManifestEntrySchema).min(1),
                 metadata: z.record(z.unknown()).optional(),
->>>>>>> 2bc78a68
         })
         .strict();
 
 export const ConnectorServiceEntrySchema = z
         .object({
-<<<<<<< HEAD
                 id: z.string(),
                 version: z.string(),
                 displayName: z.string().min(1),
@@ -104,7 +73,6 @@
                 timeouts: z.record(z.number().int().nonnegative()).optional(),
                 description: z.string().min(1).optional(),
                 tags: z.array(z.string().min(1)).optional(),
-=======
                 id: z.string().min(1),
                 name: z.string().min(1),
                 version: z.string().min(1),
@@ -116,7 +84,6 @@
                 metadata: z.record(z.unknown()).optional(),
                 endpoint: z.string().url().optional(),
                 auth: ConnectorAuthSchema.optional(),
->>>>>>> 2bc78a68
         })
         .strict();
 
@@ -126,29 +93,20 @@
                 brand: z.literal('brAInwav'),
                 generatedAt: z.string().datetime(),
                 ttlSeconds: z.number().int().positive(),
-<<<<<<< HEAD
                 connectors: z.array(ConnectorServiceMapEntrySchema),
-=======
                 connectors: z.array(ConnectorServiceEntrySchema),
->>>>>>> 2bc78a68
                 signature: z.string().min(1),
         })
         .strict();
 
-<<<<<<< HEAD
 export const ConnectorServiceMapPayloadSchema = ConnectorServiceMapSchema.omit({ signature: true });
 
 export type ConnectorAuth = z.infer<typeof ConnectorAuthSchema>;
 export type ConnectorEntry = z.infer<typeof ConnectorEntrySchema>;
-export type ConnectorsManifest = z.infer<typeof ConnectorsManifestSchema>;
-export type ConnectorServiceMapEntry = z.infer<typeof ConnectorServiceMapEntrySchema>;
-export type ConnectorServiceMap = z.infer<typeof ConnectorServiceMapSchema>;
-export type ConnectorServiceMapPayload = z.infer<typeof ConnectorServiceMapPayloadSchema>;
-=======
 export type ConnectorStatus = z.infer<typeof ConnectorStatusSchema>;
 export type ConnectorAuth = z.infer<typeof ConnectorAuthSchema>;
 export type ConnectorManifestEntry = z.infer<typeof ConnectorManifestEntrySchema>;
 export type ConnectorsManifest = z.infer<typeof ConnectorsManifestSchema>;
 export type ConnectorServiceEntry = z.infer<typeof ConnectorServiceEntrySchema>;
 export type ConnectorServiceMap = z.infer<typeof ConnectorServiceMapSchema>;
->>>>>>> 2bc78a68
+export type ConnectorServiceMapPayload = z.infer<typeof ConnectorServiceMapPayloadSchema>;