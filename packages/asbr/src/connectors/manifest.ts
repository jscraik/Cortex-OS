import { createHmac } from 'node:crypto';
import { readFile } from 'node:fs/promises';
import { resolve } from 'node:path';
import { fileURLToPath } from 'node:url';
import { z } from 'zod';
import {
<<<<<<< HEAD
        ConnectorServiceMapPayloadSchema,
=======
        ConnectorServiceMapSchema,
        type ConnectorServiceEntry,
>>>>>>> 2bc78a68
        ConnectorsManifestSchema,
        type ConnectorServiceMap,
        type ConnectorServiceMapPayload,
        type ConnectorsManifest,
} from './manifest-schema.js';
import { canonicalizeConnectorPayload } from './signature.js';

const MODULE_DIR = fileURLToPath(new URL('.', import.meta.url));
const FALLBACK_MANIFEST_PATH = resolve(MODULE_DIR, '../../../../config/connectors.manifest.json');
const CWD_MANIFEST_PATH = resolve(process.cwd(), 'config', 'connectors.manifest.json');

const CONNECTOR_SERVICE_MAP_PAYLOAD_SCHEMA = ConnectorServiceMapSchema.omit({ signature: true });

export type ConnectorServiceMapPayload = z.infer<typeof CONNECTOR_SERVICE_MAP_PAYLOAD_SCHEMA>;

export interface ManifestLoadAttempt {
        path: string;
        error: unknown;
}

export class ConnectorsManifestError extends Error {
        constructor(message: string, public readonly attempts: ManifestLoadAttempt[]) {
                super(message);
                this.name = 'ConnectorsManifestError';
        }
}

function buildCandidatePaths(manifestPath?: string): string[] {
        const paths = [manifestPath, CWD_MANIFEST_PATH, FALLBACK_MANIFEST_PATH];
        return Array.from(new Set(paths.filter((value): value is string => Boolean(value))));
}

export async function loadConnectorsManifest(manifestPath?: string): Promise<ConnectorsManifest> {
        const attempts: ManifestLoadAttempt[] = [];
        for (const candidate of buildCandidatePaths(manifestPath ?? process.env.CONNECTORS_MANIFEST_PATH)) {
                try {
                        const raw = await readFile(candidate, 'utf-8');
                        const json = JSON.parse(raw) as unknown;
                        return ConnectorsManifestSchema.parse(json);
                } catch (error) {
                        attempts.push({ path: candidate, error });
                }
        }

        throw new ConnectorsManifestError(
                'Unable to load connectors manifest from configured locations',
                attempts,
        );
}

export function buildConnectorServiceMap(manifest: ConnectorsManifest): ConnectorServiceMapPayload {
<<<<<<< HEAD
        const connectors = manifest.connectors
                .map((connector) => ({
                        id: connector.id,
                        version: connector.version,
                        displayName: connector.displayName ?? connector.name,
                        endpoint: connector.endpoint,
                        auth: connector.auth,
                        scopes: [...connector.scopes],
                        ttlSeconds: connector.ttlSeconds,
                        enabled: connector.enabled ?? (connector.status ? connector.status !== 'disabled' : true),
                        metadata: connector.metadata ? { ...connector.metadata } : undefined,
                        quotas: connector.quotas ? { ...connector.quotas } : undefined,
                        timeouts: connector.timeouts ? { ...connector.timeouts } : undefined,
                        description: connector.description,
                        ...(connector.tags && connector.tags.length > 0
                                ? { tags: [...connector.tags] }
                                : {}),
                }))
                .sort((left, right) => left.id.localeCompare(right.id));

        const minConnectorTTL = connectors.length > 0 ? Math.min(...connectors.map((connector) => connector.ttlSeconds)) : 1;
        const ttlSeconds = Math.max(1, manifest.ttlSeconds ?? minConnectorTTL);

        const serviceMap: ConnectorServiceMapPayload = {
                id: manifest.id,
                brand: 'brAInwav',
                generatedAt: manifest.generatedAt ?? new Date().toISOString(),
=======
        const nowEpoch = Math.floor(Date.now() / 1000);
        const connectors = manifest.connectors
                .map((connector) => buildConnectorEntry(connector, nowEpoch))
                .sort((left, right) => left.id.localeCompare(right.id));

        const minConnectorTTL = connectors.length
                ? Math.min(...connectors.map((entry) => entry.ttl - nowEpoch))
                : undefined;
        const ttlSeconds = Math.max(1, manifest.ttlSeconds ?? minConnectorTTL ?? 1);

        const payload: ConnectorServiceMapPayload = {
                id: manifest.id,
                brand: manifest.brand ?? 'brAInwav',
                generatedAt: new Date().toISOString(),
>>>>>>> 2bc78a68
                ttlSeconds,
                connectors,
        };

<<<<<<< HEAD
        return ConnectorServiceMapPayloadSchema.parse(serviceMap);
=======
        return CONNECTOR_SERVICE_MAP_PAYLOAD_SCHEMA.parse(payload);
>>>>>>> 2bc78a68
}

function buildConnectorEntry(
        connector: ConnectorsManifest['connectors'][number],
        nowEpoch: number,
): ConnectorServiceEntry {
        const entry: ConnectorServiceEntry = {
                id: connector.id,
                name: connector.name,
                version: connector.version,
                scopes: [...connector.scopes],
                status: connector.status,
                ttl: nowEpoch + connector.ttlSeconds,
        };

        if (Object.keys(connector.quotas).length > 0) {
                entry.quotas = { ...connector.quotas };
        }

        if (Object.keys(connector.timeouts).length > 0) {
                entry.timeouts = { ...connector.timeouts };
        }

        if (connector.metadata) {
                entry.metadata = { ...connector.metadata };
        }

        if (connector.endpoint) {
                entry.endpoint = connector.endpoint;
        }

        if (connector.auth) {
                entry.auth = { ...connector.auth };
        }

        return entry;
}

export function signConnectorServiceMap(payload: ConnectorServiceMapPayload, secret: string): string {
        if (!secret) {
                throw new Error('CONNECTORS_SIGNATURE_KEY is required to sign the connectors service map');
        }

<<<<<<< HEAD
        const payload = ConnectorServiceMapPayloadSchema.parse({
                id: serviceMap.id,
                brand: serviceMap.brand,
                generatedAt: serviceMap.generatedAt,
                ttlSeconds: serviceMap.ttlSeconds,
                connectors: serviceMap.connectors,
        });

        const canonical = canonicalizeConnectorPayload(payload);
        return createHmac('sha256', secret).update(canonical).digest('hex');
=======
        const canonical = JSON.stringify(payload);
        return createHmac('sha256', secret).update(canonical).digest('hex');
}

export function attachSignature(
        payload: ConnectorServiceMapPayload,
        signature: string,
): ConnectorServiceMap {
        return ConnectorServiceMapSchema.parse({ ...payload, signature });
>>>>>>> 2bc78a68
}<|MERGE_RESOLUTION|>--- conflicted
+++ resolved
@@ -4,12 +4,9 @@
 import { fileURLToPath } from 'node:url';
 import { z } from 'zod';
 import {
-<<<<<<< HEAD
         ConnectorServiceMapPayloadSchema,
-=======
         ConnectorServiceMapSchema,
         type ConnectorServiceEntry,
->>>>>>> 2bc78a68
         ConnectorsManifestSchema,
         type ConnectorServiceMap,
         type ConnectorServiceMapPayload,
@@ -61,7 +58,6 @@
 }
 
 export function buildConnectorServiceMap(manifest: ConnectorsManifest): ConnectorServiceMapPayload {
-<<<<<<< HEAD
         const connectors = manifest.connectors
                 .map((connector) => ({
                         id: connector.id,
@@ -89,7 +85,6 @@
                 id: manifest.id,
                 brand: 'brAInwav',
                 generatedAt: manifest.generatedAt ?? new Date().toISOString(),
-=======
         const nowEpoch = Math.floor(Date.now() / 1000);
         const connectors = manifest.connectors
                 .map((connector) => buildConnectorEntry(connector, nowEpoch))
@@ -104,16 +99,12 @@
                 id: manifest.id,
                 brand: manifest.brand ?? 'brAInwav',
                 generatedAt: new Date().toISOString(),
->>>>>>> 2bc78a68
                 ttlSeconds,
                 connectors,
         };
 
-<<<<<<< HEAD
         return ConnectorServiceMapPayloadSchema.parse(serviceMap);
-=======
         return CONNECTOR_SERVICE_MAP_PAYLOAD_SCHEMA.parse(payload);
->>>>>>> 2bc78a68
 }
 
 function buildConnectorEntry(
@@ -157,7 +148,6 @@
                 throw new Error('CONNECTORS_SIGNATURE_KEY is required to sign the connectors service map');
         }
 
-<<<<<<< HEAD
         const payload = ConnectorServiceMapPayloadSchema.parse({
                 id: serviceMap.id,
                 brand: serviceMap.brand,
@@ -168,7 +158,6 @@
 
         const canonical = canonicalizeConnectorPayload(payload);
         return createHmac('sha256', secret).update(canonical).digest('hex');
-=======
         const canonical = JSON.stringify(payload);
         return createHmac('sha256', secret).update(canonical).digest('hex');
 }
@@ -178,5 +167,4 @@
         signature: string,
 ): ConnectorServiceMap {
         return ConnectorServiceMapSchema.parse({ ...payload, signature });
->>>>>>> 2bc78a68
 }