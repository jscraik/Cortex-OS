import { readFile } from 'node:fs/promises';
import { resolve } from 'node:path';
import { fileURLToPath } from 'node:url';
import { z } from 'zod';
import {
        ConnectorServiceMapPayloadSchema,
        ConnectorServiceMapSchema,
        type ConnectorServiceEntry,
        ConnectorsManifestSchema,
<<<<<<< HEAD
        type ConnectorServiceMap,
        type ConnectorServiceMapPayload,
=======
>>>>>>> c3cdff43
        type ConnectorsManifest,
        type ConnectorServiceMapEntry,
} from './manifest-schema.js';
<<<<<<< HEAD
import { canonicalizeConnectorPayload } from './signature.js';
=======
import { signConnectorPayload, type ConnectorServiceMapPayload } from './signature.js';
>>>>>>> c3cdff43

const MODULE_DIR = fileURLToPath(new URL('.', import.meta.url));
const FALLBACK_MANIFEST_PATH = resolve(MODULE_DIR, '../../../../config/connectors.manifest.json');
const CWD_MANIFEST_PATH = resolve(process.cwd(), 'config', 'connectors.manifest.json');
const BRAND = 'brAInwav' as const;
const ConnectorServiceMapPayloadSchema = ConnectorServiceMapSchema.omit({ signature: true });

const CONNECTOR_SERVICE_MAP_PAYLOAD_SCHEMA = ConnectorServiceMapSchema.omit({ signature: true });

export type ConnectorServiceMapPayload = z.infer<typeof CONNECTOR_SERVICE_MAP_PAYLOAD_SCHEMA>;

export interface ManifestLoadAttempt {
        path: string;
        error: unknown;
}

export class ConnectorsManifestError extends Error {
        constructor(message: string, public readonly attempts: ManifestLoadAttempt[]) {
                super(message);
                this.name = 'ConnectorsManifestError';
        }
}

function buildCandidatePaths(manifestPath?: string): string[] {
        const paths = [manifestPath, CWD_MANIFEST_PATH, FALLBACK_MANIFEST_PATH];
        return Array.from(new Set(paths.filter((value): value is string => Boolean(value))));
}

export async function loadConnectorsManifest(manifestPath?: string): Promise<ConnectorsManifest> {
        const attempts: ManifestLoadAttempt[] = [];
        for (const candidate of buildCandidatePaths(manifestPath ?? process.env.CONNECTORS_MANIFEST_PATH)) {
                try {
                        const raw = await readFile(candidate, 'utf-8');
                        const json = JSON.parse(raw) as unknown;
                        return ConnectorsManifestSchema.parse(json);
                } catch (error) {
                        attempts.push({ path: candidate, error });
                }
        }

        throw new ConnectorsManifestError(
                'Unable to load connectors manifest from configured locations',
                attempts,
        );
}

export function buildConnectorServiceMap(manifest: ConnectorsManifest): ConnectorServiceMapPayload {
        const connectors = manifest.connectors
<<<<<<< HEAD
                .map((connector) => ({
                        id: connector.id,
                        version: connector.version,
                        displayName: connector.displayName ?? connector.name,
                        endpoint: connector.endpoint,
                        auth: connector.auth,
                        scopes: [...connector.scopes],
                        ttlSeconds: connector.ttlSeconds,
                        enabled: connector.enabled ?? (connector.status ? connector.status !== 'disabled' : true),
                        metadata: connector.metadata ? { ...connector.metadata } : undefined,
                        quotas: connector.quotas ? { ...connector.quotas } : undefined,
                        timeouts: connector.timeouts ? { ...connector.timeouts } : undefined,
                        description: connector.description,
                        ...(connector.tags && connector.tags.length > 0
                                ? { tags: [...connector.tags] }
                                : {}),
                }))
                .sort((left, right) => left.id.localeCompare(right.id));

        const minConnectorTTL = connectors.length > 0 ? Math.min(...connectors.map((connector) => connector.ttlSeconds)) : 1;
        const ttlSeconds = Math.max(1, manifest.ttlSeconds ?? minConnectorTTL);

        const serviceMap: ConnectorServiceMapPayload = {
                id: manifest.id,
                brand: 'brAInwav',
                generatedAt: manifest.generatedAt ?? new Date().toISOString(),
=======
                .map((connector) => buildConnectorEntry(connector))
                .sort((left, right) => left.id.localeCompare(right.id));

        if (connectors.length === 0) {
                throw new ConnectorsManifestError('Connectors manifest must contain at least one connector', []);
        }

        const ttlSeconds = Math.max(1, Math.min(...connectors.map((connector) => connector.ttlSeconds)));

        const payload: ConnectorServiceMapPayload = {
                id: manifest.id,
                brand: BRAND,
                generatedAt: manifest.generated_at ?? new Date().toISOString(),
>>>>>>> c3cdff43
        const nowEpoch = Math.floor(Date.now() / 1000);
        const connectors = manifest.connectors
                .map((connector) => buildConnectorEntry(connector, nowEpoch))
                .sort((left, right) => left.id.localeCompare(right.id));

        const minConnectorTTL = connectors.length
                ? Math.min(...connectors.map((entry) => entry.ttl - nowEpoch))
                : undefined;
        const ttlSeconds = Math.max(1, manifest.ttlSeconds ?? minConnectorTTL ?? 1);

        const payload: ConnectorServiceMapPayload = {
                id: manifest.id,
                brand: manifest.brand ?? 'brAInwav',
                generatedAt: new Date().toISOString(),
                ttlSeconds,
                connectors,
        };

<<<<<<< HEAD
        return ConnectorServiceMapPayloadSchema.parse(serviceMap);
=======
        return ConnectorServiceMapPayloadSchema.parse(payload);
}

export function signConnectorServiceMap(serviceMap: ConnectorServiceMapPayload, secret: string): string {
>>>>>>> c3cdff43
        return CONNECTOR_SERVICE_MAP_PAYLOAD_SCHEMA.parse(payload);
}

function buildConnectorEntry(
        connector: ConnectorsManifest['connectors'][number],
        nowEpoch: number,
): ConnectorServiceEntry {
        const entry: ConnectorServiceEntry = {
                id: connector.id,
                name: connector.name,
                version: connector.version,
                scopes: [...connector.scopes],
                status: connector.status,
                ttl: nowEpoch + connector.ttlSeconds,
        };

        if (Object.keys(connector.quotas).length > 0) {
                entry.quotas = { ...connector.quotas };
        }

        if (Object.keys(connector.timeouts).length > 0) {
                entry.timeouts = { ...connector.timeouts };
        }

        if (connector.metadata) {
                entry.metadata = { ...connector.metadata };
        }

        if (connector.endpoint) {
                entry.endpoint = connector.endpoint;
        }

        if (connector.auth) {
                entry.auth = { ...connector.auth };
        }

        return entry;
}

export function signConnectorServiceMap(payload: ConnectorServiceMapPayload, secret: string): string {
        if (!secret) {
                throw new Error('CONNECTORS_SIGNATURE_KEY is required to sign the connectors service map');
        }

<<<<<<< HEAD
        const payload = ConnectorServiceMapPayloadSchema.parse({
                id: serviceMap.id,
                brand: serviceMap.brand,
                generatedAt: serviceMap.generatedAt,
                ttlSeconds: serviceMap.ttlSeconds,
                connectors: serviceMap.connectors,
        });

        const canonical = canonicalizeConnectorPayload(payload);
        return createHmac('sha256', secret).update(canonical).digest('hex');
=======
        return signConnectorPayload(serviceMap, secret);
}

function buildConnectorEntry(connector: ConnectorsManifest['connectors'][number]): ConnectorServiceMapEntry {
        const authHeaders = connector.authentication.headers;
        const primaryHeader = authHeaders[0];

        let authType: ConnectorServiceMapEntry['auth']['type'] = 'none';
        let headerName: string | undefined;
        if (primaryHeader) {
                headerName = primaryHeader.name;
                const normalizedName = primaryHeader.name.toLowerCase();
                if (normalizedName === 'authorization' || primaryHeader.value.startsWith('Bearer ')) {
                        authType = 'bearer';
                } else {
                        authType = 'apiKey';
                }
        }

        const metadata = {
                brand: BRAND,
                ...(connector.metadata ?? {}),
        };

        const quotas = normalizeQuotas(connector.quotas);
        const headers = buildHeadersRecord(connector.headers, authHeaders);

        return {
                id: connector.id,
                version: connector.version,
                displayName: connector.name,
                endpoint: connector.endpoint,
                auth: { type: authType, ...(headerName ? { headerName } : {}) },
                scopes: [...connector.scopes],
                ttlSeconds: connector.ttl_seconds,
                enabled: connector.status === 'enabled',
                metadata,
                ...(quotas ? { quotas } : {}),
                ...(headers ? { headers } : {}),
                ...(connector.description ? { description: connector.description } : {}),
                ...(connector.tags ? { tags: connector.tags } : {}),
        };
}

function normalizeQuotas(
        quotas: ConnectorsManifest['connectors'][number]['quotas'],
): ConnectorServiceMapEntry['quotas'] | undefined {
        if (!quotas) {
                return undefined;
        }

        const mapped: NonNullable<ConnectorServiceMapEntry['quotas']> = {};
        if (typeof quotas.per_minute === 'number') {
                mapped.perMinute = quotas.per_minute;
        }
        if (typeof quotas.per_hour === 'number') {
                mapped.perHour = quotas.per_hour;
        }
        if (typeof quotas.concurrent === 'number') {
                mapped.concurrent = quotas.concurrent;
        }

        return Object.keys(mapped).length > 0 ? mapped : undefined;
}

function buildHeadersRecord(
        headers: ConnectorsManifest['connectors'][number]['headers'],
        authHeaders: ConnectorsManifest['connectors'][number]['authentication']['headers'],
): ConnectorServiceMapEntry['headers'] | undefined {
        const merged = new Map<string, string>();

        for (const header of authHeaders) {
                merged.set(header.name, header.value);
        }

        if (headers) {
                for (const [key, value] of Object.entries(headers)) {
                        merged.set(key, value);
                }
        }

        return merged.size > 0 ? Object.fromEntries(merged.entries()) : undefined;
>>>>>>> c3cdff43
        const canonical = JSON.stringify(payload);
        return createHmac('sha256', secret).update(canonical).digest('hex');
}

export function attachSignature(
        payload: ConnectorServiceMapPayload,
        signature: string,
): ConnectorServiceMap {
        return ConnectorServiceMapSchema.parse({ ...payload, signature });
}<|MERGE_RESOLUTION|>--- conflicted
+++ resolved
@@ -7,19 +7,13 @@
         ConnectorServiceMapSchema,
         type ConnectorServiceEntry,
         ConnectorsManifestSchema,
-<<<<<<< HEAD
         type ConnectorServiceMap,
         type ConnectorServiceMapPayload,
-=======
->>>>>>> c3cdff43
         type ConnectorsManifest,
         type ConnectorServiceMapEntry,
 } from './manifest-schema.js';
-<<<<<<< HEAD
 import { canonicalizeConnectorPayload } from './signature.js';
-=======
 import { signConnectorPayload, type ConnectorServiceMapPayload } from './signature.js';
->>>>>>> c3cdff43
 
 const MODULE_DIR = fileURLToPath(new URL('.', import.meta.url));
 const FALLBACK_MANIFEST_PATH = resolve(MODULE_DIR, '../../../../config/connectors.manifest.json');
@@ -68,7 +62,6 @@
 
 export function buildConnectorServiceMap(manifest: ConnectorsManifest): ConnectorServiceMapPayload {
         const connectors = manifest.connectors
-<<<<<<< HEAD
                 .map((connector) => ({
                         id: connector.id,
                         version: connector.version,
@@ -95,7 +88,6 @@
                 id: manifest.id,
                 brand: 'brAInwav',
                 generatedAt: manifest.generatedAt ?? new Date().toISOString(),
-=======
                 .map((connector) => buildConnectorEntry(connector))
                 .sort((left, right) => left.id.localeCompare(right.id));
 
@@ -109,7 +101,6 @@
                 id: manifest.id,
                 brand: BRAND,
                 generatedAt: manifest.generated_at ?? new Date().toISOString(),
->>>>>>> c3cdff43
         const nowEpoch = Math.floor(Date.now() / 1000);
         const connectors = manifest.connectors
                 .map((connector) => buildConnectorEntry(connector, nowEpoch))
@@ -128,14 +119,11 @@
                 connectors,
         };
 
-<<<<<<< HEAD
         return ConnectorServiceMapPayloadSchema.parse(serviceMap);
-=======
         return ConnectorServiceMapPayloadSchema.parse(payload);
 }
 
 export function signConnectorServiceMap(serviceMap: ConnectorServiceMapPayload, secret: string): string {
->>>>>>> c3cdff43
         return CONNECTOR_SERVICE_MAP_PAYLOAD_SCHEMA.parse(payload);
 }
 
@@ -180,7 +168,6 @@
                 throw new Error('CONNECTORS_SIGNATURE_KEY is required to sign the connectors service map');
         }
 
-<<<<<<< HEAD
         const payload = ConnectorServiceMapPayloadSchema.parse({
                 id: serviceMap.id,
                 brand: serviceMap.brand,
@@ -191,7 +178,6 @@
 
         const canonical = canonicalizeConnectorPayload(payload);
         return createHmac('sha256', secret).update(canonical).digest('hex');
-=======
         return signConnectorPayload(serviceMap, secret);
 }
 
@@ -274,7 +260,6 @@
         }
 
         return merged.size > 0 ? Object.fromEntries(merged.entries()) : undefined;
->>>>>>> c3cdff43
         const canonical = JSON.stringify(payload);
         return createHmac('sha256', secret).update(canonical).digest('hex');
 }
