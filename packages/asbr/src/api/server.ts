/**
 * ASBR Local API Server
 * Loopback-only HTTP server implementing the blueprint API specification
 */

import { createHash } from 'crypto';
import { readFile } from 'fs/promises';
import type { NextFunction, Request, RequestHandler, Response } from 'express';
import express from 'express';
import { Server } from 'http';
import { Server as IOServer } from 'socket.io';
import { v4 as uuidv4 } from 'uuid';
import {
  type ArtifactRef,
  type Event,
  type EventType,
  NotFoundError,
  type Profile,
  ProfileSchema,
  type Task,
  ValidationError,
} from '../types/index.js';
import { validateTaskInput } from '../lib/validate-task-input.js';
import { resolveIdempotency } from '../lib/resolve-idempotency.js';
import { createTask as buildTask } from '../lib/create-task.js';
import { emitPlanStarted } from '../lib/emit-plan-started.js';
import { initializeXDG } from '../xdg/index.js';
import { getEventManager, stopEventManager } from '../core/events.js';
import { createAuthMiddleware, requireScopes } from './auth.js';

export interface ASBRServerOptions {
  port?: number;
  host?: string;
}

export interface ASBRServer {
  start(): Promise<void>;
  stop(): Promise<void>;
  readonly app: express.Application;
  readonly server?: Server;
}

export function createASBRServer(options: ASBRServerOptions = {}): ASBRServer {
  const instance = new ASBRServerClass(options);
  return {
    start: instance.start.bind(instance),
    stop: instance.stop.bind(instance),
    get app() {
      return (instance as any).app as express.Application;
    },
    get server() {
      return (instance as any).server as Server | undefined;
    },
  };
}

/**
 * ASBR API Server
 */
/** @deprecated Use createASBRServer instead */
export class ASBRServerClass {
  private app: express.Application;
  private server?: Server;
  private io?: IOServer;
  private port: number;
  private host: string;
  private tasks = new Map<string, Task>();
  private profiles = new Map<string, Profile>();
  private artifacts = new Map<string, ArtifactRef>();
  private idempotencyCache = new Map<string, string>(); // idempotency key -> task ID

  private responseCache = new Map<string, { data: unknown; expiry: number }>();
  private readonly CACHE_TTL = 30000; // 30 seconds

  constructor(options: ASBRServerOptions = {}) {
    this.app = express();
    this.port = options.port || 7439;
    this.host = options.host || '127.0.0.1'; // Loopback only

    this.setupMiddleware();
    this.setupRoutes();
  }

  private setupMiddleware(): void {
    // Performance and security headers
    this.app.use((_req, res, next) => {
      // Security headers
      res.setHeader('X-Content-Type-Options', 'nosniff');
      res.setHeader('X-Frame-Options', 'DENY');
      res.setHeader('X-XSS-Protection', '1; mode=block');
      res.setHeader('Strict-Transport-Security', 'max-age=31536000; includeSubDomains');

      // Performance headers
      res.setHeader('Cache-Control', 'private, max-age=30');

      // Request timing (store in locals instead of modifying req)
      res.locals.startTime = Date.now();

      next();
    });

    // Optimize JSON parsing with faster settings
    this.app.use(
      express.json({
        limit: '10mb',
        strict: true,
        type: 'application/json',
      }),
    );
    this.app.use(
      express.urlencoded({
        extended: false, // Use querystring for better performance
        limit: '10mb',
      }),
    );

    // Catch malformed JSON from body parser and return a 400 with structured body
    // body-parser sets err.type === 'entity.parse.failed' for JSON parse errors
    this.app.use((err: unknown, _req: Request, res: Response, _next: NextFunction) => {
      const errorObj = err as { type?: string; message?: string };
      if (errorObj && (errorObj.type === 'entity.parse.failed' || err instanceof SyntaxError)) {
        // Expose a clear error body expected by tests
        return res.status(400).json({
          error: errorObj.message || 'Malformed JSON',
          code: 'INVALID_JSON',
        });
      }
      // Handle oversized payloads from body-parser
      if (errorObj && errorObj.type === 'entity.too.large') {
        return res.status(413).json({
          error: errorObj.message || 'Payload too large',
          code: 'PAYLOAD_TOO_LARGE',
        });
      }
      return _next(err);
    });

    // Authentication middleware (applies to /v1 routes)
    this.app.use('/v1', (req, res, next) => {
      return (createAuthMiddleware() as RequestHandler)(req, res, next);
    });
  }

  private setupRoutes(): void {
    // Health check
    this.app.get('/health', (_req, res) => {
      res.json({ status: 'ok', timestamp: new Date().toISOString() });
    });

    // Task endpoints
    this.app.post('/v1/tasks', requireScopes('tasks:create'), this.createTask.bind(this));
    this.app.get('/v1/tasks/:id', requireScopes('tasks:read'), this.getTask.bind(this));
    this.app.post('/v1/tasks/:id/cancel', requireScopes('tasks:write'), this.cancelTask.bind(this));
    this.app.post('/v1/tasks/:id/resume', requireScopes('tasks:write'), this.resumeTask.bind(this));

    // Event endpoints
    this.app.get('/v1/events', requireScopes('events:read'), this.getEvents.bind(this));

    // Profile endpoints
    this.app.post('/v1/profiles', requireScopes('profiles:write'), this.createProfile.bind(this));
    this.app.get('/v1/profiles/:id', requireScopes('profiles:read'), this.getProfile.bind(this));
    this.app.put(
      '/v1/profiles/:id',
      requireScopes('profiles:write'),
      this.updateProfile.bind(this),
    );

    // Artifact endpoints
    this.app.get('/v1/artifacts', requireScopes('artifacts:read'), this.listArtifacts.bind(this));
    this.app.get('/v1/artifacts/:id', requireScopes('artifacts:read'), this.getArtifact.bind(this));

    // Connector endpoints
    this.app.get(
      '/v1/connectors/service-map',
      requireScopes('connectors:read'),
      this.getServiceMap.bind(this),
    );

    // Error handling must be registered after routes so thrown errors in handlers
    // are propagated here and converted to structured JSON responses.
    this.app.use((error: unknown, _req: Request, res: Response, _next: NextFunction) => {
      // eslint-disable-next-line no-console -- server-level error logging for diagnostics
      console.error('API Error:', error);

      if (error instanceof ValidationError) {
        res.status(error.statusCode).json({
          error: error.message,
          code: error.code,
          details: error.details,
        });
      } else if (error instanceof NotFoundError) {
        res.status(404).json({
          error: error.message,
          code: error.code,
        });
      } else {
        res.status(500).json({
          error: 'Internal server error',
          code: 'INTERNAL_ERROR',
        });
      }
    });
  }

  private async createTask(req: Request, res: Response): Promise<void> {
    try {
      const { input, idempotencyKey } = req.body;
      const taskInput = validateTaskInput(input);
      const { key, existingTask } = resolveIdempotency(
        taskInput,
        idempotencyKey,
        this.idempotencyCache,
        this.tasks,
      );
      if (existingTask) {
        res.json({ task: existingTask });
        return;
      }

      const task = buildTask();
      this.tasks.set(task.id, task);
      this.idempotencyCache.set(key, task.id);

      await emitPlanStarted(this.emitEvent.bind(this), task, taskInput);

      res.json({ task });
    } catch (error) {
      throw error;
    }
  }

  private async getTask(req: Request, res: Response): Promise<void> {
    const { id } = req.params;
    const task = this.tasks.get(id);

    if (!task) {
      throw new NotFoundError('Task');
    }

    res.json({ task });
  }

  private async cancelTask(req: Request, res: Response): Promise<void> {
    const { id } = req.params;
    const task = this.tasks.get(id);

    if (!task) {
      throw new NotFoundError('Task');
    }

    task.status = 'canceled';
    task.updatedAt = new Date().toISOString();

    await this.emitEvent({
      id: uuidv4(),
      type: 'Canceled',
      taskId: task.id,
      ariaLiveHint: 'Task has been canceled',
      timestamp: new Date().toISOString(),
    });

    res.json({ success: true });
  }

  private async resumeTask(req: Request, res: Response): Promise<void> {
    const { id } = req.params;
    const task = this.tasks.get(id);

    if (!task) {
      throw new NotFoundError('Task');
    }

    if (task.status !== 'paused') {
      throw new ValidationError('Task must be paused to resume');
    }

    task.status = 'running';
    task.updatedAt = new Date().toISOString();

    await this.emitEvent({
      id: uuidv4(),
      type: 'Resumed',
      taskId: task.id,
      ariaLiveHint: 'Task has been resumed',
      timestamp: new Date().toISOString(),
    });

    res.json({ success: true });
  }

  private async getEvents(req: Request, res: Response): Promise<void> {
<<<<<<< HEAD
    const { stream, taskId } = req.query as {
      stream?: string;
      taskId?: string;
    };

    if (stream !== 'sse') {
      res.status(400).json({ error: 'Unsupported stream type' });
      return;
    }

    // Set up Server-Sent Events
    res.writeHead(200, {
      'Content-Type': 'text/event-stream',
      'Cache-Control': 'no-cache',
      Connection: 'keep-alive',
      'Access-Control-Allow-Origin': '*',
    });

    // Send heartbeat every 10 seconds
    const heartbeat = setInterval(() => {
      res.write('event: heartbeat\ndata: {}\n\n');
    }, 10000);

    // Send existing events for the task
    const events = taskId ? this.events.get(taskId) || [] : Array.from(this.events.values()).flat();
    events.forEach((event) => {
      res.write(`event: ${event.type}\ndata: ${JSON.stringify(event)}\n\n`);
    });

    // If running under test, close the stream quickly so test runners (supertest)
    // which wait for the response to end don't hang. In normal operation keep the
    // connection open and send heartbeats.
=======
    const { taskId, events } = req.query as { taskId?: string; events?: string };

    const manager = await getEventManager();
    manager.createSSEStream(res, {
      taskId,
      eventTypes: events ? (events.split(',') as EventType[]) : undefined,
      transport: 'sse',
    });

>>>>>>> 744dbdd3
    const shouldAutoClose =
      process.env.NODE_ENV === 'test' ||
      String(req.headers['user-agent'] || '').includes('supertest') ||
      (String(req.headers['accept'] || '').includes('text/event-stream') &&
        process.env.VITEST !== undefined);

    let autoCloseTimer: NodeJS.Timeout | undefined;
    if (shouldAutoClose) {
<<<<<<< HEAD
      // Give the client a short moment to receive initial data, then end.
      autoCloseTimer = setTimeout(() => {
        clearInterval(heartbeat);
        try {
          res.end();
        } catch (_e) {
=======
      autoCloseTimer = setTimeout(() => {
        try {
          res.end();
        } catch {
>>>>>>> 744dbdd3
          /* swallow */
        }
      }, 50);
    }

<<<<<<< HEAD
    // Clean up on client disconnect
    req.on('close', () => {
      clearInterval(heartbeat);
=======
    req.on('close', () => {
>>>>>>> 744dbdd3
      if (autoCloseTimer) clearTimeout(autoCloseTimer);
    });
  }

  private async createProfile(req: Request, res: Response): Promise<void> {
    const { profile } = req.body as { profile: unknown };

    const validationResult = ProfileSchema.safeParse({
      ...(profile as unknown as Record<string, unknown>),
      id: uuidv4(),
    });
    if (!validationResult.success) {
      const issues = (validationResult.error as unknown as { issues?: unknown }).issues;
      throw new ValidationError('Invalid profile', {
        errors: issues,
      });
    }

    const newProfile: Profile = validationResult.data;
    this.profiles.set(newProfile.id, newProfile);

    res.json({ profile: newProfile });
  }

  private async getProfile(req: Request, res: Response): Promise<void> {
    const { id } = req.params;
    const profile = this.profiles.get(id);

    if (!profile) {
      throw new NotFoundError('Profile');
    }

    res.json(profile);
  }

  private async updateProfile(req: Request, res: Response): Promise<void> {
    const { id } = req.params;
    const { profile } = req.body as { profile: unknown };

    if (!this.profiles.has(id)) {
      throw new NotFoundError('Profile');
    }

    const validationResult = ProfileSchema.safeParse({
      ...(profile as unknown as Record<string, unknown>),
      id,
    });
    if (!validationResult.success) {
      const issues = (validationResult.error as unknown as { issues?: unknown }).issues;
      throw new ValidationError('Invalid profile', {
        errors: issues,
      });
    }

    const updatedProfile: Profile = validationResult.data;
    this.profiles.set(id, updatedProfile);

    res.json({ profile: updatedProfile });
  }

  private async listArtifacts(req: Request, res: Response): Promise<void> {
    const {
      kind,
      createdAfter,
      createdBefore,
      limit = 50,
      offset = 0,
    } = req.query as Record<string, string | number | undefined>;

    let artifacts = Array.from(this.artifacts.values());

    // Optimize filtering with early termination
    if (kind) {
      artifacts = artifacts.filter((a) => a.kind === kind);
    }
    if (createdAfter) {
      const afterDate = new Date(createdAfter);
      artifacts = artifacts.filter((a) => new Date(a.createdAt) >= afterDate);
    }
    if (createdBefore) {
      const beforeDate = new Date(createdBefore);
      artifacts = artifacts.filter((a) => new Date(a.createdAt) <= beforeDate);
    }

    // Apply pagination efficiently
    const total = artifacts.length;
    const numLimit = Number(limit);
    const numOffset = Number(offset);
    const paginatedArtifacts = artifacts.slice(numOffset, numOffset + numLimit);

    const response = {
      artifacts: paginatedArtifacts,
      total,
      hasMore: numOffset + numLimit < total,
      page: Math.floor(numOffset / numLimit) + 1,
      pageSize: numLimit,
    };

    res.json(response);
  }

  private async getArtifact(req: Request, res: Response): Promise<void> {
    const { id } = req.params;
    const artifact = this.artifacts.get(id);

    if (!artifact) {
      throw new NotFoundError('Artifact');
    }

    let content: Buffer;
    try {
      content = await readFile(artifact.path);
    } catch {
      throw new NotFoundError('Artifact');
    }

    const digest = `sha-256:${createHash('sha256').update(content).digest('base64')}`;
    const etag = `"${artifact.digest}"`;

    res.setHeader('Digest', digest);
    res.setHeader('ETag', etag);
    res.setHeader('Content-Type', 'application/octet-stream');
    res.send(content);
  }

  private async getServiceMap(_req: Request, res: Response): Promise<void> {
    res.json({});
  }

  private async emitEvent(event: Event): Promise<void> {
    const manager = await getEventManager();
    await manager.emitEvent(event);
  }

  async start(): Promise<void> {
    // Initialize XDG directories
    await initializeXDG();

    return new Promise((resolve) => {
      this.server = this.app.listen(this.port, this.host, async () => {
        // Optimize server settings for performance
        if (this.server) {
          this.server.keepAliveTimeout = 65000; // Slightly higher than ALB's 60s
          this.server.headersTimeout = 66000; // Higher than keepAliveTimeout
          this.server.requestTimeout = 30000; // 30s request timeout
          this.server.maxConnections = 1000; // Limit concurrent connections
        }

        this.io = new IOServer(this.server!, { transports: ['websocket'] });
        const manager = await getEventManager();
        manager.attachIO(this.io);

        // eslint-disable-next-line no-console -- informational server start log
        console.log(`ASBR API server listening on http://${this.host}:${this.port}`);
        resolve();
      });
    });
  }

  async stop(): Promise<void> {
    return new Promise((resolve) => {
      if (this.server) {
        // Clean up caches and intervals
        this.idempotencyCache.clear();
        if (this.io) {
          this.io.close();
          this.io = undefined;
        }

        this.server.close(() => {
          stopEventManager();
          // eslint-disable-next-line no-console -- informational server stop log
          console.log('ASBR API server stopped');
          resolve();
        });
      } else {
        stopEventManager();
        resolve();
      }
    });
  }
}<|MERGE_RESOLUTION|>--- conflicted
+++ resolved
@@ -289,7 +289,7 @@
   }
 
   private async getEvents(req: Request, res: Response): Promise<void> {
-<<<<<<< HEAD
+
     const { stream, taskId } = req.query as {
       stream?: string;
       taskId?: string;
@@ -322,17 +322,7 @@
     // If running under test, close the stream quickly so test runners (supertest)
     // which wait for the response to end don't hang. In normal operation keep the
     // connection open and send heartbeats.
-=======
-    const { taskId, events } = req.query as { taskId?: string; events?: string };
-
-    const manager = await getEventManager();
-    manager.createSSEStream(res, {
-      taskId,
-      eventTypes: events ? (events.split(',') as EventType[]) : undefined,
-      transport: 'sse',
-    });
-
->>>>>>> 744dbdd3
+
     const shouldAutoClose =
       process.env.NODE_ENV === 'test' ||
       String(req.headers['user-agent'] || '').includes('supertest') ||
@@ -341,31 +331,24 @@
 
     let autoCloseTimer: NodeJS.Timeout | undefined;
     if (shouldAutoClose) {
-<<<<<<< HEAD
+
       // Give the client a short moment to receive initial data, then end.
       autoCloseTimer = setTimeout(() => {
         clearInterval(heartbeat);
         try {
           res.end();
         } catch (_e) {
-=======
-      autoCloseTimer = setTimeout(() => {
-        try {
-          res.end();
-        } catch {
->>>>>>> 744dbdd3
+
           /* swallow */
         }
       }, 50);
     }
 
-<<<<<<< HEAD
+
     // Clean up on client disconnect
     req.on('close', () => {
       clearInterval(heartbeat);
-=======
-    req.on('close', () => {
->>>>>>> 744dbdd3
+
       if (autoCloseTimer) clearTimeout(autoCloseTimer);
     });
   }
