/**
 * ASBR SDK - Typed interfaces for task creation and management
 * Implements the SDK surface as specified in the blueprint
 */

import { createHash } from 'node:crypto';
import type {
        ArtifactRef,
        Event as AsbrEvent,
        EventType as AsbrEventType,
        ConnectorServiceMap,
        CreateProfileRequest,
        CreateProfileResponse,
        CreateTaskRequest,
        CreateTaskResponse,
        GetTaskResponse,
	ListArtifactsQuery,
	ListArtifactsResponse,
	Profile,
	Task,
	TaskInput,
	TaskRef,
	UnsubscribeFunction,
} from '@cortex-os/asbr-schemas';
import { isPrivateHostname, NodeEventSource, safeFetch } from '@cortex-os/utils';
import { z } from 'zod';
import { ConnectorServiceMapSchema } from '../connectors/manifest-schema.js';

const ConnectorServiceMapResponseSchema = ConnectorServiceMapSchema.extend({
        signature: z.string().min(1),
});

export type ConnectorServiceMapResponse = z.infer<typeof ConnectorServiceMapResponseSchema>;
// NOTE: structured logger import removed to avoid cross-package coupling in quick lint-fix.
// We'll keep console usage but explicitly allow it on these lines.

/**
 * Main ASBR SDK Client
 */
export class ASBRClient {
	private baseUrl: string;
	private token?: string;
	private eventSubscriptions = new Map<string, Set<(event: AsbrEvent) => void>>();
	private eventStreams = new Map<string, NodeEventSource>();
	private readonly allowedHosts: string[];
	private readonly allowedProtocols: string[];
	private readonly allowLocalhost: boolean;

	constructor(
		options: {
			baseUrl?: string;
			token?: string;
		} = {},
	) {
		this.baseUrl = options.baseUrl || 'http://127.0.0.1:7439';
		this.token = options.token;
		const parsed = new URL(this.baseUrl);
		this.allowedHosts = [parsed.hostname.toLowerCase()];
		this.allowedProtocols = [parsed.protocol];
		this.allowLocalhost = isPrivateHostname(parsed.hostname);
	}

	/**
	 * Create a new task with optional idempotency key
	 */
	async createTask(input: TaskInput, opts?: { idempotencyKey?: string }): Promise<TaskRef> {
		const request: CreateTaskRequest = {
			input,
			idempotencyKey: opts?.idempotencyKey,
		};

		const response = await this.fetch('/v1/tasks', {
			method: 'POST',
			headers: {
				'Content-Type': 'application/json',
				...(opts?.idempotencyKey && { 'Idempotency-Key': opts.idempotencyKey }),
			},
			body: JSON.stringify(request),
		});

		const data: CreateTaskResponse = await response.json();
		return new TaskRefImpl(data.task, this);
	}

	/**
	 * Get an existing task by ID
	 */
	async getTask(id: string): Promise<Task> {
		const response = await this.fetch(`/v1/tasks/${id}`);
		const data: GetTaskResponse = await response.json();
		return data.task;
	}

	/**
	 * Subscribe to events for a specific task or all tasks
	 */
	subscribe(
		taskId: string | undefined,
		eventTypes: AsbrEventType[],
		callback: (event: AsbrEvent) => void,
	): UnsubscribeFunction {
		const subscriptionKey = taskId || '__all__';

		if (!this.eventSubscriptions.has(subscriptionKey)) {
			this.eventSubscriptions.set(subscriptionKey, new Set());
		}

		const callbacks = this.eventSubscriptions.get(subscriptionKey)!;
		callbacks.add(callback);

		// Set up SSE connection if this is the first subscription
		if (callbacks.size === 1) {
			this.setupEventStream(subscriptionKey, taskId, eventTypes);
		}

		return () => {
			callbacks.delete(callback);
			if (callbacks.size === 0) {
				this.eventSubscriptions.delete(subscriptionKey);
				this.closeEventStream(subscriptionKey);
			}
		};
	}

	/**
	 * List artifacts with optional query parameters
	 */
	async listArtifacts(query?: ListArtifactsQuery): Promise<ArtifactRef[]> {
		const searchParams = new URLSearchParams();
		if (query) {
			Object.entries(query).forEach(([key, value]) => {
				if (value !== undefined) {
					searchParams.append(key, String(value));
				}
			});
		}

		const searchParamsString = searchParams.toString();
		const url = searchParamsString ? `/v1/artifacts?${searchParamsString}` : '/v1/artifacts';
		const response = await this.fetch(url);
		const data: ListArtifactsResponse = await response.json();
		return data.artifacts;
	}

	/**
	 * Create or update a user profile
	 */
	async upsertProfile(profile: Omit<Profile, 'id'> | Profile): Promise<Profile> {
		const method = 'id' in profile ? 'PUT' : 'POST';
		const url = 'id' in profile ? `/v1/profiles/${profile.id}` : '/v1/profiles';

		const request: CreateProfileRequest = {
			profile,
		};

		const response = await this.fetch(url, {
			method,
			headers: {
				'Content-Type': 'application/json',
			},
			body: JSON.stringify(request),
		});

		const data: CreateProfileResponse = await response.json();
		return data.profile;
	}

	/**
	 * Get profile by ID
	 */
	async getProfile(id: string): Promise<Profile> {
		const response = await this.fetch(`/v1/profiles/${id}`);
		return await response.json();
	}

	/**
	 * Get artifact content with digest verification
	 */
	async getArtifact(id: string): Promise<{
		content: ArrayBuffer;
		digest: string;
		etag: string;
	}> {
		const response = await this.fetch(`/v1/artifacts/${id}`);
		const content = await response.arrayBuffer();
		const digest = response.headers.get('Digest') || '';
		const etag = response.headers.get('ETag') || '';

		return { content, digest, etag };
	}

	/**
	 * Get service map of enabled connectors
	 */
<<<<<<< HEAD
        async getConnectorServiceMap(): Promise<ConnectorServiceMapResponse> {
                const response = await this.fetch('/v1/connectors/service-map');
                const payload = await response.json();
                return ConnectorServiceMapResponseSchema.parse(payload);
=======
        async getConnectorServiceMap(): Promise<ConnectorServiceMap> {
                const response = await this.fetch('/v1/connectors/service-map');
                return (await response.json()) as ConnectorServiceMap;
>>>>>>> 52971b83
        }

	/**
	 * Cancel a task
	 */
	async cancelTask(taskId: string): Promise<void> {
		await this.fetch(`/v1/tasks/${taskId}/cancel`, {
			method: 'POST',
		});
	}

	/**
	 * Resume a task
	 */
	async resumeTask(taskId: string): Promise<void> {
		await this.fetch(`/v1/tasks/${taskId}/resume`, {
			method: 'POST',
		});
	}

	protected async fetch(path: string, init?: RequestInit): Promise<Response> {
		const url = `${this.baseUrl}${path}`;
		const headers = new Headers(init?.headers);

		if (this.token) {
			headers.set('Authorization', `Bearer ${this.token}`);
		}

		const response = await safeFetch(url, {
			allowedHosts: this.allowedHosts,
			allowedProtocols: this.allowedProtocols,
			allowLocalhost: this.allowLocalhost,
			fetchOptions: {
				...init,
				headers,
			},
		});

		if (!response.ok) {
			const error = await response.text();
			throw new Error(`API request failed: ${response.status} ${error}`);
		}

		return response;
	}

	private setupEventStream(
		subscriptionKey: string,
		taskId?: string,
		eventTypes?: AsbrEventType[],
	): void {
		const params = new URLSearchParams();
		params.set('stream', 'sse');
		if (taskId) params.set('taskId', taskId);
		if (eventTypes) params.set('events', eventTypes.join(','));

		const url = `${this.baseUrl}/v1/events?${params}`;
		const eventSource = new NodeEventSource(url, {
			headers: this.token ? { Authorization: `Bearer ${this.token}` } : undefined,
		});

		this.eventStreams.set(subscriptionKey, eventSource);

		eventSource.onmessage = (event) => {
			try {
				const raw = typeof event.data === 'string' ? event.data : String(event.data);
				const data: AsbrEvent = JSON.parse(raw);
				this.dispatchEvent(data);
			} catch (error) {
				// Prefer structured logger when available

				console.error('Failed to parse event:', error);
			}
		};

		// Simple reconnect with backoff up to 30s
		let retryMs = 1000;
		eventSource.onerror = (error) => {
			console.error('Event stream error:', error);
			eventSource.close();
			this.eventStreams.delete(subscriptionKey);
			setTimeout(() => {
				// Only reconnect if there are still subscribers
				if (this.eventSubscriptions.has(subscriptionKey)) {
					this.setupEventStream(subscriptionKey, taskId, eventTypes);
				}
			}, retryMs);
			retryMs = Math.min(retryMs * 2, 30000);
		};
	}

	private closeEventStream(subscriptionKey: string): void {
		const es = this.eventStreams.get(subscriptionKey);
		if (es) {
			es.close();
			this.eventStreams.delete(subscriptionKey);
		}
	}

	private dispatchEvent(event: AsbrEvent): void {
		// Dispatch to specific task subscribers
		const taskCallbacks = this.eventSubscriptions.get(event.taskId);
		if (taskCallbacks) {
			for (const callback of taskCallbacks) {
				callback(event);
			}
		}

		// Dispatch to global subscribers
		const globalCallbacks = this.eventSubscriptions.get('__all__');
		if (globalCallbacks) {
			for (const callback of globalCallbacks) {
				callback(event);
			}
		}
	}
}

/**
 * Implementation of TaskRef interface
 */
class TaskRefImpl implements TaskRef {
	public readonly id: string;
	public readonly status: Task['status'];
	private readonly client: ASBRClient;
	private readonly eventListeners = new Set<(event: AsbrEvent) => void>();

	constructor(task: Task, client: ASBRClient) {
		this.id = task.id;
		this.status = task.status;
		this.client = client;
	}

	subscribe(callback: (event: AsbrEvent) => void): UnsubscribeFunction {
		this.eventListeners.add(callback);

		const unsubscribe = this.client.subscribe(
			this.id,
			[
				'PlanStarted',
				'StepCompleted',
				'AwaitingApproval',
				'Canceled',
				'Resumed',
				'DeliverableReady',
				'Failed',
			],
			callback,
		);

		return () => {
			this.eventListeners.delete(callback);
			unsubscribe();
		};
	}

	async getTask(): Promise<Task> {
		return await this.client.getTask(this.id);
	}

	async cancel(): Promise<void> {
		await this.client.cancelTask(this.id);
	}

	async resume(): Promise<void> {
		await this.client.resumeTask(this.id);
	}
}

/**
 * Create a default ASBR client instance
 */
export function createASBRClient(options?: { baseUrl?: string; token?: string }): ASBRClient {
	return new ASBRClient(options);
}

/**
 * Utility function to create a task input with defaults
 */
export function createTaskInput(
	title: string,
	brief: string,
	options: Partial<Omit<TaskInput, 'title' | 'brief' | 'schema'>> = {},
): TaskInput {
	const inputs = options.inputs ? [...options.inputs] : [];
	const scopesSource = options.scopes ?? ['tasks:create'];
	const scopes = [...new Set(scopesSource)];

	return {
		title,
		brief,
		inputs,
		scopes,
		deadlines: options.deadlines,
		a11yProfileId: options.a11yProfileId,
		preferences: options.preferences,
		schema: 'cortex.task.input@1',
	};
}

/**
 * Utility function to create an idempotency key
 */
export function createIdempotencyKey(input: TaskInput): string {
	// Create a deterministic key based on task input
	const sortedScopes = input.scopes.slice().sort((a, b) => a.localeCompare(b));
	const key = JSON.stringify({
		title: input.title,
		brief: input.brief,
		inputs: input.inputs,
		scopes: sortedScopes,
	});
	const hash = createHash('sha256').update(key).digest('hex');
	return hash.slice(0, 32);
}

// Export types for consumers
export type {
	ArtifactRef,
	Event as AsbrEvent,
	Profile,
	Task,
	TaskInput,
	TaskRef,
	UnsubscribeFunction,
} from '../types/index.js';<|MERGE_RESOLUTION|>--- conflicted
+++ resolved
@@ -192,16 +192,12 @@
 	/**
 	 * Get service map of enabled connectors
 	 */
-<<<<<<< HEAD
+
         async getConnectorServiceMap(): Promise<ConnectorServiceMapResponse> {
                 const response = await this.fetch('/v1/connectors/service-map');
                 const payload = await response.json();
                 return ConnectorServiceMapResponseSchema.parse(payload);
-=======
-        async getConnectorServiceMap(): Promise<ConnectorServiceMap> {
-                const response = await this.fetch('/v1/connectors/service-map');
-                return (await response.json()) as ConnectorServiceMap;
->>>>>>> 52971b83
+
         }
 
 	/**
