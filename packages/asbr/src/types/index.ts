/**
 * Core ASBR Types and Data Models
 * Implements the stable v1 schema from the blueprint
 */

import { z } from 'zod';

// Base types
export type UUID = string;
export type EvidenceRisk = 'low' | 'medium' | 'high' | 'unknown';
export type TaskStatus =
  | 'queued'
  | 'planning'
  | 'running'
  | 'paused'
  | 'canceled'
  | 'succeeded'
  | 'failed';
export type SkillLevel = 'beginner' | 'intermediate' | 'expert';
export type RiskPreference = 'low' | 'balanced' | 'high';
export type Verbosity = 'low' | 'high';
export type Motion = 'reduced' | 'full';
export type Contrast = 'high' | 'default';
export type EventType =
  | 'PlanStarted'
  | 'StepCompleted'
  | 'AwaitingApproval'
  | 'Canceled'
  | 'Resumed'
  | 'DeliverableReady'
  | 'Failed';

// Accessibility types
export type AriaLivePriority = 'polite' | 'assertive';
export type AnnouncementType = 'status' | 'progress' | 'error' | 'success' | 'info';

// Evidence Pointer Schema
export const EvidencePointerSchema = z.object({
  path: z.string(),
  start: z.number().optional(),
  end: z.number().optional(),
  url: z.string().optional(),
  hash: z.string(),
});

export type EvidencePointer = z.infer<typeof EvidencePointerSchema>;

// Evidence Schema
export const EvidenceSchema = z.object({
  id: z.string().uuid(),
  source: z.enum(['file', 'url', 'repo', 'note']),
  pointers: z.array(EvidencePointerSchema),
  claim: z.string(),
  confidence: z.number().min(0).max(1),
  risk: z.enum(['low', 'medium', 'high', 'unknown']),
  createdAt: z.string().datetime(),
  schema: z.literal('cortex.evidence@1'),
});

export type Evidence = z.infer<typeof EvidenceSchema>;

// Task Input Schema
export const TaskInputSchema = z.object({
  title: z.string().min(1),
  brief: z.string().min(1),
  inputs: z.array(
    z.union([
      z.object({ kind: z.literal('repo'), path: z.string() }),
      z.object({ kind: z.literal('doc'), path: z.string() }),
      z.object({ kind: z.literal('text'), value: z.string() }),
    ]),
  ),
  scopes: z.array(z.string()),
  deadlines: z
    .object({
      soft: z.string().datetime().optional(),
      hard: z.string().datetime().optional(),
    })
    .optional(),
  a11yProfileId: z.string().uuid().optional(),
  preferences: z
    .object({
      risk: z.enum(['low', 'balanced', 'high']).optional(),
      verbosity: z.enum(['low', 'high']).optional(),
      motion: z.enum(['reduced', 'full']).optional(),
      contrast: z.enum(['high', 'default']).optional(),
    })
    .optional(),
  schema: z.literal('cortex.task.input@1'),
});

export type TaskInput = z.infer<typeof TaskInputSchema>;

// Artifact Reference Schema
export const ArtifactRefSchema = z.object({
  id: z.string().uuid(),
  kind: z.enum(['diff', 'doc', 'plan', 'report']),
  path: z.string(),
  digest: z.string(),
  createdAt: z.string().datetime(),
  schema: z.literal('cortex.artifact@1'),
});

export type ArtifactRef = z.infer<typeof ArtifactRefSchema>;

// Task Schema
export const TaskSchema = z.object({
  id: z.string().uuid(),
  status: z.enum(['queued', 'planning', 'running', 'paused', 'canceled', 'succeeded', 'failed']),
  currentStep: z.string().optional(),
  artifacts: z.array(ArtifactRefSchema),
  evidenceIds: z.array(z.string().uuid()),
  approvals: z.array(
    z.object({
      step: z.string(),
      at: z.string().datetime(),
      by: z.enum(['user', 'policy']),
    }),
  ),
  createdAt: z.string().datetime(),
  updatedAt: z.string().datetime(),
  schema: z.literal('cortex.task@1'),
});

export type Task = z.infer<typeof TaskSchema>;

// User Preferences Schema - defined here as it's used by ProfileSchema
export const PreferencesSchema = z.object({
  risk: z.enum(['low', 'balanced', 'high']).optional(),
  verbosity: z.enum(['low', 'high']).optional(),
  motion: z.enum(['reduced', 'full']).optional(),
  contrast: z.enum(['high', 'default']).optional(),
});

export type Preferences = z.infer<typeof PreferencesSchema>;

// User Profile Schema - references PreferencesSchema above
export const ProfileSchema = z.object({
  id: z.string().uuid(),
  skill: z.enum(['beginner', 'intermediate', 'expert']),
  tools: z.array(z.string()),
  a11y: z.object({
    keyboardOnly: z.boolean().optional(),
    screenReader: z.boolean().optional(),
    reducedMotion: z.boolean().optional(),
    highContrast: z.boolean().optional(),
  }),
  preferences: PreferencesSchema.optional(),
  schema: z.literal('cortex.profile@1'),
});

export type Profile = z.infer<typeof ProfileSchema>;

// Event Schema
export const EventSchema = z.object({
  id: z.string().uuid(),
  type: z.enum([
    'PlanStarted',
    'StepCompleted',
    'AwaitingApproval',
    'Canceled',
    'Resumed',
    'DeliverableReady',
    'Failed',
  ]),
  taskId: z.string().uuid(),
  step: z.string().optional(),
  ariaLiveHint: z.string().optional(),
  evidenceDelta: z.array(z.string().uuid()).optional(),
  timestamp: z.string().datetime(),
  data: z.record(z.string(), z.unknown()).optional(),
});

export type Event = z.infer<typeof EventSchema>;

// API Request/Response Types
export interface CreateTaskRequest {
  input: TaskInput;
  idempotencyKey?: string;
}

export interface CreateTaskResponse {
  task: Task;
}

export interface GetTaskResponse {
  task: Task;
}

export interface ListArtifactsQuery {
  kind?: string;
  createdAfter?: string;
  createdBefore?: string;
  limit?: number;
  offset?: number;
}

export interface ListArtifactsResponse {
  artifacts: ArtifactRef[];
  total: number;
}

export interface CreateProfileRequest {
  profile: Omit<Profile, 'id'>;
}

export interface CreateProfileResponse {
  profile: Profile;
}

// SDK Interface Types
export interface TaskRef {
  id: string;
  status: TaskStatus;
  subscribe(callback: (event: Event) => void): () => void;
  getTask(): Promise<Task>;
  cancel(): Promise<void>;
  resume(): Promise<void>;
}

export interface UnsubscribeFunction {
  (): void;
}

// Configuration Types
export const ConfigSchema = z.object({
  events: z.object({
    transport: z.enum(['socket', 'sse']),
<<<<<<< HEAD
=======
    poll_interval_ms: z.number().positive(),
>>>>>>> 744dbdd3
    heartbeat_ms: z.number().positive(),
    idle_timeout_ms: z.number().positive(),
  }),
  determinism: z.object({
    max_normalize_bytes: z.number().positive(),
    max_concurrency: z.number().positive(),
    normalize: z.object({
      newline: z.enum(['LF', 'CRLF']),
      trim_trailing_ws: z.boolean(),
      strip_dates: z.boolean(),
    }),
  }),
});

export type Config = z.infer<typeof ConfigSchema>;

// XDG Directory Structure
export interface XDGPaths {
  config: string; // $XDG_CONFIG_HOME/cortex/asbr/
  data: string; // $XDG_DATA_HOME/cortex/asbr/
  state: string; // $XDG_STATE_HOME/cortex/asbr/
  cache: string; // $XDG_CACHE_HOME/cortex/asbr/
}

// Security and MCP Types
export interface MCPAllowlistEntry {
  name: string;
  version: string;
  scopes: string[];
  ttl?: number;
}

export interface SecurityPolicy {
  id: string;
  name: string;
  rules: SecurityRule[];
  enabled: boolean;
}

export interface SecurityRule {
  type: 'shell_deny' | 'egress_deny' | 'file_access' | 'api_rate_limit';
  pattern?: string;
  allowlist?: string[];
  limit?: number;
}

// Error Types
export class ASBRError extends Error {
  constructor(
    message: string,
    public code: string,
    public statusCode: number = 500,
    public details?: Record<string, unknown>,
  ) {
    super(message);
    this.name = 'ASBRError';
  }
}

export class ValidationError extends ASBRError {
  constructor(message: string, details?: Record<string, unknown>) {
    super(message, 'VALIDATION_ERROR', 400, details);
    this.name = 'ValidationError';
  }
}

export class AuthenticationError extends ASBRError {
  constructor(message: string = 'Authentication required') {
    super(message, 'AUTHENTICATION_ERROR', 401);
    this.name = 'AuthenticationError';
  }
}

export class AuthorizationError extends ASBRError {
  constructor(message: string = 'Insufficient privileges') {
    super(message, 'AUTHORIZATION_ERROR', 403);
    this.name = 'AuthorizationError';
  }
}

export class NotFoundError extends ASBRError {
  constructor(resource: string) {
    super(`${resource} not found`, 'NOT_FOUND', 404);
    this.name = 'NotFoundError';
  }
}<|MERGE_RESOLUTION|>--- conflicted
+++ resolved
@@ -226,10 +226,8 @@
 export const ConfigSchema = z.object({
   events: z.object({
     transport: z.enum(['socket', 'sse']),
-<<<<<<< HEAD
-=======
-    poll_interval_ms: z.number().positive(),
->>>>>>> 744dbdd3
+
+
     heartbeat_ms: z.number().positive(),
     idle_timeout_ms: z.number().positive(),
   }),
