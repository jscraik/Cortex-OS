--- conflicted
+++ resolved
@@ -38,7 +38,6 @@
                 vi.setSystemTime(fixedNow);
 
                 expect(serviceMap).toEqual({
-<<<<<<< HEAD
                         id: 'brAInwav-connectors',
                         brand: 'brAInwav',
                         generatedAt: '2024-09-18T00:00:00Z',
@@ -55,7 +54,6 @@
                                                 'wikidata:claims',
                                                 'wikidata:sparql',
                                         ],
-=======
                         id: '01J0XKQ4R6V7Z9P3S5T7W9YBCD',
                         brand: 'brAInwav',
                         generatedAt: '2025-01-01T00:00:00Z',
@@ -88,12 +86,10 @@
                                         endpoint: 'https://connectors.brainwav.ai/perplexity/search',
                                         auth: { type: 'bearer', headerName: 'Authorization' },
                                         scopes: ['search:query', 'search:insights'],
->>>>>>> c3cdff43
                                         ttlSeconds: 3600,
                                         enabled: true,
                                         metadata: {
                                                 brand: 'brAInwav',
-<<<<<<< HEAD
                                                 dumpDate: '2024-09-18',
                                                 embeddingDimensions: 1024,
                                                 languages: ['en', 'fr', 'ar'],
@@ -107,7 +103,6 @@
 
                 const signature = signConnectorServiceMap({ ...serviceMap, signature: '' }, 'test-secret');
                 expect(signature).toBe('3e080d883ac7d57c88fa843c7ca2a59806dfdf2c5e549376b9b809a1d36c252c');
-=======
                                                 owner: 'integrations',
                                                 category: 'search',
                                         },
@@ -125,7 +120,6 @@
 
                 const signature = signConnectorServiceMap(serviceMap, 'test-secret');
                 expect(signature).toBe('p1BDrOB5DkN2G8Q6TKF6bRuBKHSxDhClD_d1nByCK3g');
->>>>>>> c3cdff43
                 try {
                         const manifest = await loadConnectorsManifest(manifestPath);
                         const serviceMap = buildConnectorServiceMap(manifest);
