import { describe, expect, it, vi } from 'vitest';
import { readFile } from 'node:fs/promises';
import { resolve } from 'node:path';
import { fileURLToPath } from 'node:url';
import Ajv from 'ajv';
import addFormats from 'ajv-formats';
import {
        buildConnectorServiceMap,
        loadConnectorsManifest,
        signConnectorServiceMap,
} from '../../../src/connectors/manifest.js';

const ajv = new Ajv({ allErrors: true, strict: true });
addFormats(ajv);

const testDir = fileURLToPath(new URL('.', import.meta.url));
const repoRoot = resolve(testDir, '../../../../../..');
const schemaPath = resolve(repoRoot, 'schemas', 'connectors-manifest.schema.json');
const manifestPath = resolve(repoRoot, 'config', 'connectors.manifest.json');

describe('connectors manifest', () => {
        it('validates the manifest against the JSON schema', async () => {
                const schema = JSON.parse(await readFile(schemaPath, 'utf-8'));
                const validate = ajv.compile(schema);
                const manifestJson = JSON.parse(await readFile(manifestPath, 'utf-8'));

                const isValid = validate(manifestJson);
                if (!isValid && validate.errors) {
                        console.error('Schema validation errors', validate.errors);
                }

                expect(isValid).toBe(true);
        });

        it('builds a deterministic service map and signature', async () => {
                const fixedNow = new Date('2025-01-01T00:00:00Z');
                vi.useFakeTimers();
                vi.setSystemTime(fixedNow);

<<<<<<< HEAD
                expect(serviceMap).toEqual({
                        id: 'brAInwav-connectors',
                        brand: 'brAInwav',
                        generatedAt: '2024-09-18T00:00:00Z',
                        ttlSeconds: 3600,
                        connectors: [
                                {
                                        id: 'wikidata',
                                        version: '2024.09.18',
                                        displayName: 'Wikidata Semantic Search',
                                        endpoint: 'https://wd-mcp.wmcloud.org/mcp/',
                                        auth: { type: 'none' },
                                        scopes: [
                                                'wikidata:vector-search',
                                                'wikidata:claims',
                                                'wikidata:sparql',
                                        ],
                                        ttlSeconds: 3600,
                                        enabled: true,
                                        metadata: {
                                                brand: 'brAInwav',
                                                dumpDate: '2024-09-18',
                                                embeddingDimensions: 1024,
                                                languages: ['en', 'fr', 'ar'],
                                                supportsMatryoshka: true,
                                                vectorModel: 'jina-embeddings-v3',
                                                datasetMd5: 'dd7375a69774324dead6d3ea5abc01b7',
                                        },
                                },
                        ],
                });

                const signature = signConnectorServiceMap({ ...serviceMap, signature: '' }, 'test-secret');
                expect(signature).toBe('3e080d883ac7d57c88fa843c7ca2a59806dfdf2c5e549376b9b809a1d36c252c');
=======
                try {
                        const manifest = await loadConnectorsManifest(manifestPath);
                        const serviceMap = buildConnectorServiceMap(manifest);

                        expect(serviceMap).toEqual({
                                id: 'core-connectors',
                                brand: 'brAInwav',
                                generatedAt: '2025-01-01T00:00:00.000Z',
                                ttlSeconds: 300,
                                connectors: [
                                        {
                                                id: 'github-actions',
                                                name: 'GitHub Actions Dispatcher',
                                                version: '0.4.1',
                                                scopes: ['repos:read', 'actions:trigger'],
                                                status: 'disabled',
                                                ttl: 1735690500,
                                                quotas: {
                                                        perMinute: 5,
                                                        perHour: 50,
                                                        perDay: 400,
                                                },
                                                metadata: {
                                                        notes: 'Disabled until SOC2 control review completes',
                                                },
                                                auth: {
                                                        type: 'apiKey',
                                                        headerName: 'X-GitHub-Token',
                                                },
                                        },
                                        {
                                                id: 'perplexity-search',
                                                name: 'Perplexity Search',
                                                version: '1.2.0',
                                                scopes: ['search:query', 'search:insights'],
                                                status: 'enabled',
                                                ttl: 1735693200,
                                                quotas: {
                                                        perMinute: 30,
                                                        perHour: 300,
                                                        perDay: 3000,
                                                },
                                                metadata: {
                                                        owner: 'integrations',
                                                        category: 'search',
                                                },
                                                auth: {
                                                        type: 'bearer',
                                                        headerName: 'Authorization',
                                                },
                                        },
                                        {
                                                id: 'wikidata',
                                                name: 'Wikidata Vector Search',
                                                version: '2024.09.18',
                                                scopes: ['facts:query', 'facts:claims'],
                                                status: 'enabled',
                                                ttl: 1735689900,
                                                metadata: {
                                                        brand: 'brAInwav',
                                                        provider: 'Wikidata',
                                                        snapshot: '2024-09-18',
                                                },
                                                endpoint: 'https://wd-mcp.wmcloud.org/mcp/',
                                                auth: {
                                                        type: 'none',
                                                },
                                        },
                                ],
                        });

                        const signature = signConnectorServiceMap(serviceMap, 'test-secret');
                        expect(signature).toBe('8c3480d3bb6fd96d5fa0e1f408dc191a8c5b9fb59c43583a0cc7f841f0cdb7ff');
                } finally {
                        vi.useRealTimers();
                }
>>>>>>> 2bc78a68
        });
});<|MERGE_RESOLUTION|>--- conflicted
+++ resolved
@@ -37,7 +37,6 @@
                 vi.useFakeTimers();
                 vi.setSystemTime(fixedNow);
 
-<<<<<<< HEAD
                 expect(serviceMap).toEqual({
                         id: 'brAInwav-connectors',
                         brand: 'brAInwav',
@@ -72,7 +71,6 @@
 
                 const signature = signConnectorServiceMap({ ...serviceMap, signature: '' }, 'test-secret');
                 expect(signature).toBe('3e080d883ac7d57c88fa843c7ca2a59806dfdf2c5e549376b9b809a1d36c252c');
-=======
                 try {
                         const manifest = await loadConnectorsManifest(manifestPath);
                         const serviceMap = buildConnectorServiceMap(manifest);
@@ -149,6 +147,5 @@
                 } finally {
                         vi.useRealTimers();
                 }
->>>>>>> 2bc78a68
         });
 });