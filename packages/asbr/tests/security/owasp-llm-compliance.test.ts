--- conflicted
+++ resolved
@@ -220,7 +220,6 @@
                                 .expect(200);
 
                         // Each connector should have defined scopes
-<<<<<<< HEAD
                         expect(Array.isArray(response.body.connectors)).toBe(true);
                         (response.body.connectors as Array<{ scopes: unknown }>).forEach((connector) => {
                                 expect(connector).toHaveProperty('scopes');
@@ -228,16 +227,6 @@
                         });
                 });
         });
-=======
-                        const connectors = response.body.connectors as Array<{ scopes?: unknown }>;
-                        expect(Array.isArray(connectors)).toBe(true);
-                        connectors.forEach((connector) => {
-                                expect(Array.isArray(connector.scopes)).toBe(true);
-                                expect((connector.scopes as unknown[]).length).toBeGreaterThan(0);
-                        });
-                });
-	});
->>>>>>> 52971b83
 
 	describe('LLM08: Excessive Agency', () => {
 		it('should require explicit scopes for operations', async () => {
