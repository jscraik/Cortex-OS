--- conflicted
+++ resolved
@@ -53,22 +53,17 @@
       const taskId = createResponse.body.task.id;
       expect(taskId).toBeDefined();
 
-<<<<<<< HEAD
+
       // Step 2: Monitor task progress via events
       const eventsResponse = await request
-=======
-      // Step 2: Monitor task progress via SSE
-      const sseResponse = await request
->>>>>>> 744dbdd3
+
         .get(`/v1/events?stream=sse&taskId=${taskId}`)
         .set('Authorization', `Bearer ${authToken}`)
         .set('Accept', 'text/event-stream');
 
-<<<<<<< HEAD
+
       expect(eventsResponse.status).toBe(200);
-=======
-      expect(sseResponse.status).toBe(200);
->>>>>>> 744dbdd3
+
 
       // Step 3: Retrieve task status
       const statusResponse = await request
