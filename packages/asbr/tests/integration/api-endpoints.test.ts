--- conflicted
+++ resolved
@@ -23,7 +23,6 @@
 } from '../utils/connectors-manifest.js';
 
 describe('ASBR API Integration Tests', () => {
-<<<<<<< HEAD
 	let server: ASBRServer;
 	let authToken: string;
 	let app: Application;
@@ -31,7 +30,6 @@
         beforeAll(async () => {
                 process.env.CONNECTORS_SIGNATURE_KEY =
                         process.env.CONNECTORS_SIGNATURE_KEY ?? 'integration-secret';
-=======
         let server: ASBRServer;
         let authToken: string;
         let app: Application;
@@ -39,29 +37,18 @@
         const connectorsSignatureKey = 'test-connectors-secret';
 
         beforeAll(async () => {
->>>>>>> 52971b83
                 if (process.env.ASBR_TEST_SHARED_SERVER) {
                         const { server: shared, authToken: token } = await getSharedServer();
                         server = shared;
                         authToken = token;
                         app = server.app;
                 } else {
-<<<<<<< HEAD
-=======
-                        connectorsManifest = await createTestConnectorsManifest();
-                        process.env.CONNECTORS_MANIFEST_PATH = connectorsManifest.path;
-                        process.env.CONNECTORS_SIGNATURE_KEY = connectorsSignatureKey;
->>>>>>> 52971b83
                         await initializeXDG();
                         const tokenInfo = await initializeAuth();
                         authToken = tokenInfo.token;
                         server = createASBRServer({ port: 0, host: '127.0.0.1' });
                         await server.start();
-<<<<<<< HEAD
                         app = server.app;
-=======
-			app = server.app;
->>>>>>> 52971b83
 		}
 	});
 
@@ -332,7 +319,6 @@
                                 .set('Authorization', `Bearer ${authToken}`)
                                 .expect(200);
 
-<<<<<<< HEAD
                         expect(response.body).toMatchObject({
                                 schema_version: '1.0.0',
                         });
@@ -365,56 +351,6 @@
                                         ttl_seconds: 3600,
                                 },
                         ]);
-=======
-                        expect(response.body).toBeDefined();
-                        expect(response.body.brand).toBe('brAInwav');
-                        expect(typeof response.body.generatedAt).toBe('string');
-                        expect(Array.isArray(response.body.connectors)).toBe(true);
-                        expect(response.body.connectors.length).toBeGreaterThan(0);
-
-                        const connector = response.body.connectors[0];
-                        expect(connector.status).toBe('enabled');
-                        if (connectorsManifest) {
-                                expect(connector.id).toBe(connectorsManifest.manifest.connectors[0].id);
-                        }
-                        expect(typeof connector.ttl).toBe('number');
-                        expect(connector.ttl).toBeGreaterThan(Math.floor(Date.now() / 1000));
-                        if (!process.env.ASBR_TEST_SHARED_SERVER) {
-                                expect(
-                                        verifyConnectorServiceMapSignature(
-                                                response.body,
-                                                connectorsSignatureKey,
-                                        ),
-                                ).toBe(true);
-                        }
-                });
-
-                it('should return 503 when manifest is missing', async () => {
-                        if (process.env.ASBR_TEST_SHARED_SERVER) {
-                                expect(true).toBe(true);
-                                return;
-                        }
-
-                        const originalPath = process.env.CONNECTORS_MANIFEST_PATH;
-                        process.env.CONNECTORS_MANIFEST_PATH = join(
-                                process.cwd(),
-                                'config',
-                                'missing-connectors.manifest.json',
-                        );
-
-                        const response = await request(app)
-                                .get('/v1/connectors/service-map')
-                                .set('Authorization', `Bearer ${authToken}`)
-                                .expect(503);
-
-                        expect(response.body.code).toBe('CONNECTORS_MANIFEST_MISSING');
-
-                        if (originalPath) {
-                                process.env.CONNECTORS_MANIFEST_PATH = originalPath;
-                        } else {
-                                delete process.env.CONNECTORS_MANIFEST_PATH;
-                        }
->>>>>>> 52971b83
                 });
         });
 
