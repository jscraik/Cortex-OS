/**
 * Integration tests for ASBR API endpoints
 * Tests the complete API surface according to the blueprint
 */

// Node environment required for server integration tests to access Node builtins like 'crypto'.
// These tests interact directly with the server and require Node APIs that are not available in other environments (e.g., jsdom).
// @vitest-environment node

import request from 'supertest';
import { afterAll, beforeAll, describe, expect, it } from 'vitest';
import { initializeAuth } from '../../src/api/auth.js';
import { createASBRServer, type ASBRServer } from '../../src/api/server.js';
import type { Profile, TaskInput } from '../../src/types/index.js';
import { initializeXDG } from '../../src/xdg/index.js';

describe('ASBR API Integration Tests', () => {
  let server: ASBRServer;
  let authToken: string;
  let app: any;

  beforeAll(async () => {
    // Initialize XDG directories
    await initializeXDG();

    // Initialize auth and get token
    const tokenInfo = await initializeAuth();
    authToken = tokenInfo.token;

    // Start server
    server = createASBRServer({ port: 0, host: '127.0.0.1' });
    await server.start();

    // Get the Express app for testing
    app = server.app;
  });

  afterAll(async () => {
    if (server) {
      await server.stop();
    }
  });

  describe('Authentication', () => {
    it('should reject requests without authentication', async () => {
      const response = await request(app).get('/v1/tasks/test-id').expect(401);

      expect(response.body.error).toBe('Authentication required');
    });

    it('should accept requests with valid token', async () => {
      const response = await request(app)
        .get('/v1/tasks/non-existent')
        .set('Authorization', `Bearer ${authToken}`)
        .expect(404);

      expect(response.body.error).toBe('Task not found');
    });

    it('should only accept loopback connections', async () => {
      // This test would need to be run from a non-loopback address
      // For now, we just verify the auth middleware is in place
      expect(true).toBe(true);
    });
  });

  describe('Task Management', () => {
    let taskId: string;

    it('should create a new task', async () => {
      const taskInput: TaskInput = {
        title: 'Test Task',
        brief: 'This is a test task for integration testing',
        inputs: [{ kind: 'text', value: 'Sample input text' }],
        scopes: ['test'],
        schema: 'cortex.task.input@1',
      };

      const response = await request(app)
        .post('/v1/tasks')
        .set('Authorization', `Bearer ${authToken}`)
        .send({ input: taskInput })
        .expect(200);

      expect(response.body.task).toBeDefined();
      expect(response.body.task.id).toBeDefined();
      expect(response.body.task.status).toBe('queued');
      expect(response.body.task.schema).toBe('cortex.task@1');

      taskId = response.body.task.id;
    });

    it('should support idempotent task creation', async () => {
      const taskInput: TaskInput = {
        title: 'Idempotent Test Task',
        brief: 'This task tests idempotency',
        inputs: [{ kind: 'text', value: 'Idempotent input' }],
        scopes: ['test'],
        schema: 'cortex.task.input@1',
      };

      // Create task first time
      const response1 = await request(app)
        .post('/v1/tasks')
        .set('Authorization', `Bearer ${authToken}`)
        .set('Idempotency-Key', 'test-idempotency-key')
        .send({ input: taskInput })
        .expect(200);

      // Create task second time with same key
      const response2 = await request(app)
        .post('/v1/tasks')
        .set('Authorization', `Bearer ${authToken}`)
        .set('Idempotency-Key', 'test-idempotency-key')
        .send({ input: taskInput })
        .expect(200);

      expect(response1.body.task.id).toBe(response2.body.task.id);
    });

    it('should retrieve a task by ID', async () => {
      const response = await request(app)
        .get(`/v1/tasks/${taskId}`)
        .set('Authorization', `Bearer ${authToken}`)
        .expect(200);

      expect(response.body.task.id).toBe(taskId);
      expect(response.body.task.status).toBeDefined();
    });

    it('should cancel a task', async () => {
      const response = await request(app)
        .post(`/v1/tasks/${taskId}/cancel`)
        .set('Authorization', `Bearer ${authToken}`)
        .expect(200);

      expect(response.body.success).toBe(true);
    });

    it('should resume a paused task', async () => {
      // First, we'd need to pause a task, but for testing we'll
      // just verify the endpoint exists
      const response = await request(app)
        .post(`/v1/tasks/${taskId}/resume`)
        .set('Authorization', `Bearer ${authToken}`)
        .expect(400); // Should fail because task is canceled, not paused

      expect(response.body.error).toContain('paused');
    });
  });

  describe('Event System', () => {
    it('should provide SSE event stream', async () => {
      const response = await request(app)
        .get('/v1/events?stream=sse')
        .set('Authorization', `Bearer ${authToken}`)
        .set('Accept', 'text/event-stream');

      // Note: Testing SSE fully requires a different approach
      // This just verifies the endpoint exists and returns appropriate headers
      expect(response.status).toBe(200);
    });
<<<<<<< HEAD

    it('should allow SSE event stream for specific task', async () => {
      const response = await request(app)
        .get('/v1/events?stream=sse&taskId=test-task-id')
        .set('Authorization', `Bearer ${authToken}`)
        .set('Accept', 'text/event-stream');

      expect(response.status).toBe(200);
    });

    it('should reject unsupported stream type', async () => {
      await request(app)
        .get('/v1/events?stream=poll')
        .set('Authorization', `Bearer ${authToken}`)
        .expect(400);
    });
=======
>>>>>>> 744dbdd3
  });

  describe('Profile Management', () => {
    let profileId: string;

    it('should create a new profile', async () => {
      const profile: Omit<Profile, 'id'> = {
        skill: 'intermediate',
        tools: ['filesystem', 'web_search'],
      };

      const response = await request(app)
        .post('/v1/profiles')
        .set('Authorization', `Bearer ${authToken}`)
        .send({ profile })
        .expect(200);

      expect(response.body.profile).toBeDefined();
      profileId = response.body.profile.id;
    });

    it('should retrieve a profile', async () => {
      const response = await request(app)
        .get(`/v1/profiles/${profileId}`)
        .set('Authorization', `Bearer ${authToken}`)
        .expect(200);

      expect(response.body.skill).toBe('intermediate');
    });

    it('should update a profile', async () => {
      const response = await request(app)
        .put(`/v1/profiles/${profileId}`)
        .set('Authorization', `Bearer ${authToken}`)
        .send({
          profile: {
            skill: 'advanced',
            tools: ['filesystem'],
          },
        })
        .expect(200);

      expect(response.body.profile.skill).toBe('advanced');
    });
  });
});<|MERGE_RESOLUTION|>--- conflicted
+++ resolved
@@ -160,7 +160,7 @@
       // This just verifies the endpoint exists and returns appropriate headers
       expect(response.status).toBe(200);
     });
-<<<<<<< HEAD
+
 
     it('should allow SSE event stream for specific task', async () => {
       const response = await request(app)
@@ -177,8 +177,7 @@
         .set('Authorization', `Bearer ${authToken}`)
         .expect(400);
     });
-=======
->>>>>>> 744dbdd3
+
   });
 
   describe('Profile Management', () => {
