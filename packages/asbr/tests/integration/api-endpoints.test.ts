--- conflicted
+++ resolved
@@ -314,7 +314,6 @@
 
         describe('Connector Service Map', () => {
                 it('should return connector service map', async () => {
-<<<<<<< HEAD
                         const response = await request(app)
                                 .get('/v1/connectors/service-map')
                                 .set('Authorization', `Bearer ${authToken}`)
@@ -353,7 +352,6 @@
                                         },
                                 },
                         ]);
-=======
                         vi.useFakeTimers();
                         vi.setSystemTime(new Date('2025-01-01T00:00:00Z'));
 
@@ -409,7 +407,6 @@
                         } finally {
                                 vi.useRealTimers();
                         }
->>>>>>> 2bc78a68
                 });
         });
 
