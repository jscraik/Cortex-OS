<<<<<<< HEAD
import { Server } from '@modelcontextprotocol/sdk/server/index.js';
=======
>>>>>>> 674b7515
import {
  CallToolRequestSchema,
  ErrorCode,
  ListToolsRequestSchema,
  McpError,
<<<<<<< HEAD
} from '@modelcontextprotocol/sdk/types.js';
=======
  createMcpServer,
} from '@modelcontextprotocol/sdk';
import { z } from 'zod';
>>>>>>> 674b7515
import express from 'express';
import fs from 'node:fs/promises';
import path from 'node:path';
import { z } from 'zod';
// no additional node imports

const ROOT = process.env.CORTEX_MCP_ROOT || process.cwd();
const TOKEN = process.env.CORTEX_MCP_TOKEN;

if (!TOKEN) {
  // eslint-disable-next-line no-console
  console.error(
    '[cortex-mcp] ERROR: CORTEX_MCP_TOKEN is not set. Refusing to start without authentication token.',
  );
  process.exit(1);
}

// Allowlist of permitted hostnames for http_get tool
const HTTP_GET_ALLOWLIST = ['example.com', 'api.example.com'];

const PingToolInputSchema = z.object({
  text: z.string().default('Hello from Cortex MCP!'),
});

const HttpGetToolInputSchema = z.object({
  url: z.string().url(),
});

const RepoFileToolInputSchema = z.object({
  relpath: z.string(),
});

const tools = [
  {
    name: 'ping',
    description: 'Test connectivity with a simple ping response',
    inputSchema: PingToolInputSchema,
    run: async (args: z.infer<typeof PingToolInputSchema>) => {
      return {
        content: [
          {
            type: 'text',
            text: `Pong! ${args.text}`,
          },
        ],
      };
    },
  },
  {
    name: 'http_get',
    description: 'Fetch JSON/text by GET (2MB limit, allowlisted hosts only)',
    inputSchema: HttpGetToolInputSchema,
    run: async (args: z.infer<typeof HttpGetToolInputSchema>) => {
      const url = new URL(args.url);

      if (!HTTP_GET_ALLOWLIST.includes(url.hostname)) {
        throw new McpError(
          ErrorCode.InvalidParams,
          `Hostname '${url.hostname}' not in allowlist. Permitted hosts: ${HTTP_GET_ALLOWLIST.join(', ')}`,
        );
      }

      const response = await fetch(url.toString(), {
        method: 'GET',
        headers: {
          'User-Agent': 'Cortex-MCP/0.1.1',
        },
      });

      if (!response.ok) {
        throw new McpError(
          ErrorCode.InternalError,
          `HTTP ${response.status}: ${response.statusText}`,
        );
      }

      const contentType = response.headers.get('content-type') || '';
      let content: string;

      if (contentType.includes('application/json')) {
        const data = await response.json();
        content = JSON.stringify(data, null, 2);
      } else {
        content = await response.text();
      }

      const maxBytes = 2 * 1024 * 1024;
      if (Buffer.byteLength(content, 'utf8') > maxBytes) {
        throw new McpError(
          ErrorCode.InternalError,
          `Response body exceeds ${maxBytes} bytes limit`,
        );
      }

      return {
        content: [
          {
            type: 'text',
            text: content,
          },
        ],
      };
    },
  },
  {
    name: 'repo_file',
    description: 'Read a file from the repository (read-only, secure path validation)',
    inputSchema: RepoFileToolInputSchema,
    run: async (args: z.infer<typeof RepoFileToolInputSchema>) => {
      const rootPath = path.resolve(ROOT);
      const requestedPath = path.join(rootPath, args.relpath);

      // Normalize paths to prevent traversal attacks
      const normalizedRoot = path.normalize(rootPath);
      const normalizedPath = path.normalize(requestedPath);

<<<<<<< HEAD
      if (!normalizedPath.startsWith(normalizedRoot)) {
        throw new McpError(ErrorCode.InvalidParams, 'Path escapes repository root');
=======

      if (!normalizedPath.startsWith(normalizedRoot)) {
        throw new McpError(
          ErrorCode.InvalidParams,
          'Path escapes repository root',
        );
>>>>>>> 674b7515
      }

      // Check for existence before reading
      try {
        await fs.access(normalizedPath);
      } catch {
        throw new McpError(ErrorCode.InvalidParams, 'File not found');
      }

<<<<<<< HEAD
=======

>>>>>>> 674b7515
      const data = await fs.readFile(normalizedPath, 'utf8');
      return {
        content: [
          {
            type: 'text',
            text: data,
          },
        ],
      };
    },
  },
];

export const app = express();
app.use(express.json());

<<<<<<< HEAD
export const mcpServer = new Server({ name: 'cortex-mcp', version: '0.1.1' });
// Register minimal capabilities (tools only)
mcpServer.registerCapabilities({ tools: {} });

mcpServer.setRequestHandler(ListToolsRequestSchema, async () => {
  // Provide JSON Schema directly instead of relying on zod.openapi
  const schemas: Record<string, unknown> = {
    ping: {
      type: 'object',
      properties: {
        text: { type: 'string', default: 'Hello from Cortex MCP!' },
      },
      additionalProperties: false,
    },
    http_get: {
      type: 'object',
      properties: {
        url: { type: 'string', format: 'uri' },
      },
      required: ['url'],
      additionalProperties: false,
    },
    repo_file: {
      type: 'object',
      properties: {
        relpath: { type: 'string' },
      },
      required: ['relpath'],
      additionalProperties: false,
    },
  };
=======
export const mcpServer = createMcpServer({
  transport: 'sse',
  app,
  mcpOptions: {
    serverInfo: {
      name: 'cortex-mcp',
      version: '0.1.1',
    },
    capabilities: {
      tools: {},
    },
  },
});

mcpServer.setRequestHandler(ListToolsRequestSchema, async () => {
>>>>>>> 674b7515
  return {
    tools: tools.map((tool) => ({
      name: tool.name,
      description: tool.description,
<<<<<<< HEAD
      inputSchema: schemas[tool.name] ?? { type: 'object' },
=======
      inputSchema: tool.inputSchema.openapi(''),
>>>>>>> 674b7515
    })),
  };
});

mcpServer.setRequestHandler(CallToolRequestSchema, async (request) => {
  const { name, arguments: args } = request.params;

  const tool = tools.find((t) => t.name === name);
  if (!tool) {
    throw new McpError(ErrorCode.MethodNotFound, `Unknown tool: ${name}`);
  }

  try {
    const validatedArgs = tool.inputSchema.parse(args);
    return await tool.run(validatedArgs);
  } catch (error: unknown) {
    if (error instanceof z.ZodError) {
<<<<<<< HEAD
      const details = error.errors.map((e) => `${e.path.join('.')}: ${e.message}`).join(', ');
      const msg = `Invalid parameters for tool '${name}': ${details}`;
      throw new McpError(ErrorCode.InvalidParams, msg);
=======
      throw new McpError(
        ErrorCode.InvalidParams,
        `Invalid parameters for tool '${name}': ${error.errors.map((e) => `${e.path.join('.')}: ${e.message}`).join(', ')}`,
      );
>>>>>>> 674b7515
    }
    if (error instanceof McpError) {
      throw error;
    }
<<<<<<< HEAD
    const msg = `Failed to execute tool '${name}': ${toErrorMessage(error)}`;
    throw new McpError(ErrorCode.InternalError, msg);
=======
    throw new McpError(
      ErrorCode.InternalError,
      `Failed to execute tool '${name}': ${error instanceof Error ? error.message : String(error)}`,
    );
>>>>>>> 674b7515
  }
});

app.get('/health', (_req, res) => {
  res.status(200).send('OK');
});

const PORT = process.env.PORT || 3000;

if (import.meta.url === new URL(process.argv[1], 'file://').href) {
<<<<<<< HEAD
  const { SSEServerTransport } = await import('@modelcontextprotocol/sdk/server/sse.js');

  // Establish SSE endpoint and POST receiver using SDK transport
  app.get('/sse', async (_req, res) => {
    try {
      const transport = new SSEServerTransport('/message', res);
      await mcpServer.connect(transport);
      await transport.start();
    } catch (e) {
      // eslint-disable-next-line no-console
      console.error('Failed to start SSE:', toErrorMessage(e));
      res.status(500).json({ error: 'Failed to start SSE' });
    }
  });

  app.post('/message', express.json({ limit: '2mb' }), async (req, res) => {
    try {
      // Proxy posted JSON-RPC messages to the SSE transport session
      const { SSEServerTransport } = await import('@modelcontextprotocol/sdk/server/sse.js');
      // In a fuller implementation, you'd route by sessionId. For now, accept single session.
      const transport = (
        mcpServer as unknown as { transport?: InstanceType<typeof SSEServerTransport> }
      ).transport;
      if (!transport) {
        res.status(400).json({ error: 'No active SSE session' });
        return;
      }
      await transport.handlePostMessage(
        req as unknown as Parameters<typeof transport.handlePostMessage>[0],
        res as unknown as Parameters<typeof transport.handlePostMessage>[1],
        req.body,
      );
    } catch (e) {
      // eslint-disable-next-line no-console
      console.error('Failed to handle message:', toErrorMessage(e));
      res.status(500).json({ error: 'Failed to handle message' });
    }
  });

=======
>>>>>>> 674b7515
  app.listen(PORT, () => {
    // eslint-disable-next-line no-console
    console.log(`Cortex MCP Server running on http://localhost:${PORT}`);
  });
}

function toErrorMessage(err: unknown): string {
  if (err instanceof Error) return err.message;
  try {
    return JSON.stringify(err);
  } catch {
    return '[unknown error]';
  }
}<|MERGE_RESOLUTION|>--- conflicted
+++ resolved
@@ -1,24 +1,14 @@
-<<<<<<< HEAD
-import { Server } from '@modelcontextprotocol/sdk/server/index.js';
-=======
->>>>>>> 674b7515
 import {
   CallToolRequestSchema,
   ErrorCode,
   ListToolsRequestSchema,
   McpError,
-<<<<<<< HEAD
-} from '@modelcontextprotocol/sdk/types.js';
-=======
   createMcpServer,
 } from '@modelcontextprotocol/sdk';
 import { z } from 'zod';
->>>>>>> 674b7515
 import express from 'express';
 import fs from 'node:fs/promises';
 import path from 'node:path';
-import { z } from 'zod';
-// no additional node imports
 
 const ROOT = process.env.CORTEX_MCP_ROOT || process.cwd();
 const TOKEN = process.env.CORTEX_MCP_TOKEN;
@@ -130,17 +120,8 @@
       const normalizedRoot = path.normalize(rootPath);
       const normalizedPath = path.normalize(requestedPath);
 
-<<<<<<< HEAD
       if (!normalizedPath.startsWith(normalizedRoot)) {
         throw new McpError(ErrorCode.InvalidParams, 'Path escapes repository root');
-=======
-
-      if (!normalizedPath.startsWith(normalizedRoot)) {
-        throw new McpError(
-          ErrorCode.InvalidParams,
-          'Path escapes repository root',
-        );
->>>>>>> 674b7515
       }
 
       // Check for existence before reading
@@ -150,10 +131,6 @@
         throw new McpError(ErrorCode.InvalidParams, 'File not found');
       }
 
-<<<<<<< HEAD
-=======
-
->>>>>>> 674b7515
       const data = await fs.readFile(normalizedPath, 'utf8');
       return {
         content: [
@@ -170,39 +147,6 @@
 export const app = express();
 app.use(express.json());
 
-<<<<<<< HEAD
-export const mcpServer = new Server({ name: 'cortex-mcp', version: '0.1.1' });
-// Register minimal capabilities (tools only)
-mcpServer.registerCapabilities({ tools: {} });
-
-mcpServer.setRequestHandler(ListToolsRequestSchema, async () => {
-  // Provide JSON Schema directly instead of relying on zod.openapi
-  const schemas: Record<string, unknown> = {
-    ping: {
-      type: 'object',
-      properties: {
-        text: { type: 'string', default: 'Hello from Cortex MCP!' },
-      },
-      additionalProperties: false,
-    },
-    http_get: {
-      type: 'object',
-      properties: {
-        url: { type: 'string', format: 'uri' },
-      },
-      required: ['url'],
-      additionalProperties: false,
-    },
-    repo_file: {
-      type: 'object',
-      properties: {
-        relpath: { type: 'string' },
-      },
-      required: ['relpath'],
-      additionalProperties: false,
-    },
-  };
-=======
 export const mcpServer = createMcpServer({
   transport: 'sse',
   app,
@@ -218,16 +162,11 @@
 });
 
 mcpServer.setRequestHandler(ListToolsRequestSchema, async () => {
->>>>>>> 674b7515
   return {
     tools: tools.map((tool) => ({
       name: tool.name,
       description: tool.description,
-<<<<<<< HEAD
-      inputSchema: schemas[tool.name] ?? { type: 'object' },
-=======
       inputSchema: tool.inputSchema.openapi(''),
->>>>>>> 674b7515
     })),
   };
 });
@@ -245,29 +184,18 @@
     return await tool.run(validatedArgs);
   } catch (error: unknown) {
     if (error instanceof z.ZodError) {
-<<<<<<< HEAD
-      const details = error.errors.map((e) => `${e.path.join('.')}: ${e.message}`).join(', ');
-      const msg = `Invalid parameters for tool '${name}': ${details}`;
-      throw new McpError(ErrorCode.InvalidParams, msg);
-=======
       throw new McpError(
         ErrorCode.InvalidParams,
         `Invalid parameters for tool '${name}': ${error.errors.map((e) => `${e.path.join('.')}: ${e.message}`).join(', ')}`,
       );
->>>>>>> 674b7515
     }
     if (error instanceof McpError) {
       throw error;
     }
-<<<<<<< HEAD
-    const msg = `Failed to execute tool '${name}': ${toErrorMessage(error)}`;
-    throw new McpError(ErrorCode.InternalError, msg);
-=======
     throw new McpError(
       ErrorCode.InternalError,
       `Failed to execute tool '${name}': ${error instanceof Error ? error.message : String(error)}`,
     );
->>>>>>> 674b7515
   }
 });
 
@@ -278,59 +206,8 @@
 const PORT = process.env.PORT || 3000;
 
 if (import.meta.url === new URL(process.argv[1], 'file://').href) {
-<<<<<<< HEAD
-  const { SSEServerTransport } = await import('@modelcontextprotocol/sdk/server/sse.js');
-
-  // Establish SSE endpoint and POST receiver using SDK transport
-  app.get('/sse', async (_req, res) => {
-    try {
-      const transport = new SSEServerTransport('/message', res);
-      await mcpServer.connect(transport);
-      await transport.start();
-    } catch (e) {
-      // eslint-disable-next-line no-console
-      console.error('Failed to start SSE:', toErrorMessage(e));
-      res.status(500).json({ error: 'Failed to start SSE' });
-    }
-  });
-
-  app.post('/message', express.json({ limit: '2mb' }), async (req, res) => {
-    try {
-      // Proxy posted JSON-RPC messages to the SSE transport session
-      const { SSEServerTransport } = await import('@modelcontextprotocol/sdk/server/sse.js');
-      // In a fuller implementation, you'd route by sessionId. For now, accept single session.
-      const transport = (
-        mcpServer as unknown as { transport?: InstanceType<typeof SSEServerTransport> }
-      ).transport;
-      if (!transport) {
-        res.status(400).json({ error: 'No active SSE session' });
-        return;
-      }
-      await transport.handlePostMessage(
-        req as unknown as Parameters<typeof transport.handlePostMessage>[0],
-        res as unknown as Parameters<typeof transport.handlePostMessage>[1],
-        req.body,
-      );
-    } catch (e) {
-      // eslint-disable-next-line no-console
-      console.error('Failed to handle message:', toErrorMessage(e));
-      res.status(500).json({ error: 'Failed to handle message' });
-    }
-  });
-
-=======
->>>>>>> 674b7515
   app.listen(PORT, () => {
     // eslint-disable-next-line no-console
     console.log(`Cortex MCP Server running on http://localhost:${PORT}`);
   });
-}
-
-function toErrorMessage(err: unknown): string {
-  if (err instanceof Error) return err.message;
-  try {
-    return JSON.stringify(err);
-  } catch {
-    return '[unknown error]';
-  }
 }