--- conflicted
+++ resolved
@@ -13,7 +13,7 @@
         with:
           node-version: 20
       - uses: pnpm/action-setup@v4
-<<<<<<< HEAD
+
       - uses: astral-sh/setup-uv@v3
       - run: pnpm install --frozen-lockfile
       - name: npm audit (moderate as advisory)
@@ -25,8 +25,7 @@
           scan-args: --lockfile=pnpm-lock.yaml
       - name: Trivy filesystem scan
         uses: aquasecurity/trivy-action@v0.12.0
-=======
->>>>>>> 20212bb6
+
         with:
           version: 10.13.1
       - name: Install Semgrep
@@ -52,7 +51,7 @@
         run: pnpm security:scan:errors
       - name: Validate security fixes
         run: |
-<<<<<<< HEAD
+
           uv run safety check --json
       - name: Upload Bandit JSON report
         if: always()
@@ -60,10 +59,3 @@
         with:
           name: bandit-report
           path: bandit-report.json
-=======
-          if jq -e '.scripts["security:validate"]' package.json > /dev/null; then
-            pnpm security:validate
-          else
-            echo "Warning: security:validate script not found in package.json. Skipping validation."
-          fi
->>>>>>> 20212bb6
