--- conflicted
+++ resolved
@@ -6,7 +6,6 @@
 jobs:
   semgrep:
     runs-on: ubuntu-latest
-<<<<<<< HEAD
     permissions:
       contents: read
       security-events: write
@@ -15,11 +14,6 @@
     steps:
       - uses: actions/checkout@v4
       - uses: semgrep/ci@v1
-=======
-    steps:
-      - uses: actions/checkout@v4
-      - uses: returntocorp/semgrep-action@v1
->>>>>>> 597a3f80
         with:
           config: |
             .semgrep/owasp-llm-top-ten.yaml
