--- conflicted
+++ resolved
@@ -5,37 +5,6 @@
 description = "ASBR Cortex-OS Platform"
 license = { text = "MIT" }
 dependencies = [
-<<<<<<< HEAD
-  "chromadb>=1.0.20",
-  "faiss-cpu>=1.12.0",
-  "fastapi>=0.116.1",
-  "gguf>=0.1.0",
-  "httpx>=0.28.1",
-  "hypothesis",
-  "llama-cpp-python>=0.2.90",
-  "fastapi>=0.95.0",
-  "gguf>=0.1.0",
-  "graphiti-core>=0.3.0",
-  "httpx>=0.25.0",
-  "llama-cpp-python>=0.2.90",
-  "mlx>=0.29.0,<0.30.0",
-  "mlx-lm>=0.27.0,<0.28.0",
-  "mlx-vlm>=0.3.0,<0.4.0",
-  "networkx>=3.0",
-  "numpy>=1.26.4",
-  "pandas>=2.1.4",
-  "prometheus-client>=0.22.1",
-  "protobuf>=4.21.0,<5.0.0",
-  "pytest>=8.4.1",
-  "pytest-asyncio>=1.1.0",
-  "pytest-cov>=6.2.1",
-  "qdrant-client>=1.12.1",
-  "sentence-transformers>=3.3.0",
-  "sentencepiece>=0.2.0",
-  "torch>=2.8.0",
-  "transformers>=4.55.4",
-  "uvicorn>=0.35.0",
-=======
     "chromadb>=1.0.20",
     "faiss-cpu>=1.12.0",
     "fastapi>=0.116.1",
@@ -59,7 +28,6 @@
     "torch>=2.8.0",
     "transformers>=4.55.4",
     "uvicorn>=0.35.0",
->>>>>>> 041e5b72
 ]
 
 [build-system]
@@ -84,8 +52,7 @@
 [tool.ruff]
 line-length = 88
 indent-width = 4
-<<<<<<< HEAD
-target-version = "py311"
+target-version = "py313"
 src = ["services", "libs/python", "packages", "apps/cortex-py", "servers/src"]
 exclude = [
   ".venv",
@@ -96,10 +63,6 @@
   "llama.cpp/**",
   "**/site-packages/**",
 ]
-=======
-target-version = "py313"
-src = ["services", "libs/python"]
->>>>>>> 041e5b72
 
 [tool.ruff.lint]
 select = ["E", "F", "I", "N", "W", "B", "SIM", "S", "UP", "RUF"]
